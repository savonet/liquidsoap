(lang dune 3.6)
(using menhir 2.1)
(using dune_site 0.1)
(name liquidsoap)
(source (github savonet/liquidsoap))
(license GPL-2.0-or-later)
(authors "The Savonet Team <savonet-users@lists.sourceforge.net>")
(maintainers "The Savonet Team <savonet-users@lists.sourceforge.net>")
(homepage "https://github.com/savonet/liquidsoap")
(bug_reports "https://github.com/savonet/liquidsoap/issues")

(version 2.3.1)
(generate_opam_files true)
(executables_implicit_empty_intf true)

(package
  (name liquidsoap)
  (depends
    (liquidsoap-core (= :version))
    (liquidsoap-libs (and (>= 2.3.1) (< 2.3.2)))
    (liquidsoap-libs-extra (and (>= 2.3.1) (< 2.3.2)))
    (pandoc :with-doc)
    (pandoc-include :with-doc))
  (synopsis "Swiss-army knife for multimedia streaming")
  (description
"\| Liquidsoap is a powerful and flexible language for describing your
"\| streams. It offers a rich collection of operators that you can combine
"\| at will, giving you more power than you need for creating or
"\| transforming streams. But liquidsoap is still very light and easy to
"\| use, in the Unix tradition of simple strong components working
"\| together.
  ))

(package
   (name liquidsoap-libs-extra)
   (depends
      (liquidsoap-libs (= :version))
      (liquidsoap-lang :build))
   (synopsis "Liquidosap standard library -- extra functionalities"))

(package
   (name liquidsoap-libs)
   (depends (liquidsoap-lang :build))
   (synopsis "Liquidosap standard library"))

(package
  (name liquidsoap-core)
  (depends
    (ocaml (>= 4.14))
    (dtools (>= 0.4.5))
    (duppy (>= 0.9.4))
    (mm (>= 0.8.6))
    (re (>= 1.11.0))
    (ocurl (>= 0.9.2))
    (cry (>= 1.0.3))
    (camomile (>= 2.0.0))
    uri
    fileutils
    menhirLib
    (mem_usage (>= 0.1.1))
    (metadata (>= 0.3.0))
    magic-mime
    dune-build-info
    (liquidsoap-lang (= :version))
    (ppx_string :build))
  (depopts
    alsa
    ao
    bjack
    camlimages
    ctypes-foreign
    dssi
    faad
    fdkaac
    ffmpeg
    flac
    frei0r
    gd
    graphics
    imagelib
    inotify
    irc-client-unix
    jemalloc
    ladspa
    lame
    lilv
    lo
    mad
    memtrace
    ogg
    opus
    osc-unix
    portaudio
    posix-time2
    pulseaudio
    prometheus-liquidsoap
    samplerate
    shine
    soundtouch
    speex
    sqlite3
    srt
    ssl
    tls-liquidsoap
    theora
    sdl-liquidsoap
    vorbis
    yaml
    xmlplaylist)
 (conflicts
    (alsa (< 0.3.0))
    (ao (< 0.2.0))
    (bjack (< 0.1.3))
    (camomile (< 1.0.0))
    (dssi (< 0.1.3))
    (faad (< 0.5.0))
    (fdkaac (< 0.3.1))
    (ffmpeg (< 1.2.0))
    (ffmpeg-avutil (< 1.2.0))
    (flac (< 0.3.0))
    (frei0r (< 0.1.0))
    (inotify (< 1.0))
    (ladspa (< 0.2.0))
    (lame (< 0.3.7))
    (lo (< 0.2.0))
    (mad (< 0.5.0))
    (magic (< 0.6))
    (ogg (< 0.7.4))
    (opus (< 0.2.0))
    (portaudio (< 0.2.0))
    (posix-time2 (< 2.0.2))
    (pulseaudio (< 0.1.4))
    (samplerate (< 0.1.5))
    (shine (< 0.2.0))
    (soundtouch (< 0.1.9))
    (speex (< 0.4.0))
    (srt (< 0.3.0))
    (ssl (< 0.7.0))
    (tls (< 1.0.2))
    (sdl-liquidsoap (< 2))
    (theora (< 0.4.0))
    (vorbis (< 0.8.0))
    (xmlplaylist (< 0.1.3)))
  (synopsis "Liquidsoap core library and binary"))

(package
  (name liquidsoap-lang)
  (depends
    (ocaml (>= 4.14))
    dune-site
<<<<<<< HEAD
    (saturn_lockfree (>= 0.5.0))
=======
    (saturn_lockfree (and (>= 0.4.1) (< 0.5.0)))
>>>>>>> 8eb3049b
    (re (>= 1.11.0))
    (ppx_string :build)
    (ppx_hash :build)
    (sedlex (>= 3.2))
    (menhir (>= 20240715))
    xml-light
  )
  (sites (share libs) (share bin) (share cache) (lib_root lib_root))
  (synopsis "Liquidsoap language library"))

(package
  (name liquidsoap-js)
  (depends
    (ocaml (>= 4.14))
    (liquidsoap-lang (= :version))
    js_of_ocaml-ppx
    (js_of_ocaml (>= 5.7.2)))
  (conflicts
    (liquidsoap (<> :version)))
  (synopsis "Liquidsoap language - javascript wrapper"))

(package
   (name liquidsoap-mode)
   (depends (liquidsoap (= :version)))
   (synopsis "Liquidosap emacs mode")
)

(package
   (name tls-liquidsoap)
   (version 1)
   (allow_empty)
   (depends tls ca-certs mirage-crypto-rng cstruct)
   (synopsis "Virtual package install liquidosap dependencies for TLS optional features")
)

(package
   (name prometheus-liquidsoap)
   (version 2)
   (allow_empty)
   (depends prometheus-app cohttp-lwt-unix)
   (synopsis "Virtual package installing liquidsoap dependencies for prometheus optional features")
)

(package
   (name sdl-liquidsoap)
   (version 3)
   (allow_empty)
   (depends tsdl (tsdl-image (>= 0.3.2)) tsdl-ttf)
   (synopsis "Virtual package installing liquidsoap dependencies for SDL optional features")
)<|MERGE_RESOLUTION|>--- conflicted
+++ resolved
@@ -148,11 +148,7 @@
   (depends
     (ocaml (>= 4.14))
     dune-site
-<<<<<<< HEAD
     (saturn_lockfree (>= 0.5.0))
-=======
-    (saturn_lockfree (and (>= 0.4.1) (< 0.5.0)))
->>>>>>> 8eb3049b
     (re (>= 1.11.0))
     (ppx_string :build)
     (ppx_hash :build)
