# 2.4.0 (unreleased)

New:

- BREAKING: `on_metadata`, `on_track`, `on_offset`, `on_end`, `on_wake_up`
  an `on_shutdown` callbacks have been moved to source methods and are now
  executed asynchronously by default. Also, `on_offset` and `on_end` have
  been merged into a single `on_position` source methods. See migratons
  notes and PR #4536 for details and discussions.
- Deprecated `insert_metadata`, added default `insert_metadata` method on
  every source (#4541)
- Added `liquidsoap.script.path` that contains the path to the current
  script's file, if available.
- Added LUFS-based per-track loudness correction (#4545)
- `null` can now be used directly without having to call `null()`.
  `null(value)` calls are still valid and can be used to create
  non-null values with nullable types. Calls to `null()` are marked
  as deprecated (#4516)
- Enhanced labeled arguments syntax (#4526)
- Add warning when erasing top-level variables (#4518)

Changed:

- Improved source and clock naming (#4497)
<<<<<<< HEAD
- Deprecated `replaygain` operator, introduced unified
  `normalize_track_gain` which works with both ReplayGain
  and LUFS (#4545)
=======
- BREAKING: Error methods have been removed by default.
  Use `error.methods` to get them! (#4537)
>>>>>>> f156c119

Fixed:

- Don't mark source as ready until their clock has started. (#4496)
- Fixed mutex deadlock caused by aggressive inlining (#4540)
- Fixed segfault when using SRT on windows (#4538)

---

# 2.3.3 (2025-05-16)

New:

- `input.srt`: add `ipv6only` to allow to bind only to ipv6 addresses.
  Set it to `true` when `bind_address` is ipv6.
- Allow HLS segment names to contain sub-directories.
- Implicitly convert ffmpeg raw audio data, making it much more practical
  to write scripts using the raw ffmpeg format (#4478)

Changed:

- Made `defer` more user-friendly by operating directly on generic `source(audio=pcm('a))`
  sources. Renamed old `defer` to `defer.pcm_s16`
- `dtools`, `duppy` and `xmlplaylist` have been moved into the liquidsoap code
  base and will no longer be developed or required as stand-alone packages (#12582)
- Changed default value of `metadata.map` `strip` argument to `true` and `insert_missing`
  to `false` Added `settings.metadata.map.strip` and `settings.metadata.map.insert_missing`
  configuration keys to revert to previous defaults. (#4447)
- Made crossfade metadata override dynamic. Some overridden parameters where never effectively
  applied if they were passed after the start of the crossfade. This should make crossfade behave
  as expected but may also change some crossfade computations (#4492)

Fixed:

- Do not send empty metadata to shoutcast servers (#4408)
- Automatically close file descriptor opened via scripted values with a log message
  warning of file descriptor leaks (#4481)
- Fixed segfault in new `lufs` C code introduced with release `2.3.2` (#4490)

---

# 2.3.2 (2025-04-01) 🃏

New:

- Added support for multiple metadata fields in
  ogg and flac metadata
- Added support for track-level REM ALBUM in cue file parsing
  (#4381)

Changed:

- Added `"pic"` to list of excluded metadata for automatic charset conversion.
- Added `settings.charset.max_string_length` setting to prevent automatic charset
  conversions of strings over that length.

Fixed:

- Optimized CPU usage (#4369, #4370)
- Fixed empty initial HLS segment (#4401)
- Fixed support for `duration` metadata in image decoder (#4397)
- Fixed cue-out bug in cue file parsing (#4381)
- Bring back parse error location. (#4362)
- Fixed SRT encoding when restarting a stream with reverse data flow
  (#4399)
- Make sure that audioscrobbler `on_track`/`on_end` operations are
  sent to a asynchronous task queue.
- Fixed resources accumulation leading to catchup when using `crossfade`
  (#4419, #4410)
- Fixed source reselection logic issue that was causing crashes when using
  `switch` and `fallback` operators (#4420)
- Fixed self-sync logic with pulse audio outputs (#4429)
- Fixed script caching on windows.

---

# 2.3.1 (2025-02-05)

New:

- Added support for address resolution preference in SRT (#4317)
- Added global address resolution settings for SRT and Icecast (#4317)
- Added support for parsing and rendering XML natively (#4252)
- Added support for `WAVE_FORMAT_EXTENSIBLE` to the internal
  wav dexcoder.
- Added optional `buffer_size` parameter to `input.alsa` and
  `output.alsa` (#4243)
- Reimplemented audioscrobbler support natively using the more
  recent protocol (#4250)
- Added boolean getter to disable/enable normalization
  (#4308)

Changed:

- Make alsa I/O work with buffer size different than
  liquidsoap internal frame (#4236)
- Reimplemented CUE file parser in native liquidsoap script,
  added support for multiple files and EAC non-compliant extension
  (#1373, #4330)
- Make `"song"` metadata mapping to `"title"` metadata in
  `input.harbor` disabled when either `"artist"` or `"title"`
  is also passed. Add a configuration key to disable this mechanism.
  (#4235, #2676)
- `output.icecast` now re-sends the last metadata when connecting to the
  remote server unless explicitly disabled using the `send_last_metadata_on_connect`
  option (#3906)
- Add full explicit support for `ipv4` vs. `ipv6` resolution in SRT inputs and outputs,
  add global `settings.srt.prefer_address` and `settings.icecast.prefer_address` (#4317)
- Added generic SRT socket get/set API. Added new socket options, including `latency`
  and `ipv6only`.

Fixed:

- Fixed request resolution loop when enabling both `autocue`
  and `replaygain` metadata resolvers (#4245, fixed in #4246)
- Fixed `flac` encoding segfault (#4286, #4274)
- Fixed source `last_metadata` not being properly updated (#4262)
- Convert all ICY (icecast) metadata from `input.http` to `utf8`.
- Fixed `inotify` unwatching due to GC cleanup (#4275)
- Fixed `delay` initial conditions (#4281)

---

# 2.3.0 (2024-11-27)

New:

- Rewrote the streaming API to work with immutable frame content. This
  should greatly impact impredictable side-effect of the previous models w.r.t.
  track marks, content sharing and more. This also impacts multiple operators
  behavior. Mostly, things should be roughly the same with differences around
  behaviors related to track marks (`source.on_track` and etc). (#3577)
- Added script caching layer for faster script startup time. See: https://www.liquidsoap.info/blog/2024-06-13-a-faster-liquidsoap/ for details (#3924, #3949, #3959 and #3977)
- Rewrote the clock/streaming loop layer. This prepares our streaming system to
  support multicore when the OCaml compiler is mature enough to allow it. Clocks
  are now attached to sources via their `clock` methods. Returned value is a stripped
  down `clock` variable. Users can use the `clock` function to retrieve the full
  methods, e.g. `s = sine(); c = clock(s.clock)`. This value has advanced functions
  for clock control such as `start`/`stop`, `ticks` and `self_sync` to check for
  `self-sync`. (#3781)
- Allow frames duration shorter than one video frames, typically values under `0.04s`.
  Smaller frames means less latency and memory consumption at the expense of
  a higher CPU usage (#3607)
- Change default frame duration to `0.02s` (#4033)
- Optimized runtime (#3927, #3928, #3919)
- Added NDI output support (#4181)
- Added `finally` to execute code regardless of whether or not an exception is raised
  (see: #3895 for more details).
- Added support for Spinitron submission API (#4158)
- Removed gstreamer support. Gstreamer's architecture was never a good fit for us
  and created a huge maintenance and debugging burden and it had been marked as
  deprecated for a while. Most, if not all of its features should be available using
  `ffmpeg`. (#4036)
- Removed `taglib` support. It is superseded by the internal `ocaml-metadata` module
  and taglib, with its dependency on the C++ runtime library, has been causing issues
  with binary builds portability and crashes with the (not yet supported) OCaml 5
  compiler. (#4087)
- Added `video.canvas` to make it possible to position video elements independently
  of the rendered video size ([#3656](https://github.com/savonet/liquidsoap/pull/3656), [blog post](https://www.liquidsoap.info/blog/2024-02-10-video-canvas-and-ai/))
- Added cover manager from an original code by @vitoyucepi (#3651)
- Added non-interleaved API to `%ffmpeg` encoder, enabled by default when only
  one stream is encoded.
- Allow trailing commas in record definition (#3300).
- Added `metadata.getter.source.float` (#3356).
- BREAKING: Added `duration` and `ticks` to metadata available when computing HLS segment names (#4135)
- Added optional `main_playlist_writer` to `output.file.hls` and
  derivated operator (#3484)
- Added `is_nan`, `is_infinite`, `ceil`, `floor`, `sign` and `round` (#3407)
- Added `%track.drop` to the `%ffmpeg` encoder to allow partial encoding
  of a source's available tracks (#3480)
- Added `let { foo? } = ...` pattern matching (#3481)
- Added `metadata.replaygain` method to extract unified replay gain value from metadata (#3438).
- Added `metadata.parse.amplify` to manually parse amplify override metadata.
- Added `compute` parameter to `file.replaygain` to control gain calculation (#3438).
- Added `compute` parameter to `enable_replaygain_metadata` to control replay gain calculation (#3438).
- Added `copy:` protocol (#3506)
- Added `file.touch`.
- Added support for sqlite databases (#3575).
- Added `string.of_int` and `string.spaces`.
- Added `list.assoc.nullable`.
- Added `source.cue` (#3620).
- Added `string.chars` (#4111)
- Added atomic file write operations.
- Added new `macos_say` speech synthesis protocol. Make it the default implementation for the `say:`
  protocol on `macos`.
- Added `settings.request.timeout` to set the request timeout globally.

Changed:

- Reimplemented `request.once`, `single` and more using `source.dynamic`. Removed experiment
  flag on `source.dynamic`. The operator is considered stable enough to define advanced sources
  but the user should be careful when using it.
- Mute SDL startup messages (#2913).
- `int` can optionally raises an error when passing `nan` or `infinity`, `int(infinity)`
  now returns `max_int` and `int(-infinity)` returns `min_int`. (#3407)
- Made default font a setting (#3507)
- Changed internal metadata format to be immutable (#3297).
- Removed `source.dump` and `source.drop` in favor of safer `request.dump` and `request.drop`.
  `source.{dump, drop}` can still be implemented manually when needed and with the proper
  knowledge of what's going on.
- Allow a getter for the offset of `on_offset` and dropped the metadata
  mechanism for updating it (#3355).
- `string.length` and `string.sub` now default to `utf8` encoding (#4109)
- Disable output paging when `TERM` environment variable is not set.
- Allow running as `root` user inside `docker` container by default (#3406).
- Run `check_next` before playlist's requests resolutions (#3625)
- Set `force` to `true` by default in `file.copy` to make operator behave
  as expected.
- BREAKING: Float comparison now follows the expected specs, in particular: `nan == x` is always `false` and
  `nan != x` is always `true`. Use `float.is_nan` to test if a float is `nan`.
- BREAKING: `replaygain` no longer takes `ebu_r128` parameter (#3438).
- BREAKING: assume `replaygain_track_gain` always stores volume in _dB_ (#3438).
- BREAKING: protocols can now check for nested static uri. Typically, this means
  that requests for an uri of the form: `annotate:key="value",...:/path/to/file.mp3`
  is now considered infallible if `/path/to/file.mp3` can be decoded.
- Added `parents` option of `file.mkdir` (#3600, #3601).
- Added `forced_major_collections` record field to the result of `runtime.gc.stat()` and
  `runtime.gc.quick_stat()` (#3783).
- Changed the port for the built-in Prometheus exporter to `9599` (#3801).
- Set `segments_overheader` in HLS outputs to disable segments cleanup altogether.
- Added support for caching LV2 and LADSPA plugins (#3959).
- Pulseaudio input and output now restart on pulseaudio errors (#4174).

Fixed:

- Fixed type generalization on values returned from function applications. Most notably,
  this should help with HTTP endpoint registration (#3303, fixed in #4030)

---

# 2.2.5 (2024-05-01) (Mayday!)

New:

- Added `enable_autocue_metadata` and `autocue:` protocol to automatically compute cue points and crossfade parameters (#3753, #3811, @RM-FM and @Moonbase59)
- Added various ffmpeg timestamps when exporting ffmpeg metadata from filters.
- Added `db_levels` method to `blank.*` sources (#3790)
- Added `excluded_metadata_resolvers` to `request.create` to make it possible to selectively disable specific metadata resolvers when resolving requests.
- Normalized expected API from `autocue`, allow multiple implementation and adapt `cross`/`crossfade` to work with it out of the box with workaround for short tracks.
- Added private and swapped memory reporting when compiled with `mem_usage`.
- Added priorities to metadata deocoders, allows finer-control of metadata overriding. (#3887)

Changed:

- Allow to disable `http.*` url normalization. Add warning when url normalization changes the url (#3789)
- Add `namespace` and optional source IDs to `mix`.

Fixed:

- Prevent request metadata from overriding root metadata (#3813)
- Fixed `source.drop` and `source.dump` clock initialization.
- Fixed bogus report of non-monotonous PTS content when using raw ffmpeg content.
- Fixed streaming errors when disconnecting `input.harbor`.
- Fixed issues with rendered id3v2 frame that contain binary data (#3817)
- Fixed memory leaks with SRT listen socket polling callbacks.
- Fixed `%ffmpeg` copy muxer logic with some audio/video streams (#3840)
- Fixed `duration` metadata calculation in the presence of `cue_in`/`cue_out` metadata.

---

# 2.2.4 (2024-02-04)

New:

- Added support for `id3v2` metadata in `output.*.hls` when using `%mp3`, `%shine` or `%fdkaac` encoders (#3604)
- Added option to set preferred address class (`ipv4`, `ipv6` or system default) when resolving hostnames in http transports and `output.icecast`
- Added `self_sync` option to `input.srt` to accommodate for streams in file mode (#3684)
- Added `curve` parameter to fade functions and `liq_fade_{in,skip,out}_curve` metadata override (#3691)
- Added `delay` parameter to fade functions to make it possible to add delay before fade happens. Add `liq_fade_{in,skip,out}_delay` metadata override.
- Added `single_track` option to allow `sequence` to play each source until they are unavailable while keeping track marks.

Changed:

- `cue_cut` operator has been removed. Cueing mechanisms have been moved to underlying file-based sources. See migration notes for more details.

Fixed:

- Fix pop/click at the end of fade out/in (#3318)
- Fix audio/video synchronization issues when decoding live streams using ffmpeg.
- Fix issues with TLS connecting clients not being properly timed out (#3598)
- Make sure reconnection errors are router through the regulat `on_error` callback in `output.icecast` (#3635)
- Fixed discontinuity count after a restart in HLS outputs.
- Fixed file header logic when reopening in `output.file` (#3675)
- Fixed memory leaks when using dynamically created sources (`input.harbor`, `input.ffmpeg`, SRT sources and `request.dynamic`)
- Fixed invalid array fill in `add` (#3678)
- Fixed deadlock when connecting to a non-SSL icecast using the TLS transport (#3681)
- Fixed crash when closing external process (#3685)

---

# 2.2.2 (2023-11-02)

New:

- Added `string.escape.html` (#3418, @ghostnumber7)
- Add support for getters in arguments of `blank.detect` (#3452).
- Allow float in source content type annotation so that it possible
  to write: `source(audio=pcm(5.1))`

Changed:

- Trim urls in `input.ffmpeg` by default. Disable using
  `trim_url=false` (#3424)
- Automatically add HLS-specific ffmpeg parameters to
  `%ffmpeg` encoder (#3483)
- BREAKING: default `on_fail` removed on `playlist` (#3479)

Fixed:

- Allow `channel_layout` argument in ffmpeg encoder to set the
  number of channels.
- Improved support for unitary minus, fix runtime call of optional
  methods (#3498)
- Fixed `map.metadata` mutating existing metadata.
- Fixed reloading loop in playlists with invalid files (#3479)
- Fixed main HLS playlist codecs when using `mpegts` (#3483)
- Fixed pop/clicks in crossfade and source with caching (#3318)
- Fixed pop/clicks when resampling using `libsamplerate` (#3429)
- Fixed gstreamer compilation. Remember that gstreamer features are
  DEPRECATED! (#3459)
- Fixed html character escaping in `interactive.harbor` (#3418, @ghostnumber7)
- Fixed icecast not reconnecting after erroring out while closing connection
  in some circumstances (#3427)
- Fixed parse-only mode (#3423)
- Fixed ffmpeg decoding failing on files with unknown codecs.
- Fixed a crash due to `wait_until` timestamp being in the past when
  using `posix-time2`
- Make sure that temporary files are always cleaned up in HLS outputs (#3493)

---

# 2.2.1 (2023-09-05)

Changed:

- BREAKING: on HLS outputs, `on_file_change` events are
  now `"created"`, `"updated"` and `"deleted"`, to better
  reflect the new atomic file operations (#3284)
- Added `compact` argument to the `http.response.json` function. `http.response.json` will produce minified JSON by
  default. Added a newline symbol to the end of the JSON data produced by `http.response.json`. (#3299)
- Bumped internal ogg decoder to make sure that it is used over the ffmpeg decoder whenever possible.
  FFmpeg has issues with metadata in chained streams which needs to be fixed upstream. Unfortunately,
  `input.http` can only use the ffmpeg decoder at the moment.
- Cleanup `output.file` encoding and file handling logic (#3328)
- Added `ratio` to `source.{dump,drop}` to make it possible to control its CPU peaks.
- Enhanced clock error reporting (#3317)

Fixed:

- Fixed slow memory leak in muxer operator (#3372, #3181, #3334)
- Fixed discontinuity logic error in HLS outputs after a restart.
- Fixed HTTP response status in `output.harbor` (#3255)
- Make sure main HLS playlist is regenerated after being
  unlinked (#3275)
- Fixed hard crash on icecast disconnection errors.
- Fix `output.harbor` encoder header when encoding with
  `%ogg`, `%vorbis` and etc. (#3276)
- Fixed quality argument parsing in ffmpeg encoders (#3267)
- Make all HLS file write atomic (#3284)
- Allow seek and cue operators to work with muxed sources
  using a single underlying source (#3252)
- Fixed export of cover art metadata (#3279)
- Remove use of `stereo:` protocol in `say:` protocol:
  this is now handled automatically by the decoder and generates latency via
  high CPU usage peak.
- Fixed `output.file` reopening with flac encoding (#3328)

---

# 2.2.0 (2023-07-21)

New:

- Added support for less memory hungry audio formats, namely
  `pcm_s16` and `pcm_f32` (#3008)
- Added support for native osc library (#2426, #2480).
- SRT: added support for passphrase, pbkeylen, streamid,
  added native type for srt sockets with methods, moved stats
  to socket methods, added `socket()` method on srt input/outputs
  (#2556)
- HLS: Added support for ID3 in-stream metadata (#3154) and
  custom tags (#2898).
- Added support for FLAC metadata (#2952)
- Added support for YAML parsing and rendering (#2855)
- Added support for the proprietary shared stereotool library (#2953)
- Added TLS support via `ocaml-tls` (#3074)
- Added `video.align`.
- Added `string.index`.
- Added support for ffmpeg decoder parameters to allow decoding of
  raw PCM stream and file (#3066)
- Added support for unit interactive variables: those call a handler when their
  value is set.
- Added support for id3v2 `v2.2.0` frames and pictures.
- Added `track.audio.defer` to be used to buffer large amount of audio data (#3136)
- Added `runtime.locale.force` to force the system's locale (#3231)
- Added support for customizable, optimized `jemalloc` memory allocator (#3170)
- Added `source.drop` to animate a source as fast as possible..
- Added in house replaygain computation:
  - `source.replaygain.compute` to compute replaygain of a source
  - `file.replaygain` to compute the replaygain of a file
- Added support for ImageLib to decode images.
- Added support for completion in emacs based on company (#2652).
- Added syntactic sugar for record spread: `let {foo, gni, ..y} = x`
  and `y = { foo = 123, gni = "aabb", ...x}` (#2737)
- Added `file.{copy, move}` (#2771)
- Detect functions defining multiple arguments with the same label (#2823).
- Added `null.map`.
- References of type `'a` are now objects of type `(()->'a).{set : ('a) -> unit}`. This means that you should use `x()` instead of `!x` in order to get
  the value of a reference. Setting a reference can be done both by `x.set(v)`
  and `x := v`, which is still supported as a notation (#2881).
- Added `ref.make` and `ref.map`.
- Added `video.board`, `video.graph`, `video.info` (#2886).
- Added the `pico2wave` protocol in order to perform speech synthesis using
  [Pico TTS](https://github.com/naggety/picotts) (#2934).
- Added `settings.protocol.gtts.lang` to be able to select `gtts`' language,
  added `settings.protocol.gtts.options` to be able to add any other option (#3182)
- Added `settings.protocol.pico2wave.lang` to be able to select `pico2wav` language (#3182)
- Added `"metadata_url"` to the default list of exported metadata (#2946)
- Added log colors!
- Added `list.filter_map` and `list.flatten`.
- Added `medialib` in order to store metadata of files in a folder and query
  them (#3115).
- Added `--unsafe` option (#3113). This makes the startup much faster but
  disables some guarantees (and might even make the script crash...).
- Added `string.split.first` (#3146).
- Added `string.getter.single` (#3125).

Changed:

- Switched to `dune` for building the binary and libraries.
- Changed `cry` to be a required dependency.
- Changed default character encoding in `output.harbor`, `output.icecast`
  `output.shoutcast` to `UTF-8` (#2704)
- BREAKING: all `timeout` settings and parameters are now `float` values
  and in seconds (#2809)
- BREAKING: in `output.{shoutcast,icecast}`:
  - Old `icy_metadata` renamed to `send_icy_metadata` and changed to a nullable `bool`. `null` means guess.
  - New `icy_metadata` now returns a list of metadata to send with ICY updates.
  - Added `icy_song` argument to generate default `"song"` metadata for ICY updates. Defaults
    to `<artist> - <title>` when available, otherwise `artist` or `title` if available, otherwise
    `null`, meaning don't add the metadata.
  - Cleanup, removed parameters that were irrelevant to each operator, i.e. `icy_id` in `output.icecast` and etc.
  - Make `mount` mandatory and `name` nullable. Use `mount` as `name` when `name` is `null`.
- `reopen_on_error` and `reopen_on_metadata` in `output.file` and related operators are now callbacks to
  allow dynamic handling.
- Added `reopen` method to `output.file`.
- Added support for a Javascript build an interpreter.
- Removed support for `%define` variables, superseded by support for actual
  variables in encoders.
- Cancel pending append when skipping current track on `append` source.
- Errors now report proper stack trace via their `trace` method, making it
  possible to programmatically point to file, line and character offsets
  of each step in the error call trace (#2712)
- Reimplemented `harbor` http handler API to be more flexible. Added a new
  node/express-like registration and middleware API (#2599).
- Switched default persistence for cross and fade-related overrides
  to follow documented behavior. By default, `"liq_fade_out"`, `"liq_fade_skip"`,
  `"liq_fade_in"`, `"liq_cross_duration"` and `"liq_fade_type"` now all reset on
  new tracks. Use `persist_overrides` to revert to previous behavior
  (`persist_override` for `cross`/`crossfade`) (#2488).
- Allow running as root by default when docker container can be detected using
  the presence of a `/.dockerenv` file.
- `id3v2` argument of `%mp3` encoder changed to `"none"` or version number to allow
  to choose the metadata version. `true` is still accepted and defaults to version
  `3`. Switched to our internal implementation so that it does not require `taglib`
  anymore.
- Moved HLS outputs stream info as optional methods on their respective encoder.
- Changed `self_sync` in `input.ffmpeg` to be a boolean getter, changed `self_sync`
  in `input.http` to be a nullable boolean getter. Set `self_sync` to `true` in
  `input.http` when an icecast or shoutcast server can be detected.
- Add `sorted` option to `file.ls`.
- Add `buffer_length` method to `input.external.rawaudio` and
  `input.external.wav` (#2612).
- Added full `OCaml` backtrace as `trace` to runtime errors returned from OCaml code.
- Removed confusing `let json.stringify` in favor of `json.stringify()`.
- Font, font size and colors are now getters for text operators (`video.text`,
  `video.add_text`, etc.) (#2623).
- Add `on_cycle` option to `video.add_text` to register a handler when cycling
  (#2621).
- Renamed `{get,set}env` into `environment.{get,set}`
- Renamed `add_decoder`, `add_oblivious_decoder` and `add_metadata_resolver`
  into, respectively, `decoder.add`, `decoder.oblivious.add`, `decoder.metadata.add`
- Deprecated `get_mime`, added `file.mime.libmagic` and `file.mime.cli`, made
  `file.mime` try `file.mime.libmagic` if present and `file.mime.cli` otherwise,
  changed returned value when no mime was found to `null`.
- Return a nullable float in `request.duration`.
- Removed `--list-plugins-json` and `--list-plugins-xml` options.
- Added `--list-functions-json` option.
- Removed built-in use of `strftime` conversions in output filenames, replaced
  by an explicit call to `time.string` (#2593)
- Added nullable default to `{int,float,bool}_of_string` conversion functions, raise
  an exception if conversion fails and no default is given.
- Deprecated `string_of` in favor of `string` (#2700).
- Deprecated `string_of_float` in favor of `string.float` (#2700).
- Added `settings.protocol.youtube_dl.timeout` to specify timeout when using
  `youtube-dl` protocol (#2827). Use `yt-dlp` as default binary for the
  protocol.
- The `sleeper` operator is now scripted (#2899).
- Reworked remote request file extension resolution (#2947)
- REMOVED `osx-secure-transport`. Doubt it was ever used, API deprecated
  upstream (#3067)
- Renamed `rectangle` to `add_rectangle`, and similarly for `line`.

Fixed:

- The randomization function `list.shuffle` used in `playlist` was incorrect and
  could lead to incorrectly randomized playlists (#2507, #2500).
- Fixed srt output in listener mode to allow more than one listener at a time and
  prevent listening socket from being re-created on listener disconnection (#2556)
- Fixed race condition when switching `input.ffmpeg`-based urls (#2956)
- Fixed deadlock in `%external` encoder (#3029)
- Fixed crash in encoders due to concurrent access (#3064)
- Fixed long-term connection issues with SSL (#3067)

---

# 2.1.4 (2022-03-01)

New:

- Added `buffer_length` method to `buffer` operator.
- Always display error backtrace when a fatal exception
  is raised in the streaming loop.
- Added `umask()` to get the current `umask` and `umask.set(...)`
  to set the current `umask` (#2840)

Changed:

- Add break when restarting the external process in `input.external.{rawaudio,rawvideo}`
  (#2860, #2872)
- Removed `disconnect` method on `input.harbor`. This method was doing the same as
  the `stop` method. Added `shutdown` method to properly shutdown the
  source even when not connected to an output.
- Made process a string getter in `input.external.{rawaudio,rawvideo}` (#2877)

Fixed:

- Fixed parameter type for `stats_interval` in SRT I/O.
- Fixed type generalization on variable and pattern bindings
  (#2782)
- Fixed memory leak in http requests (#2935)
- Make sure that exception raised in `request.dynamic` never crash
  the process (#2897)
- Fixed `filename` getter being called multiple time in
  `output.file` (#2842)
- Fixed default directory permissions in `output.*.hls`
  operators (#2930)
- Space trim in interactive variables set on telnet (#2785)
- Fixed internal streaming logic in `max_duration` and `crossfade`.
- Make sure that there's at most one metadata at any given
  frame position (#2786)
- Fixed `metadata.json.parse` always returns an empty list (#2816).
- Fixed `icy_id` being ignored in `output.shoutcast` (#2819)
- Fixed shutdown livelock with some ffmpeg inline encoder,
  decoder and filter operators.
- Fixed input polling stop (#2769)
- Fixed parsed error report in `%include` directives (#2775)
- Fixed crash in external processes when received a `Unix.EINTR`
  event (#2861)
- Fixed crash in `string.interpolate` (#2883)
- Cleaned up srt support.

---

# 2.1.3 (2022-11-04)

New:

- Added `time.string`.
- Added `error.on_error` to report any error raised during the
  script's execution. Enhanced reported error positions (#2712)
- Added `device_id` and `latency` options to `input.portaudio`
  and `output.portaudio` to be able to choose the requested
  device. Use `liquidsoap --list-portaudio-devices` to see the
  list of devices (#2733)
- Added `disconnect` method to `input.harbor`, making it possible
  to disconnect a source client programmatically, including when
  a new client is trying to connect.

Changed:

- Send data in-memory in `http.{post,put}.file` when input data
  is already in memory. This allows to use plain `Content-Length`
  instead of `chunked` transfer encoding in these case, though
  `libcurl` seems to always prefer `chunked` encoding for `put`
  requests.
- Better error message when an encoder is not available on windows
  (#2665)
- Create output directory in HLS outputs when it does not exist
  using newly introduced `perms` permission argument (#2725)
- Removed `restart_on_error` argument on `output.url` and added
  `restart_delay` which implements a delayed restart. Added
  `on_error` argument to be notified of errors (#2731)
- Changed default `encoding` parameter in `string.{quote, escape}`
  to be `null`. Fallback to `"ascii"` encoding when no encoding is
  specified and `"utf8"` fails. This prevents unexpected script
  failures but might not be backward-compatible if you used a
  custom `escape_char` or `special_char` function (#2738)

Fixed:

- Enhanced methods typing support (#2659)
- Add support for `song` metadata (mapped to `title`) and `url` (mapped to
  `metadata_url`) in `input.harbor` (#2676)
- Fixed `blank.*` operator types.
- Fixed request metadata escaping (#2732)
- Fixed `input.external.rawadudio` mono input (#2742)
- Fixed `http` response body on redirect (#2758)

---

# 2.1.2 (2022-09-26)

New:

- Added `string.char`, `string.getter.flush` and `string.getter.concat`.
- Added `http.multipart_form_data` and `http.{post,put}.file`.

Changed:

- Allow sub-second values in `sleep()` (#2610)
- Allowed many new format for `taglib` (#2605)
- Add `settings.ffmpeg.content.copy.relaxed_compatibility_check.set` settings to allow relaxed
  compatibility check for ffmpeg copy content, making it possible to encode
  streams with various audio samplerate or video size when the container
  supports it.

Fixed:

- Stop error loop when opening a listening ssl socket with non-existent certificate. (#2590)
- Youtube HLS upload for live streams.
- Fixed `data:...` uri scheme to conform to RFC 2397 (#2491)
- Fixed multiple issues related to empty `ogg/opus` metadata (#2605)
- Ensure that `video.add_text` fails when the source does (#2609)
- Fixed metadata parsing in `server.insert_metadata` (#2619)
- Fixed `extract_replaygain` path (#2624, @parnikkapore)
- Fixed crash when terminating the process (#2585)
- Fixed channels conversion when using `input.rawaudio` (#2602)

Internal Change:

- `ref()` implementation switched to OCaml's `Atomic` to prevent race conditions,
  `thread.mutexify` and `mutexify` functions removed. (#2603)

---

# 2.1.1 (2022-08-28)

New:

- Added `process.quote.command` to generate complex quoted command strings suitable
  for use with `process.run` and os-independent.

Changed:

- Renamed `playlist.remaining` into `playlist.remaining_files` (#2524)
- Added `id` argument to `replaygain` operator (#2537).
- Made `ocurl` dependency required, added `uri` as required dependency (#2551)

Fixed:

- Fixed missing ffmpeg features on windows build.
- Fixed sync issues with `ffmpeg.encode.*` inline encoders (#2584)
- Fixed `http.get` issues when `user-agent` was not set (#2517)
- Fixed order of `playlist.next` returned requests.
- Fixed infinite loop when reloading a failed playlist (#2576)
- Fixed http requests with urls containing spaces (#2551)
- Fixed `on_connect` type for `srt` inputs and outputs.
- Fixed parsing issues with functions/variables definitions
  beginning with `rec` or `replaces` (#2560)
- Fixed infinite parse error loop (#2527)
- Fixed empty initial `mp4` HLS segment.
- Prevent initial start for autostart and fallible sources.

---

# 2.1.0 (2022-07-15)

New:

- Added support for variables in encoders (#1858)
- Added support for regular expressions (#1881)
- Added generalized support for value extraction patterns (#1970)
- Added support for string getter for `http.{post,put}` operations (#1984)
- Added `output.youtube.live.hls`
- Rewrote out internal JSON parser/renderer (#2011). **Breaking change** values
  that cannot be represented as `JSON` will now raise `error.json` when
  converted to `JSON`. `infinite` and `nan` floats can be exported using the
  `json5` export format.
- Added socket API (#2014).
- Added support for ffmpeg bitstream filters (#2387)
- Added `liquidsoap.version.at_least`.
- Added `video.rectangle`, `video.persistence`.
- Added `video.vumeter`.
- Added `video.slideshow`.
- Added `video.add_text.camlimages` (#2202).
- Added `video.text.*` and re-implemented `video.add_text.*` from those (#2226).
- Added `irc.channel` operator to retrieve the contents of an IRC channel
  (#2210).
- Added new in-house parsing of metadata for some image and video formats
  (#2236).
- Added `file.download`
- Added new options for `%ffmpeg` copy encoder: `ignore_keyframes`
  and `wait_for_keyframe` (#2382)

Changed:

- Removed support for partial application, which should avoid some type errors,
  improve performance and simplifies the code related to the reduction (#2204).
- Video dimensions (width and height) can now be specified per stream in the
  type and are then used instead of the default ones. For instance, you can now
  write
  ```
  s = (single("file.mp4") : source(video(width=300,height=200)))
  ```
  in order to force the decoding of a file to be performed at the 300×200
  resolution (#2212).
- Video images are now _canvas_, which means that they do not directly contain
  the images, but are constituted of multiple images placed at various
  positions. This should make much more efficient operations such as making
  videos from multiple ones, adding a logo, etc. (#2207)
- `output.youtube.live` renamed `output.youtube.live.rtmp`, remove `bitrate` and
  `quality` arguments and added a single encoder argument to allow stream copy
  and more.
- `source.on_metadata` and `source.on_track` now return a source as this was the
  case in previous versions, and associated handlers are triggered only when the
  returned source is pulled (#2103).
- Made `streams_info` parameter of `output.file.hls` a record (#2173).
- Disable scrolling by default in `video.add_text`. You can re-enable it by
  using `video.add_text(speed=70, ...)`.
- Added "example" sections to operators documentation, we now need to populate
  those (#2227).
- Default implementation of `video.testsrc` is now builtin, previous
  implementation can be found under `video.testsrc.ffmpeg`.
- Images can now generate blank audio if needed, no need to add
  `mux_audio(audio=blank(),image)` anymore (#2230).
- Removed deprecated `timeout` argument in `http.*` operators.
- Deprecated `request.ready` in favor of `request.resolved`.

Fixed:

- Fixed typo in `status` command of the `mix` operator.
- Fixed performances issues with `input.ffmpeg` and `input.http` (#2475)
- Fixed `list.shuffle` which was used to randomize playlists in `playlist`
  operator (#2507, #2500).

---

# 2.0.7 (2022-07-15)

Fixed:

- Fixed memory leaks with opus bindings.
- Make sure decoding buffer and samplerate converter are only created once. (#2475)
- Make sure first metadata is always sent in icecast/shoutcast output (#2506)

---

# 2.0.6 (2022-06-20)

New:

- Added `video/mp4` to list of recognized mime types for request resolutions.

Changed:

- Log errors when using `process.read` (##2420, @martinkirch)

Fixed:

- Memory leak when executing `process.run` (#2424)
- Delay harbor server endpoint registration until application has started (#1589)
- Print user-readable encoder parameter error report.
- Fixed m3u metadata parsing when artist has a comma in their name (#2449)
- Cleanup failed request in `playlist` operator.
- Make sure requests are always cleaned up, making `request.destroy` calls
  optionals.

  # 2.0.5 (24-05-2022)

New:

- Extended m3u EXTINF parser to support empty duration and annotations.

Changed:

- Brought back `mix` operator (#2401)

Fixed:

- Allow crossfade duration override of `0.`
- Buffer synchronization issues.
- Drop methods from ffmpeg filter input source
  types to avoid unnecessary conflicts.
- Fix evaluation of abstract values with methods.
- Prevent some sources from being consumed when not active,
  namely ffmpeg inline encoders, `soundtouch`, `resample` and all
  the muxing operators.
- Raise runtime exceptions in `string.replace` failures with
  useful message. (#2408)
- Prevent `request.dynamic` from raising exceptions when checking
  if the source is ready (#2381)

---

# 2.0.4 (23-04-2022)

New:

- Added `settings.video.add_text` to enforce consistent choice of
  `video.add_text` implementation (#2302)

Changed:

- Make sure source shutdown can only be called on sources that
  can actually be shutdown:
  - Remove generic `source.shutdown`
  - Keep `s.shutdown()` method only on sources that are active.
    Refs: #2259
- Optimized memory usage when accessing frame content (#2266)
- Optimized memory usage when accessing ground terms.
- Allow crossfade duration getter to override duration at the
  end of each track if duration isn't set via metadata.
- Make sure crossfade metadata are not duplicated (#2153)
- Renamed `map_metadata` into `metadata.map`, deprecated `map_metadata`.
- Deprecatdd `list.mem_assoc`
- Enhanced remaining time when using `add` (#2255)
- Added `timeout_ms` to `http.*` to provide time in milliseconds, deprecated
  `timeout` argument.
- Connect `output.icecast` when data is available instead of when
  operator starts to avoid useless connections when underlying source
  fails immediately.

Fixed:

- Prevent infinite loops when crossfade duration is negative (#2287)
- Prevent mutex deadlock when recursively locking mutexes (#2274)
- Mark method `add()` as internal in `request.queue`, fix method `length()` (#2274)
- Fixed `retry_delay` being ignored in some cases in `request.dynamic`.
- Prevent race condition in external process handler.
- Fixed A/V sync when streaming encoded data via ffmpeg encoder (#2159)
- Prevent stopped/iddle sources from being restarted when resetting
  `clock(s)` after too much latency (#2278)
- Fixed registration of `video.add_text.ffmpeg` as possible implementation
  for `video.add_text` (#2302)
- Fixed `http.*` calls preventing liquidsoap from shutting down.
- Fixed `http` protocol not returning an error when timing out (#2242)
- Reworked ffmpeg filters feeding mechanism.
- Fixed inconsistencies in `playlist.parser` (#2257)
- Fixed inconsistent reselect in `rotate` (#2300)
- Fixed special characters escaping in `video.add_text.ffmpeg` (#2324)
- Fixed `input.rawaudio` and `input.rawvideo` when handling non-stereo
  content.

  # 2.0.3 (11-02-2022)

New:

- Added support for memory debugging using `memtrace`
- Added `time.{zone,zone.set,make}` (#2178)
- Added `runtime.gc` module, rename `garbage_collect` as `runtime.gc.full_major`
  with deprecated compatibility wrapper, added `runtime.gc.stat`,
  `runtime.gc.quick_stat`, `runtime.gc.print_stat` and `runtime.gc.{get,set}`.
- Added `runtime.sys.word_size`
- Added optional support for `runtime.mem_usage`
- Added `runtime.memory` wrapper to get info about the system and process'
  memory usage.
- Added `configure.camomile_dir` to export expected location of camomile
  directory when packaging liquidsoap.
- Added `liquidsoap.chroot.make` to copy all files required for a liquidsoap
  install.

Changed:

- Bumped `input.harbor` default buffer to `12.` to make it possible
  to use it with `crossfade` transitions without changing default
  values (#2156)
- `year` method as returned in `time.local` and `time.utc` now
  returns the actual year instead of years since 1900 (#2178)
- `mday`, `mon`, `wday` and `yday` methods as returned in `time.local`
  and `time.utc` have been renamed to, resp., `day`, `month`, `week_day`
  and `year_day` (#2178)
- `month` method as returned in `time.local` and `time.utc` now
  returns the month as a number between `1` and `12` (#2178)
- `week_day` method as returned in `time.local` and `time.utc` now
  returns the week day as a number between `1` and `7` (#2178)
- `year_day` method as returned in `time.local` and `time.utc` now
  returns the week day as a number between `1` and `366` (#2178)
- Added option to choose if `input.rtmp` should behave as
  a server or a client (#2197)
- Allow dynamic text change in `video.add_text.ffmpeg` (#2189)
- Removed `thread_name` argument from `thread.on_error` callbacks.

Fixed:

- Make sure metadata are replayed when switching to a source for the
  first time in switches/fallback (#2138)
- Bring back `video.add_text.sdl` (#2187)
- Fixed `thread.on_error` implementation (#2171)
- Fixed `ffmpeg` video scaling to make sure it always is proportional (#2211)

  # 2.0.2 (28-12-2021)

New:

- Show code excerpts on errors (#2086)
- Added `on_get_ready` callback to sources, to be
  executed after a source's has initialized.
- Added `flush_and_skip` telnet command to `request.dynamic`
  to empty the request's queue before skipping the current
  track, forcing a full reload.
- Added `last_metadata` method on sources to return the
  last metadata produced by the source.

Fixed:

- Fixed ffmpeg copy encoder crash when switching between
  streams.
- Fixed unbound buffer in muxing operators (#2054)
- Return correct positions when parsing strings (#2095)
- Deadlock when shutting down with `input.rtmp` (#2089)
- Add timeout to srt operations (#2082)
- Fixed `request.queue` `queue` telnet command returning
  nothing (#2088)
- Fixed single quotes being escaped in json stringify.
  (#2120)
- Fixed frame caching issues when no initial break was
  present in the memoized frame. (#2109. AzuraCast/AzuraCast#4825)
- Fixed `replay_metadata` not replaying metadata from active sources
  (#2109)

  # 2.0.1 (27-11-2021)

New:

- Added `time.predicate` to parse time predicates at runtime.
- Added support for ffmpeg filter commands, unify `video.add_text.ffmpeg`
  with other operators, make it the default when available. (#2050)

Changed:

- Removed `encode_metadata` option in `input.file.hls` as it does nothing with
  the main encoder for HLS format, `%ffmpeg` (#2023)
- Converted `output.icecast` optional parameters to `nullable`.

Fixes:

- Fixed switch-based sources not respecting track boundaries when
  using default transitions one track only per selected source. (#1999)
- Fixed playlist annotation. (#2005)
- Raise a proper runtime exception when `string.escape` fails. (#2010)
- Account for internal caching in `request.dynamic.list`'s `queue` and
  `set_queue` methods.
- Keep buffering for crossfade when new source has track mark but is still ready.
- Added missing output `start`/`stop` commands.
- Fixed `perms`, `dir_perms` and `append` not bring honored when delegating file
  output to the encoder.
- Fixed base directory not being created when delegating file output to the
  encoder (#2069).
- Use `process.quote` in process calls (#2031)

  # 2.0.0 (03-10-2021)

New:

- Add support for errors with `error.*` and `try ... catch` (#1242).
- Add support for optional values with `null.*` (#1242).
- Add support for `x ? y : z` syntax (#1266).
- Added support for list spread and deconstruction syntax (#1269).
- Add support for generic JSON objects, map `(string, 'a)` lists to regular
  lists, add support for json5 floats (`NaN`, `Infinity`), return `null` for
  those otherwise, rename `json_of` into `json.stringify` and `of_json` into
  `json.parse` with deprecation (#1824)
- Added support for video encoding and decoding using `ffmpeg` (#1038).
- Added support for hardware-accelerated video encoding using `ffmpeg` (#1380)
- Added support for ffmpeg filters (#1038).
- Added video support to `output.hls` (#1391).
- Added mp4 support to `output.hls` (#1391).
- Added `output.url` for encoders that support handling data output (currently
  only `%ffmpeg`) (#1038).
- Added `output.file.dash.ffmpeg`.
- Added LV2 support (#906).
- Added `string.nth` (#970).
- Added `string.binary.to_int` (#970).
- Added `string.hex_of_int`.
- Added `file.ls` (#1011).
- Added native id3v2 tag parser, as well as associated function
  `file.mp3.metadata`, `file.mp3.parse_apic` and `file.cover` (#987).
- Use a pager to display long help results (#1017).
- Added new functions for lists: `lists.exists`, `list.for_all`, `list.init`,
  `list.ind`, `list.index`, `list.last`, `list.shuffle`.
- Added `request.id`.
- Added a profiler for the language. It can be enabled with `profiler.enable` and
  the results are obtained with `profiler.stats.string` (#1027).
- Added `gtts` protocol to use Google TTS (#1034).
- Added `liquidsoap.executable` to get the path of the currently running
  Liquidsoap.
- Added `source.dump`.
- Added `source.elapsed` and `source.duration`
- Added `synth` protocol (#1014).
- Added listener and caller mode for `input.srt` and `output.srt` (#1377)
- Added support for `srt.enforced_encryption` setting.
- Added support for prometheus reporting (#1000)
- Add `validate` parameter to `register`, which allows to validate a value
  before setting it (#1046, @CyberDomovoy)
- Add `string.null_terminated` (#960).
- Removed `string.utf8.escape` in favor or a unifited, utf8-aware `string.escape`.
- Add `string.unescape`.
- Add `file.metadata` (#1058).
- Add `predicate.activates`, `predicate.changes`, `predicate.first`,
  `predicate.once`, `predicate.signal` (#1075).
- Add `playlist.list.reloadable` and `playlist.list` (#1133).
- Make it possible to disable buffer overrun logs.
- Add `accelerate` operator (#1144).
- Add `video.resize`.
- Add `getter.int_of_float` and `getter.float_of_int`.
- Add `source.dump` (#1036).
- Add `stereo` and `synth` protocols (#1036).
- Add `video.add_text.ffmpeg`.
- Added support for `file:///path/to/file` and `file:/path/to/file`protocols.
- Added configure option to specify internal library install path (#1211).
- Add support for records and methods (#1197).
- Rename `unsafe.single.infallible` to `single.infallible`.
- Add `list.indexed`.
- Added optional support for high-resolution time and latency control on POSIX
  systems (#1050).
- Added syntax for `for` and `while` loops (#1252).
- Added a bunch of source-related methods (#1379).
- Added `min` and `max` functions.
- Added `lufs` to compute the LUFS loundness (#1497).
- Added `interactive.harbor` in order to expose interactive variables over
  harbor (#1495).
- Added `interactive.persistent` (as well as `interactive.save` and
  `interactive.load`) to make interactive variables persistent (#1495).
- Added `server.harbor` (#1502).
- Added `metronome`.
- Added `playlist.files`.
- Added `getter.is_constant`.
- Added `assert`.
- Added `source.available`.
- Added `request.once`.
- Added `file.getter`.
- A better `normalize` function (with more reasonable parameters, more
  customisable, and written in Liquidsoap) is now provided. The old one is
  renamed `normalize.old`.
- New and better `compress` function. The previous one was renamed
  `compress.old` (#868, #869).
- Added `stereo.width`.
- Added `file.mkdir`.
- Added support for harbor's connected address in auth function and as a method
  (#1364).
- Added `time.up`.
- Added `video.cover`.
- Added `video.still_frame`.
- Added `request.status`.
- Added `playlog` to record how long ago a song was last played (#333 and #1530).
- Added `clock.log_delay` to configure how often clock catchup error messages
  should be printed.
- Added `input.rtmp` (#1640).
- Added `%ifversion` and `%else` preprocessing commands (#1682).
- Added `dtmf` and `dtmf.detect` to generate and detect DTMF tones (#1796).
- Added `sine.detect` to detect sines (#1796).
- Added `on_air_timestamp` to request's metadata to get the request's `on_air` time
  as a Unix timestamp (#1871)

Changed:

- Implemented per-frame clock synchronization mechanism, should allow for more
  advanced flexibility when working with source synchronization while keeping
  the default safe behavior. (#1012)
- Remove `active_source` type, make all output return `unit` type. (#1671)
- Switch to YUV420 as internal image format, much more efficient (#848).
- Use bigarrays for audio buffers (#950).
- Re-implemented switch-derived operators (`fallback`, `rotate`, `random`) as
  scripted operators, removed `track_sensitive` argument from `rotate` and
  `random` as it does not have a sound meaning for them.
- Added optional exit `code` to `shutdown`.
- Renamed `verb` argument info `method` in `output.icecast`.
- Simplified `add` behavior, also fixing an clock issue (#668).
- Switch to more efficient callback API for decoders (#979).
- Use system pagesize for buffer allocation (#915).
- Use new Strings module in order to avoid concatenations (#984).
- Native Liquidsoap implementation of list functions (#920).
- Added `fallible` option to `single` operator.
- Allow `input.ffmpeg` to control its own clock or delegate to CPU clock (#1628)
- Reimplement `input.http` using `ffmpeg`, deprecate `input.https` in favor
  of unified `input.http` (#1628)
- Changed `input.http` and `input.ffmpeg` `url` parameter into a string getter
- Changed `request.queue` into a Liquidsoap implementation (#1013).
- Removed `request.equeue`, such a feature could be re-implemented in
  Liquidsoap, see `request.queue`.
- The `playlist` operator is now fully implemented in Liquidsoap (#1015).
- Removed `playlist.once`, its behavior can be achieved by passing `"never"` to
  the `reload_mode` argument of `playlist` (#1015).
- Removed `playlist.merged`: it is not that useful and can be achieved easily
  with `merge_tracks` on a `playlist` (#1015).
- Deprecated `playlist.safe` (#1015).
- Renamed `add_timeout` to `thread.run.recurrent`, added `thread.run` variant,
  renamed `exec_at` to `thread.when` and renamed `mutexify` to `thread.mutexify`
  (#1019).
- Changed the weights of `add` to float (#1022).
- Renamed `which` to `file.which`.
- Change `blank()` duration semantics to mean forever only on negative values.
- Get rid of numbering of universal variables (#1037).
- Renamed `base64.decode`/`base64.encode` to
  `string.base64.decode`/`string.base64.encode`.
- Vumeter is now implemented in Liquidsoap (#1103).
- Change `input.http` and `input.https` `url` parameter into a string getter
  (#1084).
- Added `path.home.unrelate`.
- Use getters for arguments of `video.add_image` (#1176).
- Add `x`, `y`, `width` and `height` argument to `image`, unify with
  `video.add_image`.
- Generalize `audio_to_stereo` to video frames and those without audio.
- Allow crossfading for video (#1132, #1135).
- Use getters for parameters of synthesizer sources (#1036).
- Renamed `empty` to `fail`.
- Restored `request.dynamic` (#1213).
- Requests are not typed anymore: their type is fixed at resolution time.
- Deprecated `request.create.raw`, you should use `request.create` instead.
- Reference setting and access are now handled as normal builtins instead of in
  the kernel.
- Use records as return type of `http.*`, `https.*`, `rms`, `peak` and
  `request.queue` (#1234).
- Indices of groups returned by `string.extract` are now integers instead of
  strings (#1240).
- Generalize the `l[k]` notation so that the key `k` can be of any type (on
  which we know how to compare).
- `ref` is not a keyword anymore: this means that `ref x` is not accepted
  anymore, you need to write `ref(x)` (#1254).
- Renamed `file.unlink` to `file.remove`.
- Deprecated `get_process_output`, `get_process_lines`, `test_process` and
  `system` in favor of `process.run`, `process.read`, `process.read.lines` and
  `process.test`.
- Renamed `http_codes` to `http.codes` and put first member as integer.
- Renamed `http.response` to `http.response` and `http.response.stream` to
  `http.response.stream`.
- `localtime` and `gmtime` now return a record.
- Deprecated `{eat,strip,skip,on}_blank` in favor of
  `blank.{eat,strip,skip,detect}`.
- `http{,s}.{get,post,push}` now perform redirections if needed, which can be
  disabled with the `redirect` parameter (#1319).
- Deprecated `gettimeofday` in favor or `time`, renamed `localtime` to
  `time.local` and `gmtime` to `time.utc`, and the argument of these two
  last functions is now optional (#1320).
- Dropped optional `gavl` video converter in favor of `ffmpeg`.
- Remove `persist` argument in `output.*.hls` and use nullable value for `persist_at`.
- Deprecated source server commands in favor or direct call to source
  methods. Added wrappers for some of the old commands (#1379).
- Deprecated catch-all `input` and `output` in favor or setting your desired
  input or output explicitly.
- Implement `interactive.*` on script side (#1493).
- `file.write` does not return a boolean anymore, exceptions are used for
  exceptional cases (#1500).
- `source.dynamic` now takes a nullable argument.
- Renamed `on_end` to `source.on_end`.
- Changed the name of the arguments of `fallback.skip`.
- Normalize ReplayGain handling:
  - we now use the standard `replaygain_track_gain` metadata
  - renamed the protocol from `replay_gain` to `replaygain`
  - added the `replaygain` operator to perform amplification
- `normalize` now handles all channels uniformly.
- First-order filter `filter.rc` now takes the cutoff frequency instead of the
  time constant as argument.
- `file.watch` now returns unit with `unwatch` method.
- Changed the interface for `bpm`: the bpm can now be retrieved using a method
  of the returned source instead of having a callback.
- Removed `server.read*` and `server.write*`.

Fixed:

- Set `cloexec` on all relevant Unix calls (#1192).
- Fix implementation of recursive functions (#934).
- Make `blank()` source unavailable past is expected duration (#668).
- Remove `video.add_text.gstreamer` shade in background (#1190).
- Improve the quality of `video.add_text.gd` (#1188).
- Exit with non-zero code on errors.
- Fixed parsing of http URI arguments with `=` in them (#1340).
- Fixed fade-out in crossfades when crossfade duration is the same as fade-out
  duration (#1351).
- Fixed osc server not working when daemonized (#1365).
- Fixed glitchy audio when using `input.harbor` (#1944)
- Fixed `"tracknumber"` and `"year"` returning `0` in taglib (#1901)

Removed:

- LiGuidsoap, the old Liquidsoap GUI. 🪦

  # 1.4.4 (27-02-2021)

New:

- Added `process.quote` to quote process' arguments (#1215)

Changed:

- Fetch mime type using curl first when available.
- Make override metadata name case-sensitive in `amplify` (#1323)
- Harnessed playlist file resolver to better support some combination of
  protocols and file resolution (#1362)

Fixed:

- Remote file resolution when passing URLs with spaces (#1410)
- Fixed empty `{http,https}` body (#1417)
- Fixed `input.harbor` shoutcast client connection (#1353)
- Fixed exception reporting when output fails to start (#1372)
- Fixed `random` track selection (#1468)
- Fixed playlist request leak when using `reload="watch"` with `inotify` on a
  folder (#1451)
- Deadlock when LO server thread crashes (#1409)

  # 1.4.3 (14-09-2020)

Fixed:

- Fixed exponential memory usage in clock unification algorithm (#1272).

  # 1.4.2 (03-05-2020)

New:

- Added `retry_delay` argument to `request.dynamic` (#1169).
- Renamed `request.dynamic` to `request.dynamic.list` and updated its
  callback function type to return an array of requests, making possible
  to return multiple requests at once but, more importantly,
  to return `[]` when no next requests are available. (#1169)

Changed:

- Set `audio/flac` as mime for flac (#1143).
- Deprecated `request.dynamic`.

Fixed:

- Fixed errors when installing bash-completion files (#1095)
- Fixed failures in `extract-replaygain` script (#1125)
- Do not crash when loading playlists using `~/path/to/..` paths.
- Set `set_default_verify_paths` for SSL (#450)
- Use 443 as default port for https (#1127)
- Fix implementation of `rotate` (#1129).
- Register audio/opus mime type for ogg decoding (#1089)
- Re-encode name, genre and description in `output.icecast` using the given
  encoding (#1092)
- Accept 24 bits per sample in %flac encoder (#1073).
- Fix rare stack overflow during clock unification (#1108).
- Prevent metadata inserted via `insert_metadata` from being visible to
  underlying sources (#1115)
- Fix `cross()` fallability.
- Fix decoder remaining time when decoding is done (#1159)
- Fixed crash when cleaning up `output.hls`
- Fix `get_process_lines` regexp logic (#1151)

  # 1.4.2 (03-05-2020)

New:

- Added `retry_delay` argument to `request.dynamic` (#1169).
- Renamed `request.dynamic` to `request.dynamic.list` and updated its
  callback function type to return an array of requests, making possible
  to return multiple requests at once but, more importantly,
  to return `[]` when no next requests are available. (#1169)

Changed:

- Set `audio/flac` as mime for flac (#1143).
- Deprecated `request.dynamic`.

Fixed:

- Fixed errors when installing bash-completion files (#1095)
- Fixed failures in `extract-replaygain` script (#1125)
- Do not crash when loading playlists using `~/path/to/..` paths.
- Set `set_default_verify_paths` for SSL (#450)
- Use 443 as default port for https (#1127)
- Fix implementation of `rotate` (#1129).
- Register audio/opus mime type for ogg decoding (#1089)
- Re-encode name, genre and description in `output.icecast` using the given
  encoding (#1092)
- Accept 24 bits per sample in %flac encoder (#1073).
- Fix rare stack overflow during clock unification (#1108).
- Prevent metadata inserted via `insert_metadata` from being visible to
  underlying sources (#1115)
- Fix `cross()` fallability.
- Fix decoder remaining time when decoding is done (#1159)
- Fixed crash when cleaning up `output.hls`
- Fix `get_process_lines` regexp logic (#1151)

  # 1.4.1 (18-02-2020)

Fixed:

- Fixed `fade.final` and `fade.initial` (#1009)

  # 1.4.0 (29-09-2019)

New:

- UTF8 parsing!
- Added support for tuples: `x = (1,"aa",false)` (#838)
- Added support for deconstructing tuples: `let (z,t,_) = x` (#838)
- Added `input.{file,harbor}.hls` to read HLS stream (#59, #295, #296).
- Added `output.hls` to natively stream in HLS (#758).
- Added `%ffmpeg` native encoder, only for audio encoding for now (#952)
- Added ffmpeg-based stream decoder, limited to mime type `application/ffmpeg`
  for now.
- Added `(to_){string,float,int,bool}_getter` operators to handle getters in
  script side.
- Made `p` parameter in `smooth_add` a `float` getter (#601)
- Added `source.time` to get a source's clock time.
- Added `max_duration` to limit a source's duration.
- Added `file.temp_dir` to create temporary directories.
- Added `file.{unlink,rmdir}` to remove, resp., file and directories.
- Added `file.write` to write content to a file.
- Added `file.read` to read contents of a file without loading all of it in memory.
- Added `youtube-pl:<ID>` protocol to resolve and parse youtube playlists (or
  any playlist supported by `youtube-dl`) (#761)
- Added `protocol.aws.endpoint` setting for the `s3://` protocol, thanks to
  @RecursiveGreen. (#778)
- Added support for sandboxing `run_process` calls. (#785)
- Added `harbor.{http,https}.static` to serve static path.
- Added `log.{critical,severe,important,info,warning,debug}`. Use aliases in
  code as well (#800, #801, #802)
- Added `sleep` function.
- Added `mkavailable` function.
- Added `fade.skip` function. (#804)
- Added `video.external.testsrc` function.
- Added `video.frame.*` and `audio.samplerate`.
- Added `input.external.ffmpeg` and `output.external.ffmpeg`.
- Added `output.youtube.live.ffmpeg`.
- Added `output.file.hls.ffmpeg`.
- Added `reopen` telnet command in `output.external`.
- Added `on_frame` (#886).
- Enabled external decoders in windows (#742)
- Added support for bash completion.
- Added `video.add_text.native`.
- Added `configure.bindir`
- Added `for` and `while` loop functions.
- Added `list.case`.
- Added `metadata.getter` and `metadata.getter.float`.
- Added `string.contains`.
- Added `request.uri`.
- Added `{input,output}.srt` (#898)
- Added `path.remove_extension`.
- Added SSL read/write timeout options, use it for incoming socket connections (#932)
- Added ffmpeg resampler (#947).
- Added `lsl` and `lsr`.

Changed:

- Depends on OCaml >= 4.08.0
- Changed return type of `http.*` and `run_process` to use tuples (#838)
- Better error reporting with coloring and uniform format. (#790)
- Improved reporting of file, line and character during parsing errors.
- Remove dynamic plugin build option.
- Made `on_end` delay a float getter.
- Reimplemented `fade.{in,initial,out,final}` as scripted operators. (#664)
- Removed `cross`/`crossfade` operators, superseded by
  `smart_cross`/`smart_crossfade`
- Rename `smart_cross`/`smart_crossfade` operators as `cross`/`crossfade`
- Default behavior of `crossfade` is old (simple) crossfade. Use `smart=true`
  to enable old `smart_crossfade` behavior.
- Rename `file.duration` as `request.duration`
- Removed duplicate `is_directory`
- Rename `{basename,dirname}` as `path.{is_directory,basename,dirname}`
- Empty playlists return by scripted resolvers is now considered a failure to
  resolve.
- Rewrite `smooth_add` to use new `mkcross` functions.
- Reimplemented `open_process_full` to get a hand on `pid` and finer-grained
  closing workflow (#703)
- Added `transition_length` to `switch`-based operators to limit transition
  lengths and allow garbage collection of transition sources.
- SDL renders text in UTF-8. (#712)
- Made `x` and `y` parameters in `video.add_text` `float` getters. (#730)
- Reimplemented `extract-replaygain` using `ffmpeg`, added an optional replay
  gain option to the `ffmpeg2wav` protocol. Thanks to @Yamakaky for contributing
  on this. (#749)
- The `ratio` parameter of `compress` and `limit` is a float getter. (#745)
- Removed `rewrite_metadata` which had been deprecated for a while now.
- Allow string getter for `harbor` HTTP responses.
- Renamed `get_clock_status` to `clock.status` and `log_clocks` to `clock.log`.
- Renamed `rms_window` parameter of `compress` to `window`. (#796)
- Added `chop` operator.
- Keep master tracks' boundaries in `mux_*` functions. (#795)
- Added `new_track` optional argument to callback in `insert_metadata`.
- Use getters for weights of `rotate`. (#808)
- Added `conservative`, `length` and `default_duration` params to
  `playlist.{reloadable,once,merge}` (#818)
- Renamed `input.external` into `input.external.rawaudio`, added
  `input.external.wav`.
- Renamed `gstreamer.hls` to `output.file.hls.gstreamer`.
- Raise an error when using a format (e.g. `%vorbis`, `%mp3`, ..) that is not
  enabled. (#857)
- Set default encoders and ladspa plugins samplerate and channels to configured
  internal `"frame.audio.samplerate"` and `"frame.audio.channels"`. (#870)
- Handle unary minus in the preprocessor instead of the parser in order to avoid
  duplicating the parser. (#860)
- Add `filter` option to `playlist.once`.
- Added a `replay_delay` option to the `pipe` operator to replay metadata and
  breaks after a delay instead of restart the piping process. (#885)
- Add `buffer_length` telnet command to `input.harbor`.
- Bumped default `length` parameter for request-based sources (`playlist`,
  `request.dynamic`, ..) to `40.` to assure that there always is at least
  one request ready to play when the current one ends.
- Added support for cue in/out and fade in/out/type metadata support in `ffmpeg2wav`
  protocol. Rename protocol to `ffmpeg`. (#909)
- `list.assoc` and `list.assoc.remove` require an ordered type as first
  component.
- Renamed `quote` to `string.quote`, removed `process.quote` in favor or
  `string.quote` (#1635)
- Added `phase_inversion={true/false}` to `%opus` encoder (#937)
- Fixed encoders forcing frame rate and audio channels too early (#933)
- Change filename to a string getter in file-based outputs. (#198)
- Changed `audio.converter.samplerate.preferred` option to
  `audio.converter.samplerate.converters` to give a list of possible converters.

Fixed:

- Lack of documentation for `cross`/`crossfade` (#743)
- Fixed before metadata being lost during crossfade not in conservative mode.
- Correct types and default values for `random.int` (#767).
- Allow changing pipeline in gstreamer functions. (#762)
- Script deadlock after a long time, most likely related to old crossfade
  transitions (#755)
- AVI export fixed. (#789)
- `%external` does not stop processes anymore on each metadata. (#789)
- Fixed exit getting stuck when using `input.jack` (#769)
- Stop lo server on shutdown. (#820)
- Fixed external process stop not detected on second and further calls (#833)
- Add `seek` in operators where implementation is clear (#853)
- Do not enter buffering mode between tracks in `buffer` (#836)
- Fixed file descriptor leak in external processes (#865)
- Fixed encoded output creating empty files from failing sources (#876)
- Fixed `cue_cut` not working when used before `cross`/`crossfade` (#874)
- Fixed audio glitches when seeking within a MP3 file.
- Fixed `insert_metadata` logic when insert new track and metadata (#903)
- Fixed `replay-gain` script default location.
- Fixed audio glitches at the end of crossfade transitions.
- Specify that `list.remove` removes only the first occurrence and avoid
  reversing the list (#922).
- File descriptor leak when using openssl-based operators.
- Fixed SSL read taking too long to timeout (#932)
- Fixed output starting when underlying source is not available (#393)
- Fixed `string.escape` also quoting its string.

  # 1.3.7 (09-04-2019)

Changed:

- Reimplemented `open_process_full` to get a hand on `pid` and finer-grained
  closing workflow (#703)
- Better log message when request download times out (#708)
- Drop `log.level` for `ffmpeg` messages to `5`

Fixed:

- Timeout when executing external processes (#691, #736, #726, #708)
- Set buffering only when frame is partial in time_wrap.ml. Makes it work with
  crossfade transitions (#695)
- Changed `Icy-MetaData:1` to `Icy-MetaData: 1` in HTTP source headers. Fixes
  some shoutcast implementations (#727)
- Fixed deadlock in `input.http` source status command (#367)

  # 1.3.6 (23-01-2019)

Fixed:

- Fixed `smart_crossfade` transitions skipping data after track marks. (#683,
  #652)
- Fixed `input.pulseaudio` parameters.
- Fixed crash when copying frame content (#684)

  # 1.3.5 (25-12-2018)

New:

- Added a bunch of base mathematics primitive, `exp`, `log`, `cos`, `sine`, ...
- Added `"extinf_duration"` to parsed `#EXTINF` metadata.

Fixed:

- Fixed inotify watch semantics (#677)
- Enhanced `#EXTINF` parsing in ambiguous cases (#625)
- Fixed `output.youtube.live` (#630)
- Make sure server writes are synchronous (#643)
- Fixed crash when loading some frei0r plugins (#435)
- Fixed compilation with `osx-secure-transport`
- Fixed invalid opus stream generated when no data was ever encoded (#180)

  # 1.3.4 (10-09-2018)

New:

- Added `FFMPEG` decoder using the new `ocaml-ffmpeg` API. Thanks for @gndl for
  the hard work there.
- Added `"init.allow_root"` setting to allow running liquidsoap as root.
- Added `on_track` callback for playlists. Can be used to force a reload.
- Added `server.condition`, `server.wait`, `server.broadcast` and
  `server.signal`. Used to control server command execution.
- Added `server.write`, `server.read{chars,line}` to write interactive server
  commands in conjunction with the above functions. (#544, #568)
- Added `output.youtube.live` as a wrapper around `output.gstreamer.audio_video`
  to stream live to Youtube (#498)
- Added metadata extraction to `ffmpeg2wav` protocol (#623).

Changed:

- Depends on OCaml >= 4.03.0
- Depends on camomile > 1.0.0
- Use `http{s}.head` when available to fetch remote file's mime type. (win32
  port)
- Better log messages for root exit and buffer override.
- Switch default log to stdout. Set to file when `log.file.path` is set (#612)
- Disabled Gstreamer stream decoder.
- Removed asynchronous mode for `output.gstreamer.audio_video`
- Reworked `smartcross` internal logic (#596)
- Enabled `replaygain` on `m4a` files, thanks to @gilou (#604)
- Added `encoding` parameter to `output.shoutcast` to allow alternative string
  encoding for metadata updates (#411)
- Deprecated `rewrite_metadata`

Fixed:

- Decouple dyntools compilation.
- Support for OCaml >= 4.06
- File descriptor leak in `output.icecast` (#548)
- Fixed URL regexp for `input.https` (#593)
- Multiple gstreamer fixes:
  - File decoder with video.
  - Memory leaks (#516, #511, #434, #318)
  - Process freeze (#608, 278)
- Duppy crash on exit (#160)
- Fixed audio glitches when using the `pipe` operator (#614)
- Deadlock in external decoder. (#611)

  # 1.3.3 (14-10-2017)

New:

- Added `on_change` to `register`
- Added IPv6 support for `input.harbor`. (#491)
- Added `time`, `localtime` and `gmtime` to help with time-predicates (#481)
- Added `on_start` to execute callback when liquidsoap starts.
- Added `enable_external_ffmpeg_decoder` to enable ffmpeg-base external decoder.
- Added `"decoder.external.{ffmpeg,ffprobe,flac,metaflac,faad,mpcdec}.path"`
  configuration settings.

Changed:

- Renamed secure transport harbor key paths to: `harbor.secure_transport.*`
- Renamed secure transport I/O to: `{input,output}.harbor.secure_transport`.
- Added `.wma` to `gstreamer` file decoder file extensions (#483)

Fixed:

- Fixed memory leak in `output.icecast` connection method. (#490)
- Fixed `mutexify`
- Make sure that metadata are always passed in increasing position order in
  `map_metadata` (#469)

  # 1.3.2 (02-09-2017)

Changed:

- Removed `kick` telnet/server command, duplicate of `stop`.
- Support `replaygain` for mp3 files, thanks to @d4h3r0 (#460)
- Implement `input.harbor.ssl` using SecureTransport for OSX.

Fixed:

- Fix scheduler loop causing high CPU usage when using Process_handler without
  some of the default callbacks. (#475)
- Revert `wait_for` implementation to pre-`1.3.0`, using a custom `select` loop (#453)
- Handle mime-type arguments in `input.harbor` streams. (#456)
- Tell ocaml to use the same C compiler at build and link time. Fixes build on
  FreeBSD when using C++-based bindings such as taglib. (#465)
- Accept any capitalization of HTTP(S) as regular HTTP URL (#464)
- Fix compilation with osx-secure-transport enabled.
- Fix deadlock calling logging functions from within `Gc.finalise` (#609)

  # 1.3.1 (28-05-2017)

New:

- Allow any tags allowed in `"encoder.encoder.export"` settings in vorbis
  streams (#418)
- Allow `"audio/mp3"` mime-type for mp3 in file resolution protocol. (#451)

Fixed:

- Fixed `run_process`, `get_process_lines`, `get_process_output` when compiling
  with OCaml <= 4.03 (#437, #439)
- Calls to `wait_for` while the scheduler isn't running (#442)
- Revert default handling of environment in `run_process`, `get_process_lines`,
  `get_process_output` to passing calling process' environment by default.

  # 1.3.0 (27-04-2017)

New:

- Added support for recursive functions (#406)
- Add peak and peak.stereo operators (#364)
- Change `track_sensitive` parameter to a boolean getter (fixed value or
  anonymous function).
- Add SSL support to the various harbor operators, either via openssl or OSX's
  SecureTransport.
- Add optional "dj" and "next" metadata for Shoutcast v2, wrap "dj" value in a
  callback in output.shoutcast (#370, #388)
- Allow partial parsing of JSON objects in `of_json`.
- Generalize list.assoc to allow default values. Legacy code must be updated:
  `list.assoc(k,l)` -> `list.assoc(default="",k,l)`
- Generalize list.hd to allow default values. Legacy code must be updated:
  `list.hd(l)` -> `list.hd(default="",l)`
- Allow to pass a default to list.nth. Legacy code must be updated:
  `list.nth(l,pos)` -> `list.nth(default=<..>,l,pos)`
- Added `on_offset` to execute a callback at a given offset within a source's tracks.
- Added mutexify to protect a function from being called concurrently.
- Added request.log to get log data associated with a request
- Added `overlap_sources` to rotate between sources with overlapping tracks.
- Added `replay_metadata` to `input.harbor()`
- Added `\<char code>` syntax for strings (#368)
- Added string.sub
- Added `run_process` to run a process with optional environment and return
  (`stdout`,`stderr`,`exit_status`)
- Added `add_playlist_parser` to register new playlist parsers
- Added optional static parameter to `protocol.add`
- Added file.temp to create fresh temporary filename
- Added process: protocol
- Reimplemented curl-based fetch process using process:
- Added s3:// protocol to fetch files from AWS S3 using the AWS CLI.
- Added polly: protocol to enable speech synthesis using AWS polly. Generated
  files are mono so make sure you use `audio_to_stereo()`.
- Added youtube-dl: protocol to resolved requests using youtube-dl
- Added `which()` to find an executable within the $PATH
- Added `register()` to allow to register new configuration settings

Changed:

- Reverted default value for `--error_as_warnings` option, renamed to `--strict`.
- Moved say: protocol registration to utils.liq.
- Moved `get_process_lines` and `get_process_output` to utils.liq, added
  optional env parameter
- Set `conservative=true` by default in `cross()` and `smartcross()`

Deprecated (can be removed in any future version):

- Dynamic plugins compilation, deprecated in favor of opam rebuild mechanism.

Removed:

- aac and aacplus encoders, removed in favor of fdk-aac.
- dirac/schroedinger video encoder: obsolete, abandoned upstream.
- `force_mpeg` option in taglib metadata decoder. Has not been used for years and
  allows to decouple taglib code from the mad decoder.

Bugfixes:

- Fix negative seek (#390)
- Prevent flows metadata updata from stalling sources (#377)
- Add revdns setting for telnet, set all revdns default to false (#372)
- Fix icy metadata in output.harbor (#358)
- Fix missing first line of headers from icy clients in `input.harbor` (#380)
- Fix timestamp in some logged output (#395)
- Fix crash in external (download) protocol.
- Fix `fade.{in,out}` metadata handling for new fade duration and type.
- Compute normalization regardless of child sources ready status in `add()` to
  avoid unexpected change of volume.

  # 1.2.1 (01-07-2016)

New:

- Support for https (SSL/TLS) icecast connections.
- Added `http.{put,head,delete}`, `https.{get,post,head,put,delete}`.
- Added `input.https`.
- Added `list.mapi`.
- Added `rotate.sequence`.
- New `pipe()` operator to pipe audio data through an external program.
- Switched to curl for request resolution/fetch.

Bugfixes:

- Fix metadata update for shoutcast v2 when sid <> 1 (#320).
- Fix connection to `input.harbor` using the shoutcast v1 protocol (#337).

  # 1.2.0 (12-01-2016)

New:

- Websocket server (#90): this means that you can stream to harbor directly from
  your browser!
- Add support for AIFF format (#112).
- Add `url.split_args` to split the argument of an url (#123).
- Add `buffer.adaptative` to cope with small network delays (#131).
- Add sleeper operator to simulate network delays and test robustness (#131).
- Add `stereo.left` and `stereo.right` to extract channels from a stereo stream.
- Add restart command to restart liquidsoap (#135).
- Add `file.contents` to read the contents of a file.
- Add `filter.rc` for first-order RC filters.

Enhancements:

- Add support for sending OSC data (`osc.send_*`).
- Native support for (some) AVI files (#256) which enables support for external
  video encoders (#233).
- Improve rms operator (#105) to have per channel rms (#102), the ability to
  dynamically set window duration (#103) and multiple monitors (#104).
- Icecast streaming can now use HTTP1.1 chunked encoding (#82, #107).
- Add support for multiple shoutcast extensions (#216).
- Fade type can be overridden by metadata in `fade.in` / `fade.out` (#64).
- Allow LADSPA plugins with arbitrary number of channels (#191).
- Rename shine encoder from `%mp3.fxp` to `%shine`.
- fdkaac: dynamic plugin (#79), set afterburner parameter, use MPEG4 by default
  (#83).
- Improved subtyping on lists (#125, #126).
- Add native simple JSON decoder.
- Better code: do not abusively use assertions (#137), issue more warnings and
  fix them (#162).

Bugfixes:

- Correctly close connection in http.get / http.post (#72).
- Remove `input.lastfm` which has been broken for a while.
- Lots of small bugfixes.

  # 1.1.1 (08-05-2013)

New:

- Add support for FDK-AAC, which seems to be the best AAC(+) encoder around for
  now. Replacement candidate for VO-AAC and AACPLUS
- Add %ifencoder to check whether Liquidsoap was compiled with support for a
  particular encoding format.
- There is now an emacs mode in scripts/liquidsoap-mode.el.
- Liquidsoap can be used as a Windows service.

Enhancements:

- Handle more OSC types (`float`, `float_pair`, `bool`, `string`, `string_pair`) and added
  `osc.on_*.`
- Better infrastructure for decoding images. `add_image` can now handle most image
  file types.
- Add `random.int` as well as `min_int` and `max_int` to standard library.
- Add `playlist.merge` to play a whole playlist as one track.
- Add `gstreamer.hls` to play http live streams (HLS).
- Add `say.program` to specify text-to-speech program in scripts.
- Add "random" transition type to `video.fade.*` in order to select a random
  transition each time.
- Add max parameter to drop data on buffer overrun with `input.gstreamer.*`.
- Add `bytes_per_page` parameter to ogg encoders.
- Add support for DTX in speex and opus, as well as VAD for speex.
- Localize some more parsing errors in files.

Bugfixes:

- Avoid deadlocks in harbor.
- Correctly flush lame encoder.
- Correct sequence operator when there is only one source.
- Handle relative URLs in http playlists.
- portaudio is now an active source.
- Avoid jack I/O lowering the volume.

  # 1.1.0 (04-03-2013)

  ** This version brings some new features as well as correcting bugs. **

New:

- Add support for GStreamer decoding, processing and encoding (%gstreamer
  format, v4l webcam input is now implemented using GStreamer).
- Add support for opus decoding and encoding.
- Add support for the shine encoder, which can efficiently work on architectures
  without FPU.
- Add support for automatically computing the duration of tracks in the
  "duration" metadata [LS-641]. It can be enabled with
  `set("request.metadata_decoders.duration",true)`
- Add support for frei0r video effects.
- Allow `%define`'d variables in encoding formats [LS-634], e.g.
  ```
  %define BITRATE 24
  %define STEREO true
  output.file(%mp3(bitrate = BITRATE, stereo = STEREO),"bla.mp3",s)
  ```

Enhancements:

- Taglib now reads all metadatas (even non-standard ones).
- Add a mode to automatically reload a playlist when the file was changed
  [LS-363,LS-523]. For instance, `s = playlist("~/Music",reload_mode="watch")`.
  Also, add `file.watch` to call a callback when a file is changed, with
  inotify support when present.
- Add support for FFMpeg as video converter, which you can use with
  `set("video.converter.preferred", "ffmpeg")`
- Add `back_time` argument to blank operators [LS-609].
- Add a metadata to override fade.final duration.
- MIME is computed at most once when extracting replaygain.
- Default samplerate converter is now "fast".
- BPM detection (bpm) now uses a callback.
- Add `clock.unify` to unify clocks of all sources from a list.
- Add `source_url` metadata to `input.http` streams.
- Improved error message when theora format is not supported.
- Add list.filter function.
- `video.add_image` can now take any image format as input.
- Add `mux_stereo`.
- Support for external decoders in streams.
- Move bugtracker to https://github.com/savonet/liquidsoap/issues

Bugfixes:

- Configure is now compatible with OCaml >= 4.0 and removed support for OCaml <
  3.11 [LS-625].
- Fix random memory access / memory leak when decoding AAC/MP4 files [LS-647].
- Correct resampling of wav files.
- Use the length for data indicated in header for wav files.
- `Argv.(0)` now returns the script name [LS-605].
- Liquidsoap should now operate fine when compiled with -noassert [LS-578].
- Better handling of inexistent MIDI channels.
- Video decoder now correctly handles videos from Icecast.
- Avoid visu.volume freezing Liquidsoap on shutdown.
- Fix a memory leak when decoding both audio and video in ogg [LS-636].
- More efficient handling of video converters, also fixes some crashes [LS-623].
- Have the soundtouch operator preserve tags [LS-621].
- Fix remaining time estimation in cross and `smart_cross`.
- Avoid deadlocks in harbor and `input.http`.
- Remove leftover files in configure [LS-567].
- Handle wav files with padded fmt headers.
- Handle end-of-stream when seeking mp3 with mad.

  # 1.0.1 (04-07-2012)

  ** This version brings bug fixes and minor enhancements over 1.0.0. **

Fixes:

- correct type for the "flush" parameter in `output.external()`
  thanks to Romaric Petion for pointing it out
- fix bug where MP3 encoder would discard initial ID3v2 rendering
- fix bug where `smart_cross()` would stop before the end of tracks,
  thanks to Edward Kimber for raising the issue
- load libraries in --interactive [LS-618]
- update examples, notably the installed radio.liq
  thanks to Emery Hemingway for noticing the problem
- generalize the types of `input.http()` and `input.harbor()` to allow variable
  content kinds, and also allow video for harbor [LS-601]
- `request.equeue()` now allows to remove requests from the primary queue
- fix compilation of lame dynamic plugin.

New:

- new values for metadata fields does not override old one anymore;
  use setting `request.metadata_decoders.override` to restore old behavior
- `stereo_mode` and `internal_quality` parameters for %mp3 encoder
- enable mad decoder for MP1 and MP2 in addition to MP3, create aliased
  configuration keys "decoder.file_extensions/mime_types.mad"
- support for CUE sheet playlists and metadata in M3U
- setting "decoder.taglib.force_mpeg" to force taglib to consider files as MPEG
- scripting builtins `getenv()`, `setenv()` and `environment()`
- scripting builtin `source.fallible()`
- harbor is now verb-oriented, supporting GET, POST, PUT, HEAD, DELETE, OPTIONS
- load DSSI plugins from environment variables and using `dssi.register()`
- also display the type of the whole expression when -i is passed
- generalized custom path support for facilitating standalone distributions
- and as usual, various improvements in the code, log and error messages, etc.

  # 1.0.0 (08-10-2011)

Finally, the 1.0.0 release! It brings several important fixes, but
also some nice novelties.
The most outstanding difference concerns `output.icecast()`: its restart
and `restart_delay` parameters are gone, replaced by a new `on_stop` handler
which is called on every error (failed connection or disconnection) and
returns the new restart delay. The `on_error` handler receives a string
describing the error which enables user-friendly reporting, adaptative
delays, etc.
Note that `on_error` defaults to `fun(_)->3`. which is equivalent to having
restart=true, restart_delay=3. in previous versions, NOT the same as the
former restart=false default. As a result, liquidsoap won't fail to startup
if an initial connection attempt fails.

Fixes:

- LS-532,527: avoid freeze after errors in streaming threads or source
  initialization routines
- LS-542: race condition in `playlist*()` breaking randomness
- LS-489: double expiration lead to illegal queue length and freeze of
  request-based sources
- Avoid multiple simultaneous reloading in `playlist*()`,
  thanks to Fabio Costa for his help on this one!
- Pass charset information to icecast server to avoid encoding bugs
- LS-555: timeout for icecast connection attempts
- LS-559: permanent stop after disconnection on Ogg streams
- LS-565: efficient and crash-free error handling in `input.http/harbor()`
  when the input stream has an invalid number of channels
- LS-431: proper handling of duration in `blank()` avoids abusive empty tracks
- LS-556: rework conversion operators, optimizations used to be unsafe & broken
- LS-574: silent MIDI synthesis operators
- LS-396: `drop*()`'s types reflect that they don't support variable arities
- LS-442: allow comments not terminated by newline at end of file
  New:
- `on_error` handler in `output.icecast()`, see above
- New msg param in %mp3 for marking frame headers, defaults to version string
- `output.file()`: new `on_close` parameter, may be used to write exact duration
- %mp3.vbr/abr for variable bitrate MP3, %mp3 is now a synonym of %mp3.cbr
- MP3 encoders now support ID3v2 tags
- `input.http()`: new "status" command
- LS-556: `mux_mono()` for adding a single audio channel into a stream
- `video.add_text()` using libgd (gd4o) for environments without X
  Dependency on graphics can be disabled (to work around erreneous detection)
- script language: add infix operator mod (patch by Fabio Costa)
- `delay()` now has an "initial" parameter
- LS-557: "server.timeout" setting can now be disabled by setting it to -1
- LS-532: `source.init()` for selective init with a way to handle errors,
  plus settings "clock.allow_streaming_errors" and "init.force_stat" (or
  --force-start on the command line) for easing dynamic uses of liquidsoap
  Enhancements:
- Panic crash to avoid frozen liquidsoap after duppy crashes
- Text-to-speech: festival and sox are now only runtime dependencies
- LS-475,516: better support for dynamic URL change in `input.http()`
- LS-484: display user-friendly error messages in interactive mode
- LS-308: use seconds internally in request sources, avoid overflow and
  display more user-friendly debug messages
- Cleanup `visu.volume()` and `video.vis_volume()`
- LS-573: replace " " by "\_" in identifiers to make them valid in the server
- Script syntax: unary minus now usable without parenthesis after semicolon
- Two generic queues by default, to avoid deadlocks in advanced situations
- Documentation, build & install system, etc.

  # 1.0.0 beta3 (05-08-2011)

- Feature: Added `of_json` to parse json data. Depends
  on json-wheel.
- Feature: Added file.exists and is_directory.
- Feature: Added timeout options for:
  telnet, harbor (server), input.icecast
- Enhancement: finer-grained timeout detection
  for `input.harbor` and `input.http`
- Fix: deadlock when disconnecting harbor users
  through server/telnet command.
- Fix: dynlink detection in native mode with old
  versions of ocaml
- Fix: deadlock when an exception is raised during
  startup while the clock is owned by a source
  (e.g. `input.alsa`). See LS-527 for more details.

  # 1.0.0 beta2.1 (07-07-2011)

- Fix: `playlist.safe()` was unusable in beta2, as a side effect of removing
  duplicate "timeout" parameter in `playlist()`.
- Minor enhancements to documentation, settings and reference.

  # 1.0.0 beta2 (04-07-2011)

This release introduces lots of fixes and cleanup, but also some new features.
Major novelties: support for fast seeking and cue points, FLAC and improved
AAC+ support, introduction of the liquidsoap yellowpages "flows",
plugin support and improved messages for scripting errors
Compatibility warning: `insert_metadata` has changed, and `clock.assign_new()`
should be used instead of `clock()` to avoid some of the new static checks

Decoders:

- New support for seeking and fast computation of durations in most formats
- New decoders: FLAC (native & Ogg) and images using Camlimages
- Fixes in Ogg decoding: LS-515 (loss of data) and LS-537 (segfault).
- Fix LS-337: periodical failures when decoding AAC(+) streams
- AAC(+): use new ocaml-faad with builtin mp4ff, easier to build
- New detection mechanism mixing extensions and MIME types (when available),
  with corresponding settings `decoder.file_extensions.<format>` and
  `decoder.mime_types.<format>`.
- Decoder order can be user-defined thanks to new settings
  "decoder.file_decoders", "decoder.stream_decoders" and
  "decoder.metadata_decoders".
- Indicate which decoder is used in the "decoder" metadata
- More helpful log for various errors
- Fix segfault with SdlImage image decoder

Encoders:

- New FLAC encoders %flac (native) and %ogg(%flac)
- New AAC+ 2.0 and vo-aacenc
- New settings to theora: keyframes make files much smaller!
- New settings for WAV encoding: headerless, samplesize.
- Fix segfaults with ocaml-aacplus
- Enhancement LS-441: filter metadata before encoding,
  based on the "encoder.metadata.export" setting.
- Rework infrastructure of encoded outputs to fit all formats, outputs
  and styles of metadata handling, file reopening (#386)

Harbor:

- New: `output.harbor()` which acts as a mini icecast server,
  accepting listeners directly. Encoding is shared among users,
  and is only performed when needed.
- New: ability to register HTTP GET/POST handlers to create simpler
  web services, using `harbor.http.register/remove()`.
- Make all settings local: port, user and password can be set independently
  for each `input.harbor()` source
- New: "metadata_charset" and "icy_metadata_charset" in `input.harbor()`
- Fix: race condition possibly leading to abusive "source taken" (LS-500)

Icecast:

- Add support for streaming native flac, only works when streaming to
  `input.harbor()`, not supported by actual Icecast servers
- Fix bugs in ICY protocol support (header parsing, user name)
- Use ICY metadata updates when streaming AAC(+)
- New: "encoding" parameter for `output.icecast()`, used for recoding metadata
  Defaults to "latin1" with shoutcast servers
- New: `icy.update_metadata()` function for manual updates
- Enhance default "song" metadata, avoiding " - " when unnecessary (#467)

Input/output:

- New experimental `input.v4l/v4l2()` for webcams
- New experimental `input/output.udp()` for unchecked UDP streaming,
  available with most formats (at your own risk)
- Restore `output.pipe.external()`, now called `output.external()`
- New parameters for most outputs and inputs (start, on_start,
  on_stop, fallible); cleanup and uniformize implementations (LS-365)
- New ALSA settings alsa.alsa_buffer, alsa.buffer_length and alsa.periods
  Setting periods=0 allows to not attempt to set the number periods,
  which is impossible on some devices
- New preference order in `input/output.preferred()`: pulseaudio, portaudio,
  oss, alsa, ao, dummy

Operators:

- New: support for cue points with `cue_cut()`
- Change `insert.metadata()` which is now more script friendly,
  returning an insertion function rather than register a server
  command. The old functionality is available as `server.insert_metadata()`.
- New: `rms()` operator for getting RMS of a stream, and `server.rms()` which
  makes this information available as a server command.
- New: `track_sensitive` mode for blank detection operators
- New: `playlist.reloadable()` for playing a list once, with a command
  for restarting it.
- Remove `id.*()` which can be replaced by type annotations

Scripting API:

- New: OSC support through `osc.bool()`, `osc.float()` and `osc.float_pair()`
- New: JSON export `json_of()`
- New: `http.get()` and `http.post()`
- New: `url.encode/decode()`, `base64.encode/decode()`
- New: `string.recode()` for charset conversions using camomile
- New: `notify_metadata()` and `osd_metadata()`, suitable for use with
  `on_track()` and `on_metadata()`
- New: `request.metadata()` for getting a request's metadata
- New: `string.length()`
- Enhance `log_clocks()` with parameter for delaying startup
- Enhance `get_clock_status()` with "uptime" reference time

Server interface:

- Print the playlist's URI when calling `<playlist>.uri` without an
  argument.
- Enhance `<queue>.ignore` now works also in the primary queue
- New command for changing the URL of an `input.http()`, ref #466. The
  command is `<id>.url` and it needs a restart (`<id>.stop`, then start)
  to take effect.
- Fixed double registration of server commands which resulted in broken
  "help" command (LS-521)

Script language:

- Option "-i" doesn't show types for pervasives anymore
- Pretty printing of types (LS-474) with indentation, also used
  in the documentation
- Enhanced type errors (LS-459): no more traces, only the relevant
  part of types is displayed, plus a few special friendly messages.
- Enhanced static checks (LS-123) thanks to the introduction of the
  `active_source` subtype, for unused variables and ignored values
  This should avoid common errors, help troubleshooting
  If needed, advanced users can work around errors using --check-lib
  and --errors-as-warnings

General:

- Do not attempt to install "daemon" files if user/group have not been
  set, unless forced using "make INSTALL_DAEMON= install"
- Fix several core "source protocol" bugs, causing assert failures and
  other crashes: LS-460 (source becomes not ready without operator knowing)
  #403 (information about being ready is not precise enough)
- Fix incorrect image accesses (LS-430) by introducing a safer VFrame API
  Applies to most video operators ( `video.fade()`, `video.text()`, effects...)
- Cleanup resource (de)allocation, which is becoming critical with dynamic
  reconfigurations (e.g., dynamic output creation, `source.dynamic()`)
  Enforce that server commands are always deallocated (LS-495)
  Attempt to stop sources when initialization fails, so they cleanup as
  much as possible (LS-503)
  Avoid deadlocks upon crashes in IoRing-based operators
  Share code for stoppable feeding threads, use it in `input.harbor()`
  Avoid useless initialization of SDL systems
- Dynamic loading of lame and aacplus libraries, making it possible to
  ship them as separate binary packages. This is particularly useless
  for non-free libraries and for those that depend on X (e.g., SDL)
  which is often undesirable on servers
- Support for separate compilation of most optional features as plugins
  Use `--enable-<feature>-dynamic-plugin` in ./configure and
  --dynamic-plugins-dir in liquidsoap
- Better Win32 support, more version checks, separate compilation of
  C files and compliance with Debian's OCaml standards
- Externalize many audio and video functions in the new ocaml-mm library
  Factorize and optimize various conversions
- Rewrite harbor and server code using the new Duppy monad,
  introducing camlp4 into the build system
- New regression tests (make test)
- More user-friendly exception printing
- Avoid problems preventing backtrace printing

Miscellaneous:

- Update liguidsoap, make microphone input optional (LS-496)
- Do not crash upon charset-recoding failures [LS-473]
- Fix in `source.dynamic()`: missing source re-selection [LS-354]
- Avoid deadlock on startup in daemon mode [LS-229]
- Fixes in LADSPA and SDL causing early freezing of Frame parameters.
- Fullscreen mode for `output.sdl()`
- Fix: SIGPIPE used to cause crashes (LS-53,LS-287)
- Fix: `video.volume()` could crash upon some end-of-track situationos
- Fix: properly escape filenames in external file duration methods
- Rework timeout management for various sockets (notably icecast & harbor)
  Set nodelay, remove `TCP_*TIMEOUT` [LS-508,LS-509]

  # 1.0.0 beta1 (06-09-2010)

This beta version introduces two major new features: heterogeneous stream
types and clocks.

New:

- Different sources can carry different types of content.
- Encoding formats have been introduced to help infer stream content types.
  This brings static checking for bounds in encoding parameters.
- Introduce conversions between stream contents (mono, stereo, drop
  audio, video, etc) and muxing.
- Allow explicit type annotations in scripts.
- Introduce clocks, cleanly allowing for the coexistence of different
  time flows, and avoiding inconsistencies that can result from it.
  Soundcard I/O and cross-based operators notably make use of it.
- Remove root.sync, replaced by attaching a source s to clock(sync=false,s).
- Enable dynamic source creation and `source.shutdown()`.
- Extend and adapt MIDI and video operators.
- Introduce purely metadata streams (audio=video=midi=0 channels) and
  metadata stream decoder.
- Support WAV streams in `input.http/harbor()`.
- Introduce static image decoder using SDL image.
- Remove bound of request identifies (RID).
- Experimental: `source.dynamic()` for advanced dangerous hacking.
- Make path relative to script in `%include "PATH"`, and introduce
  `%include <...>` where path is relative to liquidsoap library directory.
- Add `channels_matrix` parameter to `output.ao()`.
- Add `on_(dis)connect` hooks in `input.harbor()`.

Cleanup and fixes:

- Lots of cleanup and fixes as with all major code rewriting.
- Optimize video and stabilize it a little bit... still not perfect.
- Rewrite stream and file decoding API, as well as file format detection.
- Enhance shutdown and error message reporting, notably for icecast
  and request-based sources.
- Avoid quasi-infinite loop in failed request resolving.

  # 0.9.3 (04-09-2010)

This release is a bugfix of the latest snapshot (0.9.2).
It will be the last bugfix before 1.0.

Bugs fixed:

- Add "audio/mpegurl" to the list of mime-type for basic playlist parsing.
- Decode arguments passed to `input.harbor`.
- Use Camomile framework to try to recode arguments and user/password
  passed to `input.harbor`.
- Support Theora 1.1 API via ocaml-theora 0.2.0.
- Fixed `input.lastfm`.
- Fixed SDL output.
- Allow magic file type detection to follow symlinks.

  # 0.9.2 (29-10-2009)

This release is a SNAPSHOT of upcoming features. It also contains several
important bugfixes. As a snapshot, it contains experimental or unpolished
features, and also breaks compatibility with previous versions.
You should in particular notice the two "New" items below:

- `random(strict=true)` is now called `rotate()`;
- request sources (`playlists`, `request.*`) have a new queuing behavior,
  check the doc (request-sources.html) or revert to conservative=true.

Bugs fixed:

- Ogg encoder now muxes pages according to their ending time.
- Support "ogg/audio" and "ogg/video" mime types for HTTP ogg streams.
- Changed external encoder's "restart_encoder" to the more relevant
  "restart_on_new_track". Added optional "restart_after_delay"
  to restart the encoder after some delay. Also completely rewrite
  stop mechanism. Stop operation now waits for the encoding process
  to finish, allowing proper restart_on_new_track like for ogg encoded
  data.
- Factorized buffered I/O code. Also added a blocking API, which avoids
  "no available frame" and "reader not ready" messages and audio glitches.
  It enforces that `root.sync` be deactivated for these sources, such that
  synchronization is done by the source. (#203)
- Factorized file decoding code.
- Fixed reversed order when parsing playlists using `playlist.parse()`.
- Avoid bad crashes when resources lack, e.g. no more memory.
- Tighten and enforce the inter-source protocol.
- All outputs: fix the autostart server command. With the former code,
  a modification of the autostart parameter was only taken into account
  one start/stop cycle later.
- `on_blank()`: fix a bug that prevented the first call to on_noise.
- Fixed estimated remaining samples on ogg files, fixes issues with
  operators relying on this value, in particular `crossfade()` and
  request-based sources when operating in non-conservative mode.
- Fixed socket descriptor leak in `input.http`. (#318)
- Fixed deadlock at init when an exception was raised at wake_up
  phase. (#319)
- Fix `delay()` which could sometimes incorrectly declare itself ready,
  and thus try to get some data from its unavailable input source.
- Bug in queue duration estimation led to infinite feeding of the queue,
  until all request IDs are taken.
- Several fixes enforcing clean (non-deadlocking) sleep/shutdown.

New:

- The operator `rotate()` replaces random(strict=true), and `random()`
  does not have a strict parameter anymore.
- Switch to new behaviour in request-based sources.
  Use conservative=true to get to the old behaviour.
- `on_blank()`: provide an `on_noise` handler.
- `playlist*()`: add server commands for reloading the playlist and changing
  its URI.
- Fallible outputs: all outputs now have a fallible mode, in which
  they accept fallible sources, and automatically start/stop when the child
  fails to stream.
- EXPERIMENTAL ogg/dirac encoding support.
- `output.*.aacplus()`: native outputs encoding in AAC+ using ocaml-aacplus.
- Switched to a custom implementation of the various shout protocols.
  It notably allows arbitrary content-type settings which enables
  AAC+ streaming. Enabled wrappers for external encoders for AAC+ format
  aacplusenc (#220 and #136). Also added custom IRC, AIM and ICQ headers
  to shoutcast wrappers (#192).
- Harbor now supports Shoutcast/ICY headers properly. This allows in
  particular the use of any supported data format for the source client.
- Harbor sources now also consider "song" field when updating metadata.
- Added built-in support for m4a audio files and metadata.
  Made external support optional through enable_faad.
- Added optional resampling for output.external operators (#273).
- Added optional host and port parameters for audioscrobbling
  submissions. Allows to use alternate systems, such as libre.fm
  of jamendo's compatibility API. Added nowplaying submission,
  and various wrappers, including a full submission process
  (now playing at beginning, submit some times before the end).
- New variables in the script language: `liquidsoap.version` and
  `configure.{libdir,pidfile,logdir}`.
- Added built-in support for replay_gain, through the replay_gain protocol
  (enabled by default) and the replay gain metadata resolver (to be enabled
  using `enable_replaygain_metadata()`). (#103 & #317)
- Reverse DNS operations can be disabled using settings keys
  `server.telnet.reverse_dns` and `harbor.reverse_dns`.

Experimental:

- MIDI: file decoding, synthesis, virtual keyboard.

Removed:

- RTP input and output.
- Removed decoders using ocaml-natty. Slow, unmaintained and superseded
  by the mplayer decoder.

  # 0.9.1 (18-06-2009)

Bugs fixed:

- Fixed request task not ending properly for request-driven sources (playlist,
  request.queue, request.equeue). Fixes a problem reported when reloading
  an empty playlist multiple times. (#269)
- Fixed math.h usage in rgb_c.c.
- Fixed append operator. (#284)
- Fixed OSS compilation for non-linux systems.
- Disconnect idle harbor sources after timeout has expired.
  Thanks to Roman Savrulin for reporting and fixing !
- Taglib metadata resolver is only used on files decoded
  by the MP3 decoder.

New:

- Get a node's striping status when stripping
  blank with `strip_blank` (#260).
- `on_connect` function for `input.harbor` now receives the
  list of headers given by the connected source (#266).
- Added `on_end` operator, to execute a handler when a track ends.
- Added estimated remaining time in the queue length for request-driven
  sources (`request.{equeue,queue}`, `playlist`). This allows these sources
  to prepare less files in advance. In particular, primary queue may
  only contain the file currently played. Default behaviour has been
  set to the old behaviour, and a conservative option has
  been added to switch to the new behaviour. New behavivour
  will be the default for the next release.
  fixes #169, references #146

  # 0.9.0 (01-03-2009)

Bugs fixed:

- Fixed byte swapping function.
- Fixed unix server socket failure (#160).
- Fixed mp3 audio glitches when decoding
  files with picture id3v2 tags using ocaml-mad (#162).
- Fixed liquidsoap crash on weird telnet and harbor input (#164).
- Fixed `request.queue()` not considering initial queue on wake-up (#196).
- Fixed source leak in `append()`.
- Fixed `after_output` propagation in the transitions of switches (#208).
- Fixed compilation for ocaml 3.11 (#216).
- Fixed (again) Vorbis mono output (#211).
- Avoid crashing on broken symlinks when parsing directories (#154).
- Use random temporary file in liGuidsoap.
- Fixed liGuidsoap to use the (not so) new metadata field initial_uri.
- Fix bugs in the life cycle (sleep/wake_up) of queued request sources,
  which made `say_metadata` unfunctional.
- Remove buggy unbuffered `{input,output}.jack`. (#231)
- Fixed audio information sent to icecast. (#226)
- Fixed global reset starting inactive sources. (#227)
- Fixed shoutcast source initial answer in harbor. (#254)
- Fixed frame and metadata duplication in cross operators. (#257)
- Fixed several sources (outputs, external streams) that were not going
  to sleep correctly.

Changes:

- Warning: `interactive_float()` is now `interactive.float()`.

New:

- Compatible with OCaml 3.09.
- Faster shutdown.
- Rewrote ogg decoding, for files and streams.
- Support for ogg skeletons, currently only used for theora.
- Cleanup icecast class hierarchy and restart mechanism, especially
  with respect to the encoder.
- Support for breaks and metadata in generators.
  As a result, `input.http()` and `input.harbor()` now fully support them.
  See new_track_on_metadata parameters there.
- Switch operators (fallback,random and switch) can now replay the metadata
  of a source that has been left in the middle of a track.
- New `force_mime` parameter for `input.http()`.
- New `insert_missing` parameter for `append()`.
- Multi-line strings in liq scripts, with a caml-like syntax.
- Slight modification of the scripting syntax, handling unary minus.
- Added `user_agent` parameter for `input.http` and `input.lastfm`
- Added speex support for files and HTTP streams.
- Added EXPERIMENTAL support for AU, AIFF and NSV mp3 audio files
  using ocaml-natty.
- Added "prefix" parameter to the playlist operators. Allows to prefix
  each uri in order to force resolution through a specific protocol,
  like replaygain: for instance. (#166)
- Support for external processes as audio encoder:
  - Added output.icecast.lame to output to icecast using the lame binary.
  - Added output.icecast.flac to output to icecast using the flac binary.
  - Full generic support awaits some changes in libshout.
- Support for external processes as audio stream decoder:
  - Added `input.mplayer` to stream data coming from mplayer.
- Support for external processes as audio file decoder:
  - Added support for flac audio files using the flac binary.
  - Added support for m4a files using the faad binary.
  - Added optional support for mplayer, enabled with `enable_mplayer()`.
- Support for external metadata decoders.
- Support for generic authentication function in harbor,
  also available for ICY (shoutcast) clients.
- Added optional support for the samplerate library,
  and dynamic configuration of resampling routine.
- Added `lag()` operator, which delays a stream by a constant time.
- Initial support for PulseAudio.
- Added experimental support for `{input,output}.marshal`, allowing
  raw communication between various liquidsoap instances.
- Added optional alternatives to store buffered audio data:
  - raw: in memory, s16le format
  - disk: on disk, several big files
  - disk_manyfiles: on disk, a lot of small files
    See documentation for more details.
- Added EXPERIMENTAL video support:
  - Support for ogg/theora file input.
  - Support for ogg/theora file and icecast output
  - Support for SDL output.
  - Optional support for ocaml-gavl as video converter.
  - Support for video in _some_ existing operators, including switches, `add()`,
    metadata/track manipulations.
  - Added operators: `video.fade.*`, `video.fill`, `video.greyscale`, `video.image`,
    `video.invert`, `video.lomo`, `video.noise`, `video.opacity`, `video.opacity.blur`,
    `video.rotate`, `video.scale`, `video.sepia`, `video.text`, `video.tile`,
    `video.transparent`, `video.volume`.

  # 0.3.8.1 (11-08-2008)

- Fixed metadata propagation during default transition
  in smart_crossfade
- Changed transition evaluation order in smart_crossfade
- Fixed transition function in smart_crossfade

# 0.3.8 (30-07-2008)

Bugs fixed:

- Vorbis mono output is now working
- Fixed parameter parameter description
  in the documentation
- Propagate new delay in add_timeout
- Fixed inter-thread mutex lock/unlock in playlist.ml
- Fixed "next" playlist command
- Fixed race conditions in request_source.ml feeding task
- cross/smartcross: raise the default for inhibition as
  setting it to exactly duration is not enough
- Don't fail when $HOME is not set
- Fixed metadata update in `input.harbor` with icecast2 source protocol
- Fixed shutdown function. Fixes #153
- Fixed `input.oss`. Liquidsoap now works with OSS4 ! Fixes #158

New:

- Added a hook to execute a function when playlist.once ends
- Enhanced smart_crossfade
- Added string.case and string.capitalize
- New "exec_at" operator, to execute a function depending on a given predicate
- Added script example in the documentation to listen to radio Nova and get
  the metadata from a web page.
- Changed parameters name in fallback.skip to reflect who are the fallback
  and input source.
- Added a dump file parameter to `input.harbor`, for debugging purpose.
- Added an auth function parameter to `input.harbor` for custom
  authentifications. Fixes #157
- Added "primary_queue" and "secondary_queue" commands to request.queue and
  request.equeue sources. Also set the metadata "queue" to either "primary"
  or "secondary" for each request in the queue. Documented it too.
- Insert latest metadata for a node of a switch source when switching
  back to it in a middle of a track.
- Added a 'conservative' parameter to cross, smilar to the one in smartcross.

Internal:

- Enhanced liqi documentation parser to build the website.

  # 0.3.7 (03-06-2008)

Bugs fixed:

- Now works on FreeBSD and hopefully other unices that are stricter than
  Linux about Mutex usage.
- `input.http()` now has a `bind_address` parameter.
- Harbor socket now has a timeout for lost connections.
- `smartcross()` is now more compliant with the inter-sources protocol,
  fixes several "get frame didn't change the buffer" bugs.
- Ogg packeting bugs.
- Buffering policy in `input.http/harbor()`.
- No "." in IDs and labels.
- Resources: FD leaks, useless threads (threads leaks?) in `input.http()`.
- `fade.out()` used to run into infinite loops when the delay was 0.

New:

- New documentation system and website.
- Self-documenting server with a more helpful "help" command.
- Moved to duppy: less threads, lighter load, and an configurable scheduler.
- Moved to Taglib for more reliable access to MP3 metadata.
- MIME types, notably for playlists and MP3 files.
- New Jack support. The old one has been renamed to `in/output.jack.legacy()`.
- Harbor: per-mount passwords and the stop command to kick a source client.
- Official Last.FM client.
- Metadata is no more punctual but interval-based, which suppresses some
  surprising behaviours.
- Perfected daemon behaviour.
- All `output.file.*()` now have the features that used to be only in
  `output.file.vorbis()`, notable re-opening. Added %w to the strftime-like
  format codes allowed in their filename parameter.
- Add `clear_metadata()` and `map_metadata()`. Now, `rewrite_metadata()` is a simple
  specialization of `map_metadata()`, written in utils.liq.
- Dynamic amplification factor in `amplify()`, e.g. useful for replay gain.
- Lots of new functions in the scripting API: for lists, requests, system
  interaction, shutdown, command-line parsing, scripted server commands, etc.

As always:

- code cleanup, style, etc.

  # 0.3.6 (17-12-2007)

Bugfix release:

- Close Http socket
- Add http socket timeout
- Close playlist file after reading its content
- Fix http redirect support for lastfm files
- Fix file open leak in camomile support
- Fix playlist uri ending with "/"

  # 0.3.5 (08-11-2007)

Bugfix release:

- Fixed #57: scpls and mpegurl playlist parsing
- Fixed #46: Late cross-scripts bindings

  # 0.3.4 (25-09-2007)

Notation: "-" stands for a change, "+" for an addition.

- Language
  - Support for polymorphism, subtyping and basic ad-hoc polymorphism,
    which allows a much simpler API, notably for maths and serialization.
  * Added `interactive_*()` for mutable values.
  - The right syntax for settings is now set("var", value) and can be used
    anywhere in the scripts.
  - The volume parameters of most operators are now in dB.
  - Many builtin functions added.
  - Nicer type error messages.
- Sources
  - Added `input.lastfm()` to relay last.fm streams.
  - Added `input.harbor()` to received Icecast2 source streams.
  - Added `noise()` to generate white noise
  * Reimplemented playlist support, added various xml and text formats.
  * Added mpd protocol to find files using mpd.
- Operators
  - New effects: `compress()`, `flanger()`, `pan()`.
  - New filters: `filter.fir.*()`, `filter.iir.*()`, `filter.biquad.*()`, `comb()`.
  - Added support for LADSPA effects.
  - Added `eat_blank()` to remove blanks.
- Outputs
  - Added non-default restart option for `output.icecast.*()`.
  - Added the possibility to tweak some settings at runtime.
  - Split `output.icecast.vorbis()` into `output.icecast.vorbis.*()` to distinguish
    between encoding modes -- and similarly for output.file.vorbis and mp3.
  - Better handling of Icecast disconnections.
- IO
  - Added portaudio support.
  * Jack support is now somewhat working.
- As usual, lots of bug fixes, careful polishing & much more...

  # 0.3.3 (06-06-2007)

- Major cleanup of the core stream representation; moved to float arrays,
  removing several back-and-forth conversions and enhancing the perfs a lot;
  reviewed all sources and operators, made many minor enhancements btw.
- Lots of sound processing operators: compand, compress, normalize,
  pitch, bpm, soundtouch, saw, square, etc. Add more shapes to `fade.*()`.
- New track processing operators: insert_metadata, on_track.
- Smart cross: allows to select a transition based on the volumes around the
  end-of-track.
- Support for AAC encoding/decoding.
- Several fixes to output.icecast.mp3 in order to support shoutcast servers.
- Automatic format recognition for `input.http()`, support for playlists.
- OSS I/O.
- Unbuffered ALSA I/O for low latency.
- Server interface via UNIX domain sockets.
- Better output.file.vorbis with support for re-opening the file, appending,
  interpolate strftime format codes, etc.
- Add pre-processing and math primitives to the language, new `_[_]` notation for
  `assoc()`, ruby-style anti-quotation `("..#{..}..")`, `add_timeout()`, `execute()`,
  `log()`...
- Ability to tweak the internal PCM stream format.
- Classify sources and operators in categories for more structured doc.
- Started a few visualization operators, text and graphics based.
- Several bug fixes: request leaks, sine frequency, switch, etc.

  # 0.3.2 (16-03-2007)

- New portable output to speakers using `libao()`.
- Updated liGuidsoap to use it until ALSA gets enhanced.
- Implemented a decent estimation of the remaining time in a track.
- Added the `cross()` operator allowing cross-fading.
- Generalized `say_metadata()` into `append()` and `prepend()`.
- Per-track settings for `cross()`, `fade.*()`, `prepend()` and `append()`
  using requests' metadatas.
- Implemented `input.http.mp3()`, including support for icy metadata.
- New `pipe()` operator which allows one to filter the raw audio through an
  external program. However, sox and other common tools aren't suitable for that
  because they don't flush their output often enough.
- New `on_blank()` operator for calling a callback on excessive blanks.
- Restart outputs on insane latencies.
- Type checkings for settings.
- Setting for not starting the internal telnet server.
- Now handles old and new versions of Camomile correctly.
- Internal fixes and polishing (switches' cached selection, empty tracks..)

  # 0.3.1 (17-11-2006)

- More standards-compliant tarball
- Generate doc with locally built liquidsoap
- Try to cope with ill-formed mp3
- Updated for newer versions of Camomile
- So-called "strict" random-mode

  # 0.3.0 (27-08-2006)

- Many minor and major fixes at every level!
- Conversion of metadata to UTF8.
- Got rid of too many threads by scheduling all download tasks
  in a single thread, and handling all of the server's clients
  in another single thread.
- Simplified the time interval syntax and integrated it to the script language.
- New protocol: Wget for FTP, HTTP and HTTPS.
- Ability to define a new protocol from the script,
  typically using an external app/script for resolution, such as bubble.
- Ability to use an external app/script for dynamically creating requests.
- New `on_metadata` operator for performing arbitrary actions (typically
  a call to an external script) when metadata packets occur in a stream.
- MP3 encoding, to file or shout.
- API renamings and simplification.
- Supports transition, as functions of type (source,source) -> source
  in all switching operators: schedule, random, fallback.
- Restart icecast2 outputs on failures.
- Major changes to the scripting language which is more uniform and flexible,
  has functions, a helpful (?) type inference, and a simple Ruby-like syntax.
- Timing constraints and synchronization are managed by Root
  in a centralized way, no more by the many outputs which need it.
- Audio decoding is no more based on file extensions,
  but on the existence of a valid decoder.
- Added the equeue operators which allows interactive building of playlists,
  supporting insertion and moving of queued requests -- queue only allows
  you to push requests and cancel queued requests.
- A Python-Gtk GUI for controlling operators, or more specifically as a console
  for creating your live show -- to be updated, still unstable.
- Alsa input and output.
- Blank detection, automatically skips on too long blanks, or strip them.
- Http ogg/vorbis relay, the way to relay live shows.
- Interactive mixer.
- The request system was mostly rewritten to really fulfill its specification.
- The server is no more associated to the queue operator but is now something
  external, in which all operators can plug commands. This much more logical
  design lead to many more interactive controls. The syntax of command outputs
  was also simplified for easier automated processing.
- Dynamic loading of plugins.
- Outputs are now operators. It makes it possible to output different streams
  in a single instance of Liquidsoap, which RadioPi needed. As a consequence
  we removed the restriction that one source must have at most one father,
  without any extra burden for the user.

  # 0.2.0 (20-04-2005)

- Proper initial release.

  # 0.1.0 (2004)

- Release for academic demonstration, not functional.<|MERGE_RESOLUTION|>--- conflicted
+++ resolved
@@ -22,14 +22,11 @@
 Changed:
 
 - Improved source and clock naming (#4497)
-<<<<<<< HEAD
 - Deprecated `replaygain` operator, introduced unified
   `normalize_track_gain` which works with both ReplayGain
   and LUFS (#4545)
-=======
 - BREAKING: Error methods have been removed by default.
   Use `error.methods` to get them! (#4537)
->>>>>>> f156c119
 
 Fixed:
 
