--- conflicted
+++ resolved
@@ -1,7 +1,6 @@
-<<<<<<< HEAD
 # TODO: use a record to push........
 let request.queue = ()
-=======
+
 # Play request dynamically created by a given function.
 # @category Source / Input
 # @param ~id Force the value of the source ID.
@@ -15,7 +14,6 @@
 def request.dynamic(~id="", ~available={true}, ~retry_delay=0.1, ~conservative=false, ~default_duration=30., ~length=10., ~timeout=20., f) =
   request.dynamic.list(id=id, available=available, retry_delay=retry_delay, conservative=conservative, default_duration=default_duration, length=length, timeout=timeout, {[f()]})
 end
->>>>>>> 27f94860
 
 # Play a queue of uris. Returns a function to push new uris in the queue as well as the resulting source.
 # @category Source / Track Processing
