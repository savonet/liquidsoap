# Select the first source whose predicate is true in a list.
# @category Source / Track Processing
# @param ~id Force the value of the source ID.
# @param ~override Metadata field which, if present and containing a float, overrides the `transition_length` parameter.
# @param ~replay_metadata Replay the last metadata of a child when switching to it in the middle of a track.
# @param ~track_sensitive Re-select only on end of tracks.
# @param ~transition_length Maximun transition duration.
# @param ~transitions Transition functions, padded with `fun (x,y) -> y` functions.
# @param sources Sources with the predicate telling when they can be played.
def switch(~id="", ~override="liq_transition_length", ~replay_metadata=true, ~track_sensitive=bool_getter(true), ~transition_length=5., ~transitions=[], sources)
  def s()
    def activated(ps)
      let (p,s) = ps
      p() and source.is_ready(s)
    end
    ps = list.find(default=({true},fail()), activated, sources)
    snd(ps)
  end
  source.dynamic(track_sensitive=track_sensitive, s)
end

# At the beginning of each track, select the first ready child.
# @category Source / Track Processing
# @param ~id Force the value of the source ID.
# @param ~override Metadata field which, if present and containing a float, overrides the `transition_length` parameter.
# @param ~replay_metadata Replay the last metadata of a child when switching to it in the middle of a track.
# @param ~track_sensitive Re-select only on end of tracks.
# @param ~transition_length Maximun transition duration.
# @param ~transitions Transition functions, padded with `fun (x,y) -> y` functions.
def fallback(~id="", ~override="liq_transition_length", ~replay_metadata=true,
           ~track_sensitive=true, ~transition_length=5., ~transitions=[],
           ~weights=[], sources) =
  def s()
    list.find(default=fail(), source.is_ready, sources)
  end

  infallible = not(list.for_all(source.fallible, sources))
  source.dynamic(infallible=infallible, track_sensitive=track_sensitive, s)
end

# Rotate between sources.
# @category Source / Track Processing
# @param ~id Force the value of the source ID.
# @param ~override Metadata field which, if present and containing a float, overrides the `transition_length` parameter.
# @param ~replay_metadata Replay the last metadata of a child when switching to it in the middle of a track.
# @param ~transition_length Maximun transition duration.
# @param ~transitions Transition functions, padded with `fun (x,y) -> y` functions.
# @param ~weights Weights of the children (padded with 1), defining for each child how many tracks are played from it per round, if that many are actually available.
def rotate(~id="", ~override="liq_transition_length", ~replay_metadata=true,
           ~transition_length=5., ~transitions=[],
           ~weights=[], sources) =
  weights = list.map(to_int_getter, weights)
  picked_index = ref -1
  tracks_played = ref 0
  default_weight = fun () -> 1

  def pick() =
    tracks_played := 0

    if list.exists(source.is_ready, sources) then
      def rec f(index) =
        s = list.nth(default=fail(), sources, index)
        if source.is_ready(s) then
          picked_index := index
        else
          f((index + 1) mod list.length(sources))
        end
      end
      f((!picked_index+1) mod list.length(sources))
    else
      picked_index := -1
    end
  end
  pick()

  fail = fail()
  def s()
    list.nth(default=fail, sources, !picked_index)
  end

  infallible = not(list.for_all(source.fallible, sources))
  s = source.dynamic(infallible=infallible, track_sensitive=true, s)

  first = ref(true)
  def ot(_)
    if !first then
      first := false
    else
      tracks_played := !tracks_played + 1
      weight = list.nth(default=default_weight, weights, !picked_index)
      if !tracks_played >= weight() then pick() end
    end
  end
  on_track(ot, s)
end

# TODO: this is ugly, use better naming conventions...
random_int = random.int
random_float = random.float
random_bool = random.bool

# At the beginning of every track, select a random ready child.
# @category Source / Track Processing
# @param ~id Force the value of the source ID.
# @param ~override Metadata field which, if present and containing a float, overrides the `transition_length` parameter.
# @param ~replay_metadata Replay the last metadata of a child when switching to it in the middle of a track.
# @param ~transition_length Maximun transition duration.
# @param ~transitions Transition functions, padded with `fun (x,y) -> y` functions.
# @param ~weights Weights of the children (padded with 1), defining for each child the probability that it is selected.
def random(~id="", ~override="liq_transition_length", ~replay_metadata=true,
           ~transition_length=5., ~transitions=[],
           ~weights=[], sources) =
  weights = list.map(to_int_getter, weights)
  default_weight = fun () -> 1
  next_index = ref -1

  def pick() =
    def available_weighted_sources(cur, s) =
      let (index, current_weight, indexes) = cur
      weight = list.nth(default=default_weight, weights, index)

      let (current_weight, indexes) =
        if source.is_ready(s) then
          weight = weight()
          indexes = list.add((current_weight, current_weight+weight, index), indexes)
          (current_weight + weight, indexes)
        else
          (current_weight, indexes)
        end
    
      (index+1, current_weight, indexes)
    end

    let (_, total_weight, weighted_indexes)  =
      list.fold(available_weighted_sources, (0, 0, []), sources)

    picked_weight =
      if total_weight > 0 then
        random.int(min=0, max=total_weight)
      else
        0
      end
      
    def pick_source(picked_index, el) =
      let (lower_bound, upper_bound, index) = el

      if lower_bound <= picked_weight and picked_weight < upper_bound then
        index
      else
         picked_index
      end
    end
 
    next_index := list.fold(pick_source, -1, weighted_indexes)
 end

  def add_condition(index, s) =
    def f(_) =
      next_index := -1
    end 

    s = on_track(f, s)

    def cond() =
      if !next_index == -1 then pick() end
      !next_index == index  
    end
    
    (cond, s)
  end

  s = switch(override=override, replay_metadata=replay_metadata, track_sensitive=true,
             transition_length=transition_length, transitions=transitions,
             list.mapi(add_condition, sources))

  fallback(id=id, track_sensitive=true, list.add(s, sources))
end

<<<<<<< HEAD
# Play only one track of every successive source, except for the last one which
# is played as much as available.
# @category Source / Track Processing
# @param ~id Force the value of the source ID.
# @param ~merge Merge tracks when advancing from one source to the next one. This will NOT merge consecutive tracks from the last source; see merge_tracks() if you need that too.
# @param sources List of sources to play tracks from.
def sequence(~id="sequence", ~merge=false, sources)
  if merge then log.severe(label=id, "merge option of sequence operator is not supported anymore (for now). Use merge_tracks if you need to merge tracks.") end
  len = list.length(sources)
  n = ref(0)
  fail = fail()

  def incr() = n := !n + 1 end

  def rec s()
    sn = list.nth(default=list.last(default=fail, sources), sources, !n)
    if source.is_ready(sn) or !n >= len - 1 then
      sn
    else
      incr()
      s()
    end
  end
  infallible = not(source.fallible(list.last(default=fail, sources)))
  s = source.dynamic(infallible=infallible, track_sensitive=true, s)

  first = ref(true)
  def ot(_)
    if !first then
      # Drop the first track
      first := false
    else
      incr ()
    end
  end

  s = on_track(ot, s)
  s
end
=======
let random.int = random_int
let random.float = random_float
let random.bool = random_bool
>>>>>>> 2c923c9a
<|MERGE_RESOLUTION|>--- conflicted
+++ resolved
@@ -176,7 +176,6 @@
   fallback(id=id, track_sensitive=true, list.add(s, sources))
 end
 
-<<<<<<< HEAD
 # Play only one track of every successive source, except for the last one which
 # is played as much as available.
 # @category Source / Track Processing
@@ -216,8 +215,7 @@
   s = on_track(ot, s)
   s
 end
-=======
+
 let random.int = random_int
 let random.float = random_float
-let random.bool = random_bool
->>>>>>> 2c923c9a
+let random.bool = random_bool