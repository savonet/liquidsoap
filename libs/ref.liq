--- conflicted
+++ resolved
@@ -1,24 +1,3 @@
-<<<<<<< HEAD
-# Create a reference, i.e. a value that can be modified. This is an alias to `ref`.
-# @category Liquidsoap 
-def ref.make(x) =
-  ref(x)
-end
-
-# Obtain the value stored in a reference. This is an alias to `!`.
-# @category Liquidsoap
-def ref.get(r) =
-  !r
-end
-
-# Change the value stored in a reference. This is an alias to `:=`.
-# @category Liquidsoap
-def ref.set(r, x) =
-  r := x
-end
-
-=======
->>>>>>> 6629be49
 # Create a getter from a reference.
 # @category Liquidsoap
 def ref.getter(r) =
