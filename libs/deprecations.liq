--- conflicted
+++ resolved
@@ -231,19 +231,7 @@
   on_metadata(metadata,s)
 end
 
-<<<<<<< HEAD
-# @flag hidden
-def request.dynamic(~id="",~conservative=false,~default_duration=30.,
-                    ~length=10.,~timeout=20.,fn) =
-  deprecated("request.dynamic", "request.dynamic.list")
-  request.dynamic.list(id=id,conservative=conservative,default_duration=default_duration,
-                   length=length,timeout=timeout,fun () -> [fn()])
-end
-
 # Deprecated: this function has been replaced by `fail`.
-=======
-# Deprecated: this function has been replaced by fail.
->>>>>>> a75339dc
 # @flag hidden
 def empty(~id="")
   fail()
