# This file is generated by dune, edit dune-project instead
opam-version: "2.0"
version: "2.2.0"
synopsis: "Swiss-army knife for multimedia streaming"
description: """
Liquidsoap is a powerful and flexible language for describing your
streams. It offers a rich collection of operators that you can combine
at will, giving you more power than you need for creating or
transforming streams. But liquidsoap is still very light and easy to
use, in the Unix tradition of simple strong components working
together.
"""
maintainer: ["The Savonet Team <savonet-users@lists.sourceforge.net>"]
authors: ["The Savonet Team <savonet-users@lists.sourceforge.net>"]
license: "GPL-2.0-or-later"
homepage: "https://github.com/savonet/liquidsoap"
bug-reports: "https://github.com/savonet/liquidsoap/issues"
depends: [
<<<<<<< HEAD
  "dune" {>= "3.6"}
  "liquidsoap-libs" {>= "2.2.0~1" & < "2.2.0"}
  "liquidsoap-libs-extra" {>= "2.2.0~1" & < "2.2.0"}
=======
  "dune" {>= "3.2"}
  "ocaml" {>= "4.14.0" & < "5.0.0"}
  "dtools" {>= "0.4.5"}
  "duppy" {>= "0.9.1"}
  "mm" {>= "0.8.4"}
  "pcre" {>= "7.5.0"}
  "ocurl" {>= "0.9.2"}
  "cry" {>= "1.0.0"}
  "camomile" {>= "2.0.0"}
  "uri"
  "fileutils"
  "menhirLib"
  "metadata" {>= "0.2.0"}
  "dune-build-info"
  "liquidsoap-lang"
  "liquidsoap-libs"
  "ppx_string" {build}
>>>>>>> a26bf055
  "odoc" {with-doc}
]
build: [
  ["dune" "subst"] {dev}
  [
    "dune"
    "build"
    "-p"
    name
    "-j"
    jobs
    "--promote-install-files=false"
    "@install"
    "@runtest" {with-test}
    "@doc" {with-doc}
  ]
  ["dune" "install" "-p" name "--create-install-files" name]
]
post-messages: [
  """\
We're sorry that your liquidsoap install failed. Check out our installation
instructions at: https://www.liquidsoap.info/doc-%{version}%/install.html#opam
for more information."""
    {failure}
  "✨ Congratulations on installing liquidsoap! ✨" {success}
  """\
We noticed that you did not install any mp3 decoder. This is a feature most
users want. You might need to install the mad or ffmpeg package."""
    {success & !mad-enabled & !ffmpeg-enabled}
  """\
We noticed that you did not install any mp3 encoder. This is a feature most
users want. You might need to install the lame or shine package."""
    {success & !lame-enabled & !shine-enabled & !ffmpeg-enabled}
  """\
We noticed that you did not install the samplerate package. We strongly
recommend this package for audio samplerate conversion."""
    {success & !samperate-enabled}
  """\
We noticed that you did not install the taglib package that provides support
to decode metadata tags from many audio and video media files. This is a feature
most users want."""
    {success & !taglib-enabled}
  """\
We noticed that you did not install any ssl or tls support. Liquidsoap won't
be able to use SSL encryption in its input or output operators. You might want
to install one of ssl or tls-liquidsoap package."""
    {success & !ssl-enabled & !tls-enabled}
  """\
We noticed that your build includes GStreamer support. This support is DEPRECATED.
We suggest you consider moving to FFmpeg, which should provide same the same level
of functionalities."""
    {success & gstreamer-enabled}
]
depexts: ["coreutils"] {os = "macos" & os-distribution = "homebrew"}
dev-repo: "git+https://github.com/savonet/liquidsoap.git"<|MERGE_RESOLUTION|>--- conflicted
+++ resolved
@@ -16,11 +16,6 @@
 homepage: "https://github.com/savonet/liquidsoap"
 bug-reports: "https://github.com/savonet/liquidsoap/issues"
 depends: [
-<<<<<<< HEAD
-  "dune" {>= "3.6"}
-  "liquidsoap-libs" {>= "2.2.0~1" & < "2.2.0"}
-  "liquidsoap-libs-extra" {>= "2.2.0~1" & < "2.2.0"}
-=======
   "dune" {>= "3.2"}
   "ocaml" {>= "4.14.0" & < "5.0.0"}
   "dtools" {>= "0.4.5"}
@@ -38,8 +33,94 @@
   "liquidsoap-lang"
   "liquidsoap-libs"
   "ppx_string" {build}
->>>>>>> a26bf055
   "odoc" {with-doc}
+]
+depopts: [
+  "alsa"
+  "ao"
+  "bjack"
+  "camlimages"
+  "ctypes-foreign"
+  "dssi"
+  "faad"
+  "fdkaac"
+  "ffmpeg"
+  "flac"
+  "frei0r"
+  "gd"
+  "graphics"
+  "gstreamer"
+  "imagelib"
+  "inotify"
+  "irc-client-unix"
+  "ladspa"
+  "lame"
+  "lastfm"
+  "lilv"
+  "lo"
+  "mad"
+  "magic"
+  "memtrace"
+  "mem_usage"
+  "ogg"
+  "opus"
+  "osc-unix"
+  "portaudio"
+  "posix-time2"
+  "pulseaudio"
+  "prometheus-liquidsoap"
+  "samplerate"
+  "shine"
+  "soundtouch"
+  "speex"
+  "srt"
+  "ssl"
+  "taglib"
+  "tls-liquidsoap"
+  "theora"
+  "sdl-liquidsoap"
+  "vorbis"
+  "yaml"
+  "xmlplaylist"
+]
+conflicts: [
+  "alsa" {< "0.3.0"}
+  "ao" {< "0.2.0"}
+  "bjack" {< "0.1.3"}
+  "camomile" {< "1.0.0"}
+  "dssi" {< "0.1.3"}
+  "faad" {< "0.5.0"}
+  "fdkaac" {< "0.3.1"}
+  "ffmpeg" {< "1.1.8"}
+  "ffmpeg-avutil" {< "1.1.8"}
+  "flac" {< "0.3.0"}
+  "frei0r" {< "0.1.0"}
+  "gstreamer" {< "0.3.1"}
+  "inotify" {< "1.0"}
+  "ladspa" {< "0.2.0"}
+  "lame" {< "0.3.7"}
+  "lastfm" {< "0.3.0"}
+  "lo" {< "0.2.0"}
+  "liquidsoap" {< "2.2.0"}
+  "mad" {< "0.5.0"}
+  "magic" {< "0.6"}
+  "mem_usage" {< "0.0.3"}
+  "ogg" {< "0.7.4"}
+  "opus" {< "0.2.0"}
+  "portaudio" {< "0.2.0"}
+  "posix-time2" {< "2.0.2"}
+  "pulseaudio" {< "0.1.4"}
+  "samplerate" {< "0.1.5"}
+  "shine" {< "0.2.0"}
+  "soundtouch" {< "0.1.9"}
+  "speex" {< "0.4.0"}
+  "srt" {< "0.3.0"}
+  "ssl" {< "0.5.13"}
+  "taglib" {< "0.3.10"}
+  "sdl-liquidsoap" {< "2"}
+  "theora" {< "0.4.0"}
+  "vorbis" {< "0.8.0"}
+  "xmlplaylist" {< "0.1.3"}
 ]
 build: [
   ["dune" "subst"] {dev}
