--- conflicted
+++ resolved
@@ -1,8 +1,4 @@
 S src/**
 B src/**
 B +threads
-<<<<<<< HEAD
-PKG pcre dtools duppy mm ladspa bjack gstreamer lilv
-=======
-PKG pcre dtools duppy mm ladspa bjack gstreamer sedlex menhirLib alsa samplerate ffmpeg taglib
->>>>>>> dd03b56a
+PKG pcre dtools duppy mm ladspa bjack gstreamer lilv sedlex menhirLib alsa samplerate ffmpeg taglib