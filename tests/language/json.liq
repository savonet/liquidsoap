--- conflicted
+++ resolved
@@ -14,32 +14,18 @@
   end
 end
 
-<<<<<<< HEAD
-test(2, 1)
-test(3.14, 4.25)
-test(false, true)
-test("abc", "def")
-test([1],[1,2,3])
-test((1,"foo"), (2,"bar"))
-test([("foo",(1,"bar"))], [("gni",(2,"boo"))])
-test([(1,[("fr","bar")])], [(2,[("en","foo")])])
-# test([("ping",())], [("pong",())])
-test([3],[])
-test([("x",0)],of_json(default=[("x",0)],"{\"a\" : 4}"))
-=======
 def f() =
   test(2, 1)
   test(3.14, 4.25)
   test(false, true)
   test("abc", "def")
-  test([],[1,2,3])
+  test([1],[1,2,3])
   test((1,"foo"), (2,"bar"))
   test([("foo",(1,"bar"))], [("gni",(2,"boo"))])
   test([(1,[("fr","bar")])], [(2,[("en","foo")])])
   # test([("ping",())], [("pong",())])
   test([3],[])
   test([("x",0)],of_json(default=[("x",0)],"{\"a\" : 4}"))
->>>>>>> a75339dc
 
   if !success then
     test.pass()
