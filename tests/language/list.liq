#!../../src/liquidsoap ../../libs/pervasives.liq

%include "test.liq"
  
success = ref(true)

def t(x, y)
  if x != y then
    print("Failure: got #{x} instead of #{y}")
    success := false
  end
end
  
def f() =
  t(list.hd(default=0,[]), 0)
  t(list.hd([5,6]), 5)
  t(error.catch({list.hd([])}, fun (_) -> 9), 9)
  t(list.tl([]), [])
  t(list.tl([4,5,6]), [5,6])
  t(list.nth(default=1,[4],5), 1)
  t(list.nth([4,5,6,7],2), 6)
  t(list.last(default=1,[]), 1)
  t(list.last([12,5,8]), 8)
  t(list.length([]), 0)
  t(list.length([1,2,3]), 3)
  t(list.length(["a","b"]), 2)
  t(list.mem(1,[4,5,6]), false)
  t(list.mem(5,[4,5,6]), true)
  t(list.map(fun (x) -> 2*x,[1,2,3]), [2,4,6])
  t(list.map(fun (x) -> 2.*x,[1.,2.,3.]), [2.,4.,6.])
  t(list.mapi(fun (i,x) -> i+x,[1,1,2]), [1,2,4])
  t(list.filter(fun (x) -> x mod 2 == 0,[1,2,3,4,5]), [2,4])
  t(list.remove(1,[3,1,2,1,1]), [3,2,1,1])
  t(list.remove(1,[3,2]), [3,2])
  t(list.append([1,2], [3,4,5]), [1,2,3,4,5])
  t(list.rev([1,2,3]), [3,2,1])
  t(list.assoc(default=0, "", [("a",1),("b",2)]), 0)
  t(list.assoc("b", [("a",1),("b",2)]), 2)
  t(list.remove_assoc("a", [("b",2),("a",1),("a",3)]), [("b",2),("a",3)])
  t(list.remove_assoc("c", [("a",1),("b",2)]), [("a",1),("b",2)])
  t(list.for_all(fun (n) -> n > 0, []), true)
  t(list.for_all(fun (n) -> n > 0, [1,2,3]), true)
  t(list.for_all(fun (n) -> n > 0, [1,0,3]), false)
  t(list.exists(fun (n) -> n > 0, [0,2,0]), true)
  t(list.exists(fun (n) -> n > 0, [0,0,0]), false)
  t(list.fold(fun(x,y)->x+y,1,[2,3,4]), 10)
  t(list.fold_right(fun(x,y)->x+y,1,[2,3,4]), 10)
  t(list.index(fun(x)->x==0,[1,2,0,3]), 2)
  t(list.index(fun(x)->x==0,[1,2,3]), 3)
  def even(x) =
    (x/2)*2 == x
  end
  t(list.find(default=42,even,[1,3,5]), 42)
<<<<<<< HEAD
  t(list.find(even,[1,3,4,5,6]), 4)
=======
  t(list.find(default=42,even,[1,3,4,5,6]), 4)
  l = list.indexed(["a","b","c"])
  t(l[1], "b")
  l = [(1,"a"),(2,"b"),(3,"c")]
  t(l[2],"b")
  t(l[27],"")
>>>>>>> 493557d1
  
  if !success then test.pass() else test.fail() end
end

test.check(f)<|MERGE_RESOLUTION|>--- conflicted
+++ resolved
@@ -51,16 +51,12 @@
     (x/2)*2 == x
   end
   t(list.find(default=42,even,[1,3,5]), 42)
-<<<<<<< HEAD
   t(list.find(even,[1,3,4,5,6]), 4)
-=======
-  t(list.find(default=42,even,[1,3,4,5,6]), 4)
   l = list.indexed(["a","b","c"])
   t(l[1], "b")
   l = [(1,"a"),(2,"b"),(3,"c")]
   t(l[2],"b")
   t(l[27],"")
->>>>>>> 493557d1
   
   if !success then test.pass() else test.fail() end
 end
