--- conflicted
+++ resolved
@@ -3,1220 +3,922 @@
  (alias citest)
  (package liquidsoap)
  (deps
-<<<<<<< HEAD
+  195.liq
+  ./file1.mp3
+  ./file2.mp3
+  ./file3.mp3
+  ./jingle1.mp3
+  ./jingle2.mp3
+  ./jingle3.mp3
+  ./file1.png
+  ./file2.png
+  ./jingles
+  ./playlist
+  ./huge_playlist
+  ../../src/bin/liquidsoap.exe
+  (package liquidsoap)
+  (:test_liq ../test.liq)
+  (:run_test ../run_test.exe))
+ (action (run %{run_test} 195.liq liquidsoap %{test_liq} 195.liq)))
+
+(rule
+ (alias citest)
+ (package liquidsoap)
+ (deps
+  197.liq
+  ./file1.mp3
+  ./file2.mp3
+  ./file3.mp3
+  ./jingle1.mp3
+  ./jingle2.mp3
+  ./jingle3.mp3
+  ./file1.png
+  ./file2.png
+  ./jingles
+  ./playlist
+  ./huge_playlist
+  ../../src/bin/liquidsoap.exe
+  (package liquidsoap)
+  (:test_liq ../test.liq)
+  (:run_test ../run_test.exe))
+ (action (run %{run_test} 197.liq liquidsoap %{test_liq} 197.liq)))
+
+(rule
+ (alias citest)
+ (package liquidsoap)
+ (deps
+  autostart.liq
+  ./file1.mp3
+  ./file2.mp3
+  ./file3.mp3
+  ./jingle1.mp3
+  ./jingle2.mp3
+  ./jingle3.mp3
+  ./file1.png
+  ./file2.png
+  ./jingles
+  ./playlist
+  ./huge_playlist
+  ../../src/bin/liquidsoap.exe
+  (package liquidsoap)
+  (:test_liq ../test.liq)
+  (:run_test ../run_test.exe))
+ (action (run %{run_test} autostart.liq liquidsoap %{test_liq} autostart.liq)))
+
+(rule
+ (alias citest)
+ (package liquidsoap)
+ (deps
+  cross-override.liq
+  ./file1.mp3
+  ./file2.mp3
+  ./file3.mp3
+  ./jingle1.mp3
+  ./jingle2.mp3
+  ./jingle3.mp3
+  ./file1.png
+  ./file2.png
+  ./jingles
+  ./playlist
+  ./huge_playlist
+  ../../src/bin/liquidsoap.exe
+  (package liquidsoap)
+  (:test_liq ../test.liq)
+  (:run_test ../run_test.exe))
+ (action (run %{run_test} cross-override.liq liquidsoap %{test_liq} cross-override.liq)))
+
+(rule
+ (alias citest)
+ (package liquidsoap)
+ (deps
+  cross-persist-override.liq
+  ./file1.mp3
+  ./file2.mp3
+  ./file3.mp3
+  ./jingle1.mp3
+  ./jingle2.mp3
+  ./jingle3.mp3
+  ./file1.png
+  ./file2.png
+  ./jingles
+  ./playlist
+  ./huge_playlist
+  ../../src/bin/liquidsoap.exe
+  (package liquidsoap)
+  (:test_liq ../test.liq)
+  (:run_test ../run_test.exe))
+ (action (run %{run_test} cross-persist-override.liq liquidsoap %{test_liq} cross-persist-override.liq)))
+
+(rule
+ (alias citest)
+ (package liquidsoap)
+ (deps
+  cross.liq
+  ./file1.mp3
+  ./file2.mp3
+  ./file3.mp3
+  ./jingle1.mp3
+  ./jingle2.mp3
+  ./jingle3.mp3
+  ./file1.png
+  ./file2.png
+  ./jingles
+  ./playlist
+  ./huge_playlist
+  ../../src/bin/liquidsoap.exe
+  (package liquidsoap)
+  (:test_liq ../test.liq)
+  (:run_test ../run_test.exe))
+ (action (run %{run_test} cross.liq liquidsoap %{test_liq} cross.liq)))
+
+(rule
+ (alias citest)
+ (package liquidsoap)
+ (deps
+  crossfade.liq
+  ./file1.mp3
+  ./file2.mp3
+  ./file3.mp3
+  ./jingle1.mp3
+  ./jingle2.mp3
+  ./jingle3.mp3
+  ./file1.png
+  ./file2.png
+  ./jingles
+  ./playlist
+  ./huge_playlist
+  ../../src/bin/liquidsoap.exe
+  (package liquidsoap)
+  (:test_liq ../test.liq)
+  (:run_test ../run_test.exe))
+ (action (run %{run_test} crossfade.liq liquidsoap %{test_liq} crossfade.liq)))
+
+(rule
+ (alias citest)
+ (package liquidsoap)
+ (deps
+  ctype1.liq
+  ./file1.mp3
+  ./file2.mp3
+  ./file3.mp3
+  ./jingle1.mp3
+  ./jingle2.mp3
+  ./jingle3.mp3
+  ./file1.png
+  ./file2.png
+  ./jingles
+  ./playlist
+  ./huge_playlist
+  ../../src/bin/liquidsoap.exe
+  (package liquidsoap)
+  (:test_liq ../test.liq)
+  (:run_test ../run_test.exe))
+ (action (run %{run_test} ctype1.liq liquidsoap %{test_liq} ctype1.liq)))
+
+(rule
+ (alias citest)
+ (package liquidsoap)
+ (deps
+  ctype2.liq
+  ./file1.mp3
+  ./file2.mp3
+  ./file3.mp3
+  ./jingle1.mp3
+  ./jingle2.mp3
+  ./jingle3.mp3
+  ./file1.png
+  ./file2.png
+  ./jingles
+  ./playlist
+  ./huge_playlist
+  ../../src/bin/liquidsoap.exe
+  (package liquidsoap)
+  (:test_liq ../test.liq)
+  (:run_test ../run_test.exe))
+ (action (run %{run_test} ctype2.liq liquidsoap %{test_liq} ctype2.liq)))
+
+(rule
+ (alias citest)
+ (package liquidsoap)
+ (deps
+  dtmf.liq
+  ./file1.mp3
+  ./file2.mp3
+  ./file3.mp3
+  ./jingle1.mp3
+  ./jingle2.mp3
+  ./jingle3.mp3
+  ./file1.png
+  ./file2.png
+  ./jingles
+  ./playlist
+  ./huge_playlist
+  ../../src/bin/liquidsoap.exe
+  (package liquidsoap)
+  (:test_liq ../test.liq)
+  (:run_test ../run_test.exe))
+ (action (run %{run_test} dtmf.liq liquidsoap %{test_liq} dtmf.liq)))
+
+(rule
+ (alias citest)
+ (package liquidsoap)
+ (deps
+  fades-overrides.liq
+  ./file1.mp3
+  ./file2.mp3
+  ./file3.mp3
+  ./jingle1.mp3
+  ./jingle2.mp3
+  ./jingle3.mp3
+  ./file1.png
+  ./file2.png
+  ./jingles
+  ./playlist
+  ./huge_playlist
+  ../../src/bin/liquidsoap.exe
+  (package liquidsoap)
+  (:test_liq ../test.liq)
+  (:run_test ../run_test.exe))
+ (action (run %{run_test} fades-overrides.liq liquidsoap %{test_liq} fades-overrides.liq)))
+
+(rule
+ (alias citest)
+ (package liquidsoap)
+ (deps
+  fades-persistent-override.liq
+  ./file1.mp3
+  ./file2.mp3
+  ./file3.mp3
+  ./jingle1.mp3
+  ./jingle2.mp3
+  ./jingle3.mp3
+  ./file1.png
+  ./file2.png
+  ./jingles
+  ./playlist
+  ./huge_playlist
+  ../../src/bin/liquidsoap.exe
+  (package liquidsoap)
+  (:test_liq ../test.liq)
+  (:run_test ../run_test.exe))
+ (action (run %{run_test} fades-persistent-override.liq liquidsoap %{test_liq} fades-persistent-override.liq)))
+
+(rule
+ (alias citest)
+ (package liquidsoap)
+ (deps
+  ffmpeg-errors.liq
+  ./file1.mp3
+  ./file2.mp3
+  ./file3.mp3
+  ./jingle1.mp3
+  ./jingle2.mp3
+  ./jingle3.mp3
+  ./file1.png
+  ./file2.png
+  ./jingles
+  ./playlist
+  ./huge_playlist
+  ../../src/bin/liquidsoap.exe
+  (package liquidsoap)
+  (:test_liq ../test.liq)
+  (:run_test ../run_test.exe))
+ (action (run %{run_test} ffmpeg-errors.liq liquidsoap %{test_liq} ffmpeg-errors.liq)))
+
+(rule
+ (alias citest)
+ (package liquidsoap)
+ (deps
+  file_output.liq
+  ./file1.mp3
+  ./file2.mp3
+  ./file3.mp3
+  ./jingle1.mp3
+  ./jingle2.mp3
+  ./jingle3.mp3
+  ./file1.png
+  ./file2.png
+  ./jingles
+  ./playlist
+  ./huge_playlist
+  ../../src/bin/liquidsoap.exe
+  (package liquidsoap)
+  (:test_liq ../test.liq)
+  (:run_test ../run_test.exe))
+ (action (run %{run_test} file_output.liq liquidsoap %{test_liq} file_output.liq)))
+
+(rule
+ (alias citest)
+ (package liquidsoap)
+ (deps
+  harbor_kick_client.liq
+  ./file1.mp3
+  ./file2.mp3
+  ./file3.mp3
+  ./jingle1.mp3
+  ./jingle2.mp3
+  ./jingle3.mp3
+  ./file1.png
+  ./file2.png
+  ./jingles
+  ./playlist
+  ./huge_playlist
+  ../../src/bin/liquidsoap.exe
+  (package liquidsoap)
+  (:test_liq ../test.liq)
+  (:run_test ../run_test.exe))
+ (action (run %{run_test} harbor_kick_client.liq liquidsoap %{test_liq} harbor_kick_client.liq)))
+
+(rule
+ (alias citest)
+ (package liquidsoap)
+ (deps
+  harbor_metadata.liq
+  ./file1.mp3
+  ./file2.mp3
+  ./file3.mp3
+  ./jingle1.mp3
+  ./jingle2.mp3
+  ./jingle3.mp3
+  ./file1.png
+  ./file2.png
+  ./jingles
+  ./playlist
+  ./huge_playlist
+  ../../src/bin/liquidsoap.exe
+  (package liquidsoap)
+  (:test_liq ../test.liq)
+  (:run_test ../run_test.exe))
+ (action (run %{run_test} harbor_metadata.liq liquidsoap %{test_liq} harbor_metadata.liq)))
+
+(rule
+ (alias citest)
+ (package liquidsoap)
+ (deps
+  huge-playlist.liq
+  ./file1.mp3
+  ./file2.mp3
+  ./file3.mp3
+  ./jingle1.mp3
+  ./jingle2.mp3
+  ./jingle3.mp3
+  ./file1.png
+  ./file2.png
+  ./jingles
+  ./playlist
+  ./huge_playlist
+  ../../src/bin/liquidsoap.exe
+  (package liquidsoap)
+  (:test_liq ../test.liq)
+  (:run_test ../run_test.exe))
+ (action (run %{run_test} huge-playlist.liq liquidsoap %{test_liq} huge-playlist.liq)))
+
+(rule
+ (alias citest)
+ (package liquidsoap)
+ (deps
+  image.liq
+  ./file1.mp3
+  ./file2.mp3
+  ./file3.mp3
+  ./jingle1.mp3
+  ./jingle2.mp3
+  ./jingle3.mp3
+  ./file1.png
+  ./file2.png
+  ./jingles
+  ./playlist
+  ./huge_playlist
+  ../../src/bin/liquidsoap.exe
+  (package liquidsoap)
+  (:test_liq ../test.liq)
+  (:run_test ../run_test.exe))
+ (action (run %{run_test} image.liq liquidsoap %{test_liq} image.liq)))
+
+(rule
+ (alias citest)
+ (package liquidsoap)
+ (deps
+  many-playlists.liq
+  ./file1.mp3
+  ./file2.mp3
+  ./file3.mp3
+  ./jingle1.mp3
+  ./jingle2.mp3
+  ./jingle3.mp3
+  ./file1.png
+  ./file2.png
+  ./jingles
+  ./playlist
+  ./huge_playlist
+  ../../src/bin/liquidsoap.exe
+  (package liquidsoap)
+  (:test_liq ../test.liq)
+  (:run_test ../run_test.exe))
+ (action (run %{run_test} many-playlists.liq liquidsoap %{test_liq} many-playlists.liq)))
+
+(rule
+ (alias citest)
+ (package liquidsoap)
+ (deps
+  merge_metadata.liq
+  ./file1.mp3
+  ./file2.mp3
+  ./file3.mp3
+  ./jingle1.mp3
+  ./jingle2.mp3
+  ./jingle3.mp3
+  ./file1.png
+  ./file2.png
+  ./jingles
+  ./playlist
+  ./huge_playlist
+  ../../src/bin/liquidsoap.exe
+  (package liquidsoap)
+  (:test_liq ../test.liq)
+  (:run_test ../run_test.exe))
+ (action (run %{run_test} merge_metadata.liq liquidsoap %{test_liq} merge_metadata.liq)))
+
+(rule
+ (alias citest)
+ (package liquidsoap)
+ (deps
+  on_frame.liq
+  ./file1.mp3
+  ./file2.mp3
+  ./file3.mp3
+  ./jingle1.mp3
+  ./jingle2.mp3
+  ./jingle3.mp3
+  ./file1.png
+  ./file2.png
+  ./jingles
+  ./playlist
+  ./huge_playlist
+  ../../src/bin/liquidsoap.exe
+  (package liquidsoap)
+  (:test_liq ../test.liq)
+  (:run_test ../run_test.exe))
+ (action (run %{run_test} on_frame.liq liquidsoap %{test_liq} on_frame.liq)))
+
+(rule
+ (alias citest)
+ (package liquidsoap)
+ (deps
+  on_metadata.liq
+  ./file1.mp3
+  ./file2.mp3
+  ./file3.mp3
+  ./jingle1.mp3
+  ./jingle2.mp3
+  ./jingle3.mp3
+  ./file1.png
+  ./file2.png
+  ./jingles
+  ./playlist
+  ./huge_playlist
+  ../../src/bin/liquidsoap.exe
+  (package liquidsoap)
+  (:test_liq ../test.liq)
+  (:run_test ../run_test.exe))
+ (action (run %{run_test} on_metadata.liq liquidsoap %{test_liq} on_metadata.liq)))
+
+(rule
+ (alias citest)
+ (package liquidsoap)
+ (deps
+  on_track.liq
+  ./file1.mp3
+  ./file2.mp3
+  ./file3.mp3
+  ./jingle1.mp3
+  ./jingle2.mp3
+  ./jingle3.mp3
+  ./file1.png
+  ./file2.png
+  ./jingles
+  ./playlist
+  ./huge_playlist
+  ../../src/bin/liquidsoap.exe
+  (package liquidsoap)
+  (:test_liq ../test.liq)
+  (:run_test ../run_test.exe))
+ (action (run %{run_test} on_track.liq liquidsoap %{test_liq} on_track.liq)))
+
+(rule
+ (alias citest)
+ (package liquidsoap)
+ (deps
+  playlist-watch.liq
+  ./file1.mp3
+  ./file2.mp3
+  ./file3.mp3
+  ./jingle1.mp3
+  ./jingle2.mp3
+  ./jingle3.mp3
+  ./file1.png
+  ./file2.png
+  ./jingles
+  ./playlist
+  ./huge_playlist
+  ../../src/bin/liquidsoap.exe
+  (package liquidsoap)
+  (:test_liq ../test.liq)
+  (:run_test ../run_test.exe))
+ (action (run %{run_test} playlist-watch.liq liquidsoap %{test_liq} playlist-watch.liq)))
+
+(rule
+ (alias citest)
+ (package liquidsoap)
+ (deps
+  radio.liq
+  ./file1.mp3
+  ./file2.mp3
+  ./file3.mp3
+  ./jingle1.mp3
+  ./jingle2.mp3
+  ./jingle3.mp3
+  ./file1.png
+  ./file2.png
+  ./jingles
+  ./playlist
+  ./huge_playlist
+  ../../src/bin/liquidsoap.exe
+  (package liquidsoap)
+  (:test_liq ../test.liq)
+  (:run_test ../run_test.exe))
+ (action (run %{run_test} radio.liq liquidsoap %{test_liq} radio.liq)))
+
+(rule
+ (alias citest)
+ (package liquidsoap)
+ (deps
+  radio2.liq
+  ./file1.mp3
+  ./file2.mp3
+  ./file3.mp3
+  ./jingle1.mp3
+  ./jingle2.mp3
+  ./jingle3.mp3
+  ./file1.png
+  ./file2.png
+  ./jingles
+  ./playlist
+  ./huge_playlist
+  ../../src/bin/liquidsoap.exe
+  (package liquidsoap)
+  (:test_liq ../test.liq)
+  (:run_test ../run_test.exe))
+ (action (run %{run_test} radio2.liq liquidsoap %{test_liq} radio2.liq)))
+
+(rule
+ (alias citest)
+ (package liquidsoap)
+ (deps
+  random.liq
+  ./file1.mp3
+  ./file2.mp3
+  ./file3.mp3
+  ./jingle1.mp3
+  ./jingle2.mp3
+  ./jingle3.mp3
+  ./file1.png
+  ./file2.png
+  ./jingles
+  ./playlist
+  ./huge_playlist
+  ../../src/bin/liquidsoap.exe
+  (package liquidsoap)
+  (:test_liq ../test.liq)
+  (:run_test ../run_test.exe))
+ (action (run %{run_test} random.liq liquidsoap %{test_liq} random.liq)))
+
+(rule
+ (alias citest)
+ (package liquidsoap)
+ (deps
+  replaygain.liq
+  ./file1.mp3
+  ./file2.mp3
+  ./file3.mp3
+  ./jingle1.mp3
+  ./jingle2.mp3
+  ./jingle3.mp3
+  ./file1.png
+  ./file2.png
+  ./jingles
+  ./playlist
+  ./huge_playlist
+  ../../src/bin/liquidsoap.exe
+  (package liquidsoap)
+  (:test_liq ../test.liq)
+  (:run_test ../run_test.exe))
+ (action (run %{run_test} replaygain.liq liquidsoap %{test_liq} replaygain.liq)))
+
+(rule
+ (alias citest)
+ (package liquidsoap)
+ (deps
+  request.liq
+  ./file1.mp3
+  ./file2.mp3
+  ./file3.mp3
+  ./jingle1.mp3
+  ./jingle2.mp3
+  ./jingle3.mp3
+  ./file1.png
+  ./file2.png
+  ./jingles
+  ./playlist
+  ./huge_playlist
+  ../../src/bin/liquidsoap.exe
+  (package liquidsoap)
+  (:test_liq ../test.liq)
+  (:run_test ../run_test.exe))
+ (action (run %{run_test} request.liq liquidsoap %{test_liq} request.liq)))
+
+(rule
+ (alias citest)
+ (package liquidsoap)
+ (deps
+  rotate.liq
+  ./file1.mp3
+  ./file2.mp3
+  ./file3.mp3
+  ./jingle1.mp3
+  ./jingle2.mp3
+  ./jingle3.mp3
+  ./file1.png
+  ./file2.png
+  ./jingles
+  ./playlist
+  ./huge_playlist
+  ../../src/bin/liquidsoap.exe
+  (package liquidsoap)
+  (:test_liq ../test.liq)
+  (:run_test ../run_test.exe))
+ (action (run %{run_test} rotate.liq liquidsoap %{test_liq} rotate.liq)))
+
+(rule
+ (alias citest)
+ (package liquidsoap)
+ (deps
+  say.liq
+  ./file1.mp3
+  ./file2.mp3
+  ./file3.mp3
+  ./jingle1.mp3
+  ./jingle2.mp3
+  ./jingle3.mp3
+  ./file1.png
+  ./file2.png
+  ./jingles
+  ./playlist
+  ./huge_playlist
+  ../../src/bin/liquidsoap.exe
+  (package liquidsoap)
+  (:test_liq ../test.liq)
+  (:run_test ../run_test.exe))
+ (action (run %{run_test} say.liq liquidsoap %{test_liq} say.liq)))
+
+(rule
+ (alias citest)
+ (package liquidsoap)
+ (deps
+  sharing.liq
+  ./file1.mp3
+  ./file2.mp3
+  ./file3.mp3
+  ./jingle1.mp3
+  ./jingle2.mp3
+  ./jingle3.mp3
+  ./file1.png
+  ./file2.png
+  ./jingles
+  ./playlist
+  ./huge_playlist
+  ../../src/bin/liquidsoap.exe
+  (package liquidsoap)
+  (:test_liq ../test.liq)
+  (:run_test ../run_test.exe))
+ (action (run %{run_test} sharing.liq liquidsoap %{test_liq} sharing.liq)))
+
+(rule
+ (alias citest)
+ (package liquidsoap)
+ (deps
+  sine.detect.full_conv.liq
+  ./file1.mp3
+  ./file2.mp3
+  ./file3.mp3
+  ./jingle1.mp3
+  ./jingle2.mp3
+  ./jingle3.mp3
+  ./file1.png
+  ./file2.png
+  ./jingles
+  ./playlist
+  ./huge_playlist
+  ../../src/bin/liquidsoap.exe
+  (package liquidsoap)
+  (:test_liq ../test.liq)
+  (:run_test ../run_test.exe))
+ (action (run %{run_test} sine.detect.full_conv.liq liquidsoap %{test_liq} sine.detect.full_conv.liq)))
+
+(rule
+ (alias citest)
+ (package liquidsoap)
+ (deps
+  sine.detect.liq
+  ./file1.mp3
+  ./file2.mp3
+  ./file3.mp3
+  ./jingle1.mp3
+  ./jingle2.mp3
+  ./jingle3.mp3
+  ./file1.png
+  ./file2.png
+  ./jingles
+  ./playlist
+  ./huge_playlist
+  ../../src/bin/liquidsoap.exe
+  (package liquidsoap)
+  (:test_liq ../test.liq)
+  (:run_test ../run_test.exe))
+ (action (run %{run_test} sine.detect.liq liquidsoap %{test_liq} sine.detect.liq)))
+
+(rule
+ (alias citest)
+ (package liquidsoap)
+ (deps
+  sine.detect.pcm_f32.liq
+  ./file1.mp3
+  ./file2.mp3
+  ./file3.mp3
+  ./jingle1.mp3
+  ./jingle2.mp3
+  ./jingle3.mp3
+  ./file1.png
+  ./file2.png
+  ./jingles
+  ./playlist
+  ./huge_playlist
+  ../../src/bin/liquidsoap.exe
+  (package liquidsoap)
+  (:test_liq ../test.liq)
+  (:run_test ../run_test.exe))
+ (action (run %{run_test} sine.detect.pcm_f32.liq liquidsoap %{test_liq} sine.detect.pcm_f32.liq)))
+
+(rule
+ (alias citest)
+ (package liquidsoap)
+ (deps
+  sine.detect.pcm_s16.liq
+  ./file1.mp3
+  ./file2.mp3
+  ./file3.mp3
+  ./jingle1.mp3
+  ./jingle2.mp3
+  ./jingle3.mp3
+  ./file1.png
+  ./file2.png
+  ./jingles
+  ./playlist
+  ./huge_playlist
+  ../../src/bin/liquidsoap.exe
+  (package liquidsoap)
+  (:test_liq ../test.liq)
+  (:run_test ../run_test.exe))
+ (action (run %{run_test} sine.detect.pcm_s16.liq liquidsoap %{test_liq} sine.detect.pcm_s16.liq)))
+
+(rule
+ (alias citest)
+ (package liquidsoap)
+ (deps
+  smart-crossfade.liq
+  ./file1.mp3
+  ./file2.mp3
+  ./file3.mp3
+  ./jingle1.mp3
+  ./jingle2.mp3
+  ./jingle3.mp3
+  ./file1.png
+  ./file2.png
+  ./jingles
+  ./playlist
+  ./huge_playlist
+  ../../src/bin/liquidsoap.exe
+  (package liquidsoap)
+  (:test_liq ../test.liq)
+  (:run_test ../run_test.exe))
+ (action (run %{run_test} smart-crossfade.liq liquidsoap %{test_liq} smart-crossfade.liq)))
+
+(rule
+ (alias citest)
+ (package liquidsoap)
+ (deps
+  srt_listen_callback.liq
+  ./file1.mp3
+  ./file2.mp3
+  ./file3.mp3
+  ./jingle1.mp3
+  ./jingle2.mp3
+  ./jingle3.mp3
+  ./file1.png
+  ./file2.png
+  ./jingles
+  ./playlist
+  ./huge_playlist
+  ../../src/bin/liquidsoap.exe
+  (package liquidsoap)
+  (:test_liq ../test.liq)
+  (:run_test ../run_test.exe))
+ (action (run %{run_test} srt_listen_callback.liq liquidsoap %{test_liq} srt_listen_callback.liq)))
+
+(rule
+ (alias citest)
+ (package liquidsoap)
+ (deps
+  srt_multiple_outputs.liq
+  ./file1.mp3
+  ./file2.mp3
+  ./file3.mp3
+  ./jingle1.mp3
+  ./jingle2.mp3
+  ./jingle3.mp3
+  ./file1.png
+  ./file2.png
+  ./jingles
+  ./playlist
+  ./huge_playlist
+  ../../src/bin/liquidsoap.exe
+  (package liquidsoap)
+  (:test_liq ../test.liq)
+  (:run_test ../run_test.exe))
+ (action (run %{run_test} srt_multiple_outputs.liq liquidsoap %{test_liq} srt_multiple_outputs.liq)))
+
+(rule
+ (alias citest)
+ (package liquidsoap)
+ (deps
+  srt_passphrase.liq
+  ./file1.mp3
+  ./file2.mp3
+  ./file3.mp3
+  ./jingle1.mp3
+  ./jingle2.mp3
+  ./jingle3.mp3
+  ./file1.png
+  ./file2.png
+  ./jingles
+  ./playlist
+  ./huge_playlist
+  ../../src/bin/liquidsoap.exe
+  (package liquidsoap)
+  (:test_liq ../test.liq)
+  (:run_test ../run_test.exe))
+ (action (run %{run_test} srt_passphrase.liq liquidsoap %{test_liq} srt_passphrase.liq)))
+
+(rule
+ (alias citest)
+ (package liquidsoap)
+ (deps
   srt_raw_pcm.liq
-=======
-  195.liq
->>>>>>> 64732ea7
-  ./file1.mp3
-  ./file2.mp3
-  ./file3.mp3
-  ./jingle1.mp3
-  ./jingle2.mp3
-  ./jingle3.mp3
-  ./file1.png
-  ./file2.png
-  ./jingles
-  ./playlist
-  ./huge_playlist
-  ../../src/bin/liquidsoap.exe
-  (package liquidsoap)
-  (:test_liq ../test.liq)
-  (:run_test ../run_test.exe))
-<<<<<<< HEAD
+  ./file1.mp3
+  ./file2.mp3
+  ./file3.mp3
+  ./jingle1.mp3
+  ./jingle2.mp3
+  ./jingle3.mp3
+  ./file1.png
+  ./file2.png
+  ./jingles
+  ./playlist
+  ./huge_playlist
+  ../../src/bin/liquidsoap.exe
+  (package liquidsoap)
+  (:test_liq ../test.liq)
+  (:run_test ../run_test.exe))
  (action (run %{run_test} srt_raw_pcm.liq liquidsoap %{test_liq} srt_raw_pcm.liq)))
-=======
- (action (run %{run_test} 195.liq liquidsoap %{test_liq} 195.liq)))
->>>>>>> 64732ea7
-
-(rule
- (alias citest)
- (package liquidsoap)
- (deps
-<<<<<<< HEAD
-  cross-override.liq
-=======
-  197.liq
->>>>>>> 64732ea7
-  ./file1.mp3
-  ./file2.mp3
-  ./file3.mp3
-  ./jingle1.mp3
-  ./jingle2.mp3
-  ./jingle3.mp3
-  ./file1.png
-  ./file2.png
-  ./jingles
-  ./playlist
-  ./huge_playlist
-  ../../src/bin/liquidsoap.exe
-  (package liquidsoap)
-  (:test_liq ../test.liq)
-  (:run_test ../run_test.exe))
-<<<<<<< HEAD
- (action (run %{run_test} cross-override.liq liquidsoap %{test_liq} cross-override.liq)))
-=======
- (action (run %{run_test} 197.liq liquidsoap %{test_liq} 197.liq)))
->>>>>>> 64732ea7
-
-(rule
- (alias citest)
- (package liquidsoap)
- (deps
-<<<<<<< HEAD
-  on_track.liq
-=======
-  autostart.liq
->>>>>>> 64732ea7
-  ./file1.mp3
-  ./file2.mp3
-  ./file3.mp3
-  ./jingle1.mp3
-  ./jingle2.mp3
-  ./jingle3.mp3
-  ./file1.png
-  ./file2.png
-  ./jingles
-  ./playlist
-  ./huge_playlist
-  ../../src/bin/liquidsoap.exe
-  (package liquidsoap)
-  (:test_liq ../test.liq)
-  (:run_test ../run_test.exe))
-<<<<<<< HEAD
- (action (run %{run_test} on_track.liq liquidsoap %{test_liq} on_track.liq)))
-=======
- (action (run %{run_test} autostart.liq liquidsoap %{test_liq} autostart.liq)))
->>>>>>> 64732ea7
-
-(rule
- (alias citest)
- (package liquidsoap)
- (deps
-<<<<<<< HEAD
-  sine.detect.liq
-=======
-  cross-override.liq
->>>>>>> 64732ea7
-  ./file1.mp3
-  ./file2.mp3
-  ./file3.mp3
-  ./jingle1.mp3
-  ./jingle2.mp3
-  ./jingle3.mp3
-  ./file1.png
-  ./file2.png
-  ./jingles
-  ./playlist
-  ./huge_playlist
-  ../../src/bin/liquidsoap.exe
-  (package liquidsoap)
-  (:test_liq ../test.liq)
-  (:run_test ../run_test.exe))
-<<<<<<< HEAD
- (action (run %{run_test} sine.detect.liq liquidsoap %{test_liq} sine.detect.liq)))
-=======
- (action (run %{run_test} cross-override.liq liquidsoap %{test_liq} cross-override.liq)))
->>>>>>> 64732ea7
-
-(rule
- (alias citest)
- (package liquidsoap)
- (deps
-<<<<<<< HEAD
-  fades-overrides.liq
-=======
-  cross-persist-override.liq
->>>>>>> 64732ea7
-  ./file1.mp3
-  ./file2.mp3
-  ./file3.mp3
-  ./jingle1.mp3
-  ./jingle2.mp3
-  ./jingle3.mp3
-  ./file1.png
-  ./file2.png
-  ./jingles
-  ./playlist
-  ./huge_playlist
-  ../../src/bin/liquidsoap.exe
-  (package liquidsoap)
-  (:test_liq ../test.liq)
-  (:run_test ../run_test.exe))
-<<<<<<< HEAD
- (action (run %{run_test} fades-overrides.liq liquidsoap %{test_liq} fades-overrides.liq)))
-=======
- (action (run %{run_test} cross-persist-override.liq liquidsoap %{test_liq} cross-persist-override.liq)))
->>>>>>> 64732ea7
-
-(rule
- (alias citest)
- (package liquidsoap)
- (deps
-<<<<<<< HEAD
-  sine.detect.full_conv.liq
-=======
-  cross.liq
->>>>>>> 64732ea7
-  ./file1.mp3
-  ./file2.mp3
-  ./file3.mp3
-  ./jingle1.mp3
-  ./jingle2.mp3
-  ./jingle3.mp3
-  ./file1.png
-  ./file2.png
-  ./jingles
-  ./playlist
-  ./huge_playlist
-  ../../src/bin/liquidsoap.exe
-  (package liquidsoap)
-  (:test_liq ../test.liq)
-  (:run_test ../run_test.exe))
-<<<<<<< HEAD
- (action (run %{run_test} sine.detect.full_conv.liq liquidsoap %{test_liq} sine.detect.full_conv.liq)))
-=======
- (action (run %{run_test} cross.liq liquidsoap %{test_liq} cross.liq)))
->>>>>>> 64732ea7
-
-(rule
- (alias citest)
- (package liquidsoap)
- (deps
-<<<<<<< HEAD
+
+(rule
+ (alias citest)
+ (package liquidsoap)
+ (deps
   stretch-clock-propagation.liq
-=======
-  crossfade.liq
->>>>>>> 64732ea7
-  ./file1.mp3
-  ./file2.mp3
-  ./file3.mp3
-  ./jingle1.mp3
-  ./jingle2.mp3
-  ./jingle3.mp3
-  ./file1.png
-  ./file2.png
-  ./jingles
-  ./playlist
-  ./huge_playlist
-  ../../src/bin/liquidsoap.exe
-  (package liquidsoap)
-  (:test_liq ../test.liq)
-  (:run_test ../run_test.exe))
-<<<<<<< HEAD
- (action (run %{run_test} stretch-clock-propagation.liq liquidsoap %{test_liq} stretch-clock-propagation.liq)))
-=======
- (action (run %{run_test} crossfade.liq liquidsoap %{test_liq} crossfade.liq)))
->>>>>>> 64732ea7
-
-(rule
- (alias citest)
- (package liquidsoap)
- (deps
-<<<<<<< HEAD
-  playlist-watch.liq
-=======
-  ctype1.liq
->>>>>>> 64732ea7
-  ./file1.mp3
-  ./file2.mp3
-  ./file3.mp3
-  ./jingle1.mp3
-  ./jingle2.mp3
-  ./jingle3.mp3
-  ./file1.png
-  ./file2.png
-  ./jingles
-  ./playlist
-  ./huge_playlist
-  ../../src/bin/liquidsoap.exe
-  (package liquidsoap)
-  (:test_liq ../test.liq)
-  (:run_test ../run_test.exe))
-<<<<<<< HEAD
- (action (run %{run_test} playlist-watch.liq liquidsoap %{test_liq} playlist-watch.liq)))
-=======
- (action (run %{run_test} ctype1.liq liquidsoap %{test_liq} ctype1.liq)))
->>>>>>> 64732ea7
-
-(rule
- (alias citest)
- (package liquidsoap)
- (deps
-<<<<<<< HEAD
-  replaygain.liq
-=======
-  ctype2.liq
->>>>>>> 64732ea7
-  ./file1.mp3
-  ./file2.mp3
-  ./file3.mp3
-  ./jingle1.mp3
-  ./jingle2.mp3
-  ./jingle3.mp3
-  ./file1.png
-  ./file2.png
-  ./jingles
-  ./playlist
-  ./huge_playlist
-  ../../src/bin/liquidsoap.exe
-  (package liquidsoap)
-  (:test_liq ../test.liq)
-  (:run_test ../run_test.exe))
-<<<<<<< HEAD
- (action (run %{run_test} replaygain.liq liquidsoap %{test_liq} replaygain.liq)))
-=======
- (action (run %{run_test} ctype2.liq liquidsoap %{test_liq} ctype2.liq)))
->>>>>>> 64732ea7
-
-(rule
- (alias citest)
- (package liquidsoap)
- (deps
-<<<<<<< HEAD
-  cross.liq
-=======
-  dtmf.liq
->>>>>>> 64732ea7
-  ./file1.mp3
-  ./file2.mp3
-  ./file3.mp3
-  ./jingle1.mp3
-  ./jingle2.mp3
-  ./jingle3.mp3
-  ./file1.png
-  ./file2.png
-  ./jingles
-  ./playlist
-  ./huge_playlist
-  ../../src/bin/liquidsoap.exe
-  (package liquidsoap)
-  (:test_liq ../test.liq)
-  (:run_test ../run_test.exe))
-<<<<<<< HEAD
- (action (run %{run_test} cross.liq liquidsoap %{test_liq} cross.liq)))
-=======
- (action (run %{run_test} dtmf.liq liquidsoap %{test_liq} dtmf.liq)))
->>>>>>> 64732ea7
-
-(rule
- (alias citest)
- (package liquidsoap)
- (deps
-<<<<<<< HEAD
-  ctype1.liq
-=======
-  fades-overrides.liq
->>>>>>> 64732ea7
-  ./file1.mp3
-  ./file2.mp3
-  ./file3.mp3
-  ./jingle1.mp3
-  ./jingle2.mp3
-  ./jingle3.mp3
-  ./file1.png
-  ./file2.png
-  ./jingles
-  ./playlist
-  ./huge_playlist
-  ../../src/bin/liquidsoap.exe
-  (package liquidsoap)
-  (:test_liq ../test.liq)
-  (:run_test ../run_test.exe))
-<<<<<<< HEAD
- (action (run %{run_test} ctype1.liq liquidsoap %{test_liq} ctype1.liq)))
-=======
- (action (run %{run_test} fades-overrides.liq liquidsoap %{test_liq} fades-overrides.liq)))
->>>>>>> 64732ea7
-
-(rule
- (alias citest)
- (package liquidsoap)
- (deps
-<<<<<<< HEAD
-  sine.detect.pcm_s16.liq
-=======
-  fades-persistent-override.liq
->>>>>>> 64732ea7
-  ./file1.mp3
-  ./file2.mp3
-  ./file3.mp3
-  ./jingle1.mp3
-  ./jingle2.mp3
-  ./jingle3.mp3
-  ./file1.png
-  ./file2.png
-  ./jingles
-  ./playlist
-  ./huge_playlist
-  ../../src/bin/liquidsoap.exe
-  (package liquidsoap)
-  (:test_liq ../test.liq)
-  (:run_test ../run_test.exe))
-<<<<<<< HEAD
- (action (run %{run_test} sine.detect.pcm_s16.liq liquidsoap %{test_liq} sine.detect.pcm_s16.liq)))
-=======
- (action (run %{run_test} fades-persistent-override.liq liquidsoap %{test_liq} fades-persistent-override.liq)))
->>>>>>> 64732ea7
-
-(rule
- (alias citest)
- (package liquidsoap)
- (deps
-<<<<<<< HEAD
-  random.liq
-=======
-  ffmpeg-errors.liq
->>>>>>> 64732ea7
-  ./file1.mp3
-  ./file2.mp3
-  ./file3.mp3
-  ./jingle1.mp3
-  ./jingle2.mp3
-  ./jingle3.mp3
-  ./file1.png
-  ./file2.png
-  ./jingles
-  ./playlist
-  ./huge_playlist
-  ../../src/bin/liquidsoap.exe
-  (package liquidsoap)
-  (:test_liq ../test.liq)
-  (:run_test ../run_test.exe))
-<<<<<<< HEAD
- (action (run %{run_test} random.liq liquidsoap %{test_liq} random.liq)))
-=======
- (action (run %{run_test} ffmpeg-errors.liq liquidsoap %{test_liq} ffmpeg-errors.liq)))
->>>>>>> 64732ea7
-
-(rule
- (alias citest)
- (package liquidsoap)
- (deps
-<<<<<<< HEAD
-  fades-persistent-override.liq
-=======
-  harbor_kick_client.liq
->>>>>>> 64732ea7
-  ./file1.mp3
-  ./file2.mp3
-  ./file3.mp3
-  ./jingle1.mp3
-  ./jingle2.mp3
-  ./jingle3.mp3
-  ./file1.png
-  ./file2.png
-  ./jingles
-  ./playlist
-  ./huge_playlist
-  ../../src/bin/liquidsoap.exe
-  (package liquidsoap)
-  (:test_liq ../test.liq)
-  (:run_test ../run_test.exe))
-<<<<<<< HEAD
- (action (run %{run_test} fades-persistent-override.liq liquidsoap %{test_liq} fades-persistent-override.liq)))
-=======
- (action (run %{run_test} harbor_kick_client.liq liquidsoap %{test_liq} harbor_kick_client.liq)))
->>>>>>> 64732ea7
-
-(rule
- (alias citest)
- (package liquidsoap)
- (deps
-<<<<<<< HEAD
-  sine.detect.pcm_f32.liq
-=======
-  harbor_metadata.liq
->>>>>>> 64732ea7
-  ./file1.mp3
-  ./file2.mp3
-  ./file3.mp3
-  ./jingle1.mp3
-  ./jingle2.mp3
-  ./jingle3.mp3
-  ./file1.png
-  ./file2.png
-  ./jingles
-  ./playlist
-  ./huge_playlist
-  ../../src/bin/liquidsoap.exe
-  (package liquidsoap)
-  (:test_liq ../test.liq)
-  (:run_test ../run_test.exe))
-<<<<<<< HEAD
- (action (run %{run_test} sine.detect.pcm_f32.liq liquidsoap %{test_liq} sine.detect.pcm_f32.liq)))
-=======
- (action (run %{run_test} harbor_metadata.liq liquidsoap %{test_liq} harbor_metadata.liq)))
->>>>>>> 64732ea7
-
-(rule
- (alias citest)
- (package liquidsoap)
- (deps
-<<<<<<< HEAD
-  radio.liq
-=======
-  huge-playlist.liq
->>>>>>> 64732ea7
-  ./file1.mp3
-  ./file2.mp3
-  ./file3.mp3
-  ./jingle1.mp3
-  ./jingle2.mp3
-  ./jingle3.mp3
-  ./file1.png
-  ./file2.png
-  ./jingles
-  ./playlist
-  ./huge_playlist
-  ../../src/bin/liquidsoap.exe
-  (package liquidsoap)
-  (:test_liq ../test.liq)
-  (:run_test ../run_test.exe))
-<<<<<<< HEAD
- (action (run %{run_test} radio.liq liquidsoap %{test_liq} radio.liq)))
-=======
- (action (run %{run_test} huge-playlist.liq liquidsoap %{test_liq} huge-playlist.liq)))
->>>>>>> 64732ea7
-
-(rule
- (alias citest)
- (package liquidsoap)
- (deps
-<<<<<<< HEAD
-  srt_multiple_outputs.liq
-=======
-  image.liq
->>>>>>> 64732ea7
-  ./file1.mp3
-  ./file2.mp3
-  ./file3.mp3
-  ./jingle1.mp3
-  ./jingle2.mp3
-  ./jingle3.mp3
-  ./file1.png
-  ./file2.png
-  ./jingles
-  ./playlist
-  ./huge_playlist
-  ../../src/bin/liquidsoap.exe
-  (package liquidsoap)
-  (:test_liq ../test.liq)
-  (:run_test ../run_test.exe))
-<<<<<<< HEAD
- (action (run %{run_test} srt_multiple_outputs.liq liquidsoap %{test_liq} srt_multiple_outputs.liq)))
-=======
- (action (run %{run_test} image.liq liquidsoap %{test_liq} image.liq)))
->>>>>>> 64732ea7
-
-(rule
- (alias citest)
- (package liquidsoap)
- (deps
-<<<<<<< HEAD
-  harbor_metadata.liq
-=======
-  many-playlists.liq
->>>>>>> 64732ea7
-  ./file1.mp3
-  ./file2.mp3
-  ./file3.mp3
-  ./jingle1.mp3
-  ./jingle2.mp3
-  ./jingle3.mp3
-  ./file1.png
-  ./file2.png
-  ./jingles
-  ./playlist
-  ./huge_playlist
-  ../../src/bin/liquidsoap.exe
-  (package liquidsoap)
-  (:test_liq ../test.liq)
-  (:run_test ../run_test.exe))
-<<<<<<< HEAD
- (action (run %{run_test} harbor_metadata.liq liquidsoap %{test_liq} harbor_metadata.liq)))
-=======
- (action (run %{run_test} many-playlists.liq liquidsoap %{test_liq} many-playlists.liq)))
->>>>>>> 64732ea7
-
-(rule
- (alias citest)
- (package liquidsoap)
- (deps
-<<<<<<< HEAD
-  197.liq
-=======
-  merge_metadata.liq
->>>>>>> 64732ea7
-  ./file1.mp3
-  ./file2.mp3
-  ./file3.mp3
-  ./jingle1.mp3
-  ./jingle2.mp3
-  ./jingle3.mp3
-  ./file1.png
-  ./file2.png
-  ./jingles
-  ./playlist
-  ./huge_playlist
-  ../../src/bin/liquidsoap.exe
-  (package liquidsoap)
-  (:test_liq ../test.liq)
-  (:run_test ../run_test.exe))
-<<<<<<< HEAD
- (action (run %{run_test} 197.liq liquidsoap %{test_liq} 197.liq)))
-=======
- (action (run %{run_test} merge_metadata.liq liquidsoap %{test_liq} merge_metadata.liq)))
->>>>>>> 64732ea7
-
-(rule
- (alias citest)
- (package liquidsoap)
- (deps
-<<<<<<< HEAD
-  dtmf.liq
-=======
-  on_frame.liq
->>>>>>> 64732ea7
-  ./file1.mp3
-  ./file2.mp3
-  ./file3.mp3
-  ./jingle1.mp3
-  ./jingle2.mp3
-  ./jingle3.mp3
-  ./file1.png
-  ./file2.png
-  ./jingles
-  ./playlist
-  ./huge_playlist
-  ../../src/bin/liquidsoap.exe
-  (package liquidsoap)
-  (:test_liq ../test.liq)
-  (:run_test ../run_test.exe))
-<<<<<<< HEAD
- (action (run %{run_test} dtmf.liq liquidsoap %{test_liq} dtmf.liq)))
-=======
- (action (run %{run_test} on_frame.liq liquidsoap %{test_liq} on_frame.liq)))
->>>>>>> 64732ea7
-
-(rule
- (alias citest)
- (package liquidsoap)
- (deps
-<<<<<<< HEAD
-  sharing.liq
-=======
-  on_metadata.liq
->>>>>>> 64732ea7
-  ./file1.mp3
-  ./file2.mp3
-  ./file3.mp3
-  ./jingle1.mp3
-  ./jingle2.mp3
-  ./jingle3.mp3
-  ./file1.png
-  ./file2.png
-  ./jingles
-  ./playlist
-  ./huge_playlist
-  ../../src/bin/liquidsoap.exe
-  (package liquidsoap)
-  (:test_liq ../test.liq)
-  (:run_test ../run_test.exe))
-<<<<<<< HEAD
- (action (run %{run_test} sharing.liq liquidsoap %{test_liq} sharing.liq)))
-=======
- (action (run %{run_test} on_metadata.liq liquidsoap %{test_liq} on_metadata.liq)))
->>>>>>> 64732ea7
-
-(rule
- (alias citest)
- (package liquidsoap)
- (deps
-<<<<<<< HEAD
-  on_frame.liq
-=======
-  on_track.liq
->>>>>>> 64732ea7
-  ./file1.mp3
-  ./file2.mp3
-  ./file3.mp3
-  ./jingle1.mp3
-  ./jingle2.mp3
-  ./jingle3.mp3
-  ./file1.png
-  ./file2.png
-  ./jingles
-  ./playlist
-  ./huge_playlist
-  ../../src/bin/liquidsoap.exe
-  (package liquidsoap)
-  (:test_liq ../test.liq)
-  (:run_test ../run_test.exe))
-<<<<<<< HEAD
- (action (run %{run_test} on_frame.liq liquidsoap %{test_liq} on_frame.liq)))
-=======
- (action (run %{run_test} on_track.liq liquidsoap %{test_liq} on_track.liq)))
->>>>>>> 64732ea7
-
-(rule
- (alias citest)
- (package liquidsoap)
- (deps
-<<<<<<< HEAD
-  radio2.liq
-=======
-  playlist-watch.liq
->>>>>>> 64732ea7
-  ./file1.mp3
-  ./file2.mp3
-  ./file3.mp3
-  ./jingle1.mp3
-  ./jingle2.mp3
-  ./jingle3.mp3
-  ./file1.png
-  ./file2.png
-  ./jingles
-  ./playlist
-  ./huge_playlist
-  ../../src/bin/liquidsoap.exe
-  (package liquidsoap)
-  (:test_liq ../test.liq)
-  (:run_test ../run_test.exe))
-<<<<<<< HEAD
- (action (run %{run_test} radio2.liq liquidsoap %{test_liq} radio2.liq)))
-=======
- (action (run %{run_test} playlist-watch.liq liquidsoap %{test_liq} playlist-watch.liq)))
->>>>>>> 64732ea7
-
-(rule
- (alias citest)
- (package liquidsoap)
- (deps
-<<<<<<< HEAD
-  crossfade.liq
-=======
-  radio.liq
->>>>>>> 64732ea7
-  ./file1.mp3
-  ./file2.mp3
-  ./file3.mp3
-  ./jingle1.mp3
-  ./jingle2.mp3
-  ./jingle3.mp3
-  ./file1.png
-  ./file2.png
-  ./jingles
-  ./playlist
-  ./huge_playlist
-  ../../src/bin/liquidsoap.exe
-  (package liquidsoap)
-  (:test_liq ../test.liq)
-  (:run_test ../run_test.exe))
-<<<<<<< HEAD
- (action (run %{run_test} crossfade.liq liquidsoap %{test_liq} crossfade.liq)))
-=======
- (action (run %{run_test} radio.liq liquidsoap %{test_liq} radio.liq)))
->>>>>>> 64732ea7
-
-(rule
- (alias citest)
- (package liquidsoap)
- (deps
-<<<<<<< HEAD
-  smart-crossfade.liq
-=======
-  radio2.liq
->>>>>>> 64732ea7
-  ./file1.mp3
-  ./file2.mp3
-  ./file3.mp3
-  ./jingle1.mp3
-  ./jingle2.mp3
-  ./jingle3.mp3
-  ./file1.png
-  ./file2.png
-  ./jingles
-  ./playlist
-  ./huge_playlist
-  ../../src/bin/liquidsoap.exe
-  (package liquidsoap)
-  (:test_liq ../test.liq)
-  (:run_test ../run_test.exe))
-<<<<<<< HEAD
- (action (run %{run_test} smart-crossfade.liq liquidsoap %{test_liq} smart-crossfade.liq)))
-=======
- (action (run %{run_test} radio2.liq liquidsoap %{test_liq} radio2.liq)))
->>>>>>> 64732ea7
-
-(rule
- (alias citest)
- (package liquidsoap)
- (deps
-<<<<<<< HEAD
-  image.liq
-=======
-  random.liq
->>>>>>> 64732ea7
-  ./file1.mp3
-  ./file2.mp3
-  ./file3.mp3
-  ./jingle1.mp3
-  ./jingle2.mp3
-  ./jingle3.mp3
-  ./file1.png
-  ./file2.png
-  ./jingles
-  ./playlist
-  ./huge_playlist
-  ../../src/bin/liquidsoap.exe
-  (package liquidsoap)
-  (:test_liq ../test.liq)
-  (:run_test ../run_test.exe))
-<<<<<<< HEAD
- (action (run %{run_test} image.liq liquidsoap %{test_liq} image.liq)))
-=======
- (action (run %{run_test} random.liq liquidsoap %{test_liq} random.liq)))
->>>>>>> 64732ea7
-
-(rule
- (alias citest)
- (package liquidsoap)
- (deps
-<<<<<<< HEAD
-  merge_metadata.liq
-=======
-  replaygain.liq
->>>>>>> 64732ea7
-  ./file1.mp3
-  ./file2.mp3
-  ./file3.mp3
-  ./jingle1.mp3
-  ./jingle2.mp3
-  ./jingle3.mp3
-  ./file1.png
-  ./file2.png
-  ./jingles
-  ./playlist
-  ./huge_playlist
-  ../../src/bin/liquidsoap.exe
-  (package liquidsoap)
-  (:test_liq ../test.liq)
-  (:run_test ../run_test.exe))
-<<<<<<< HEAD
- (action (run %{run_test} merge_metadata.liq liquidsoap %{test_liq} merge_metadata.liq)))
-=======
- (action (run %{run_test} replaygain.liq liquidsoap %{test_liq} replaygain.liq)))
->>>>>>> 64732ea7
-
-(rule
- (alias citest)
- (package liquidsoap)
- (deps
-  request.liq
-  ./file1.mp3
-  ./file2.mp3
-  ./file3.mp3
-  ./jingle1.mp3
-  ./jingle2.mp3
-  ./jingle3.mp3
-  ./file1.png
-  ./file2.png
-  ./jingles
-  ./playlist
-  ./huge_playlist
-  ../../src/bin/liquidsoap.exe
-  (package liquidsoap)
-  (:test_liq ../test.liq)
-  (:run_test ../run_test.exe))
- (action (run %{run_test} request.liq liquidsoap %{test_liq} request.liq)))
-
-(rule
- (alias citest)
- (package liquidsoap)
- (deps
-<<<<<<< HEAD
-  ctype2.liq
-=======
-  rotate.liq
->>>>>>> 64732ea7
-  ./file1.mp3
-  ./file2.mp3
-  ./file3.mp3
-  ./jingle1.mp3
-  ./jingle2.mp3
-  ./jingle3.mp3
-  ./file1.png
-  ./file2.png
-  ./jingles
-  ./playlist
-  ./huge_playlist
-  ../../src/bin/liquidsoap.exe
-  (package liquidsoap)
-  (:test_liq ../test.liq)
-  (:run_test ../run_test.exe))
-<<<<<<< HEAD
- (action (run %{run_test} ctype2.liq liquidsoap %{test_liq} ctype2.liq)))
-=======
- (action (run %{run_test} rotate.liq liquidsoap %{test_liq} rotate.liq)))
->>>>>>> 64732ea7
-
-(rule
- (alias citest)
- (package liquidsoap)
- (deps
-<<<<<<< HEAD
-  srt_listen_callback.liq
-=======
-  say.liq
->>>>>>> 64732ea7
-  ./file1.mp3
-  ./file2.mp3
-  ./file3.mp3
-  ./jingle1.mp3
-  ./jingle2.mp3
-  ./jingle3.mp3
-  ./file1.png
-  ./file2.png
-  ./jingles
-  ./playlist
-  ./huge_playlist
-  ../../src/bin/liquidsoap.exe
-  (package liquidsoap)
-  (:test_liq ../test.liq)
-  (:run_test ../run_test.exe))
-<<<<<<< HEAD
- (action (run %{run_test} srt_listen_callback.liq liquidsoap %{test_liq} srt_listen_callback.liq)))
-=======
- (action (run %{run_test} say.liq liquidsoap %{test_liq} say.liq)))
->>>>>>> 64732ea7
-
-(rule
- (alias citest)
- (package liquidsoap)
- (deps
-<<<<<<< HEAD
-  srt_passphrase.liq
-=======
-  sharing.liq
->>>>>>> 64732ea7
-  ./file1.mp3
-  ./file2.mp3
-  ./file3.mp3
-  ./jingle1.mp3
-  ./jingle2.mp3
-  ./jingle3.mp3
-  ./file1.png
-  ./file2.png
-  ./jingles
-  ./playlist
-  ./huge_playlist
-  ../../src/bin/liquidsoap.exe
-  (package liquidsoap)
-  (:test_liq ../test.liq)
-  (:run_test ../run_test.exe))
-<<<<<<< HEAD
- (action (run %{run_test} srt_passphrase.liq liquidsoap %{test_liq} srt_passphrase.liq)))
-=======
- (action (run %{run_test} sharing.liq liquidsoap %{test_liq} sharing.liq)))
->>>>>>> 64732ea7
-
-(rule
- (alias citest)
- (package liquidsoap)
- (deps
-<<<<<<< HEAD
-  rotate.liq
-=======
-  sine.detect.full_conv.liq
->>>>>>> 64732ea7
-  ./file1.mp3
-  ./file2.mp3
-  ./file3.mp3
-  ./jingle1.mp3
-  ./jingle2.mp3
-  ./jingle3.mp3
-  ./file1.png
-  ./file2.png
-  ./jingles
-  ./playlist
-  ./huge_playlist
-  ../../src/bin/liquidsoap.exe
-  (package liquidsoap)
-  (:test_liq ../test.liq)
-  (:run_test ../run_test.exe))
-<<<<<<< HEAD
- (action (run %{run_test} rotate.liq liquidsoap %{test_liq} rotate.liq)))
-=======
- (action (run %{run_test} sine.detect.full_conv.liq liquidsoap %{test_liq} sine.detect.full_conv.liq)))
->>>>>>> 64732ea7
-
-(rule
- (alias citest)
- (package liquidsoap)
- (deps
-<<<<<<< HEAD
-  say.liq
-=======
-  sine.detect.liq
->>>>>>> 64732ea7
-  ./file1.mp3
-  ./file2.mp3
-  ./file3.mp3
-  ./jingle1.mp3
-  ./jingle2.mp3
-  ./jingle3.mp3
-  ./file1.png
-  ./file2.png
-  ./jingles
-  ./playlist
-  ./huge_playlist
-  ../../src/bin/liquidsoap.exe
-  (package liquidsoap)
-  (:test_liq ../test.liq)
-  (:run_test ../run_test.exe))
-<<<<<<< HEAD
- (action (run %{run_test} say.liq liquidsoap %{test_liq} say.liq)))
-=======
- (action (run %{run_test} sine.detect.liq liquidsoap %{test_liq} sine.detect.liq)))
->>>>>>> 64732ea7
-
-(rule
- (alias citest)
- (package liquidsoap)
- (deps
-<<<<<<< HEAD
-  on_metadata.liq
-=======
-  sine.detect.pcm_f32.liq
->>>>>>> 64732ea7
-  ./file1.mp3
-  ./file2.mp3
-  ./file3.mp3
-  ./jingle1.mp3
-  ./jingle2.mp3
-  ./jingle3.mp3
-  ./file1.png
-  ./file2.png
-  ./jingles
-  ./playlist
-  ./huge_playlist
-  ../../src/bin/liquidsoap.exe
-  (package liquidsoap)
-  (:test_liq ../test.liq)
-  (:run_test ../run_test.exe))
-<<<<<<< HEAD
- (action (run %{run_test} on_metadata.liq liquidsoap %{test_liq} on_metadata.liq)))
-=======
- (action (run %{run_test} sine.detect.pcm_f32.liq liquidsoap %{test_liq} sine.detect.pcm_f32.liq)))
->>>>>>> 64732ea7
-
-(rule
- (alias citest)
- (package liquidsoap)
- (deps
-<<<<<<< HEAD
-  autostart.liq
-=======
-  sine.detect.pcm_s16.liq
->>>>>>> 64732ea7
-  ./file1.mp3
-  ./file2.mp3
-  ./file3.mp3
-  ./jingle1.mp3
-  ./jingle2.mp3
-  ./jingle3.mp3
-  ./file1.png
-  ./file2.png
-  ./jingles
-  ./playlist
-  ./huge_playlist
-  ../../src/bin/liquidsoap.exe
-  (package liquidsoap)
-  (:test_liq ../test.liq)
-  (:run_test ../run_test.exe))
-<<<<<<< HEAD
- (action (run %{run_test} autostart.liq liquidsoap %{test_liq} autostart.liq)))
-=======
- (action (run %{run_test} sine.detect.pcm_s16.liq liquidsoap %{test_liq} sine.detect.pcm_s16.liq)))
->>>>>>> 64732ea7
-
-(rule
- (alias citest)
- (package liquidsoap)
- (deps
-<<<<<<< HEAD
-  harbor_kick_client.liq
-=======
-  smart-crossfade.liq
->>>>>>> 64732ea7
-  ./file1.mp3
-  ./file2.mp3
-  ./file3.mp3
-  ./jingle1.mp3
-  ./jingle2.mp3
-  ./jingle3.mp3
-  ./file1.png
-  ./file2.png
-  ./jingles
-  ./playlist
-  ./huge_playlist
-  ../../src/bin/liquidsoap.exe
-  (package liquidsoap)
-  (:test_liq ../test.liq)
-  (:run_test ../run_test.exe))
-<<<<<<< HEAD
- (action (run %{run_test} harbor_kick_client.liq liquidsoap %{test_liq} harbor_kick_client.liq)))
-=======
- (action (run %{run_test} smart-crossfade.liq liquidsoap %{test_liq} smart-crossfade.liq)))
->>>>>>> 64732ea7
-
-(rule
- (alias citest)
- (package liquidsoap)
- (deps
-<<<<<<< HEAD
-  many-playlists.liq
-=======
-  srt_listen_callback.liq
->>>>>>> 64732ea7
-  ./file1.mp3
-  ./file2.mp3
-  ./file3.mp3
-  ./jingle1.mp3
-  ./jingle2.mp3
-  ./jingle3.mp3
-  ./file1.png
-  ./file2.png
-  ./jingles
-  ./playlist
-  ./huge_playlist
-  ../../src/bin/liquidsoap.exe
-  (package liquidsoap)
-  (:test_liq ../test.liq)
-  (:run_test ../run_test.exe))
-<<<<<<< HEAD
- (action (run %{run_test} many-playlists.liq liquidsoap %{test_liq} many-playlists.liq)))
-=======
- (action (run %{run_test} srt_listen_callback.liq liquidsoap %{test_liq} srt_listen_callback.liq)))
->>>>>>> 64732ea7
-
-(rule
- (alias citest)
- (package liquidsoap)
- (deps
-<<<<<<< HEAD
-  huge-playlist.liq
-=======
-  srt_multiple_outputs.liq
->>>>>>> 64732ea7
-  ./file1.mp3
-  ./file2.mp3
-  ./file3.mp3
-  ./jingle1.mp3
-  ./jingle2.mp3
-  ./jingle3.mp3
-  ./file1.png
-  ./file2.png
-  ./jingles
-  ./playlist
-  ./huge_playlist
-  ../../src/bin/liquidsoap.exe
-  (package liquidsoap)
-  (:test_liq ../test.liq)
-  (:run_test ../run_test.exe))
-<<<<<<< HEAD
- (action (run %{run_test} huge-playlist.liq liquidsoap %{test_liq} huge-playlist.liq)))
-=======
- (action (run %{run_test} srt_multiple_outputs.liq liquidsoap %{test_liq} srt_multiple_outputs.liq)))
->>>>>>> 64732ea7
-
-(rule
- (alias citest)
- (package liquidsoap)
- (deps
-<<<<<<< HEAD
-  ffmpeg-errors.liq
-=======
-  srt_passphrase.liq
->>>>>>> 64732ea7
-  ./file1.mp3
-  ./file2.mp3
-  ./file3.mp3
-  ./jingle1.mp3
-  ./jingle2.mp3
-  ./jingle3.mp3
-  ./file1.png
-  ./file2.png
-  ./jingles
-  ./playlist
-  ./huge_playlist
-  ../../src/bin/liquidsoap.exe
-  (package liquidsoap)
-  (:test_liq ../test.liq)
-  (:run_test ../run_test.exe))
-<<<<<<< HEAD
- (action (run %{run_test} ffmpeg-errors.liq liquidsoap %{test_liq} ffmpeg-errors.liq)))
-=======
- (action (run %{run_test} srt_passphrase.liq liquidsoap %{test_liq} srt_passphrase.liq)))
->>>>>>> 64732ea7
-
-(rule
- (alias citest)
- (package liquidsoap)
- (deps
-<<<<<<< HEAD
-  195.liq
-=======
-  srt_raw_pcm.liq
->>>>>>> 64732ea7
-  ./file1.mp3
-  ./file2.mp3
-  ./file3.mp3
-  ./jingle1.mp3
-  ./jingle2.mp3
-  ./jingle3.mp3
-  ./file1.png
-  ./file2.png
-  ./jingles
-  ./playlist
-  ./huge_playlist
-  ../../src/bin/liquidsoap.exe
-  (package liquidsoap)
-  (:test_liq ../test.liq)
-  (:run_test ../run_test.exe))
-<<<<<<< HEAD
- (action (run %{run_test} 195.liq liquidsoap %{test_liq} 195.liq)))
-=======
- (action (run %{run_test} srt_raw_pcm.liq liquidsoap %{test_liq} srt_raw_pcm.liq)))
->>>>>>> 64732ea7
-
-(rule
- (alias citest)
- (package liquidsoap)
- (deps
-<<<<<<< HEAD
-  cross-persist-override.liq
-=======
-  stretch-clock-propagation.liq
->>>>>>> 64732ea7
-  ./file1.mp3
-  ./file2.mp3
-  ./file3.mp3
-  ./jingle1.mp3
-  ./jingle2.mp3
-  ./jingle3.mp3
-  ./file1.png
-  ./file2.png
-  ./jingles
-  ./playlist
-  ./huge_playlist
-  ../../src/bin/liquidsoap.exe
-  (package liquidsoap)
-  (:test_liq ../test.liq)
-  (:run_test ../run_test.exe))
-<<<<<<< HEAD
- (action (run %{run_test} cross-persist-override.liq liquidsoap %{test_liq} cross-persist-override.liq)))
-=======
- (action (run %{run_test} stretch-clock-propagation.liq liquidsoap %{test_liq} stretch-clock-propagation.liq)))
->>>>>>> 64732ea7
+  ./file1.mp3
+  ./file2.mp3
+  ./file3.mp3
+  ./jingle1.mp3
+  ./jingle2.mp3
+  ./jingle3.mp3
+  ./file1.png
+  ./file2.png
+  ./jingles
+  ./playlist
+  ./huge_playlist
+  ../../src/bin/liquidsoap.exe
+  (package liquidsoap)
+  (:test_liq ../test.liq)
+  (:run_test ../run_test.exe))
+ (action (run %{run_test} stretch-clock-propagation.liq liquidsoap %{test_liq} stretch-clock-propagation.liq)))