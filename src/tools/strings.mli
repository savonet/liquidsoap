--- conflicted
+++ resolved
@@ -1,217 +1,145 @@
 (*****************************************************************************
-
+  
   Liquidsoap, a programmable audio stream generator.
   Copyright 2003-2019 Savonet team
-
+  
   This program is free software; you can redistribute it and/or modify
   it under the terms of the GNU General Public License as published by
   the Free Software Foundation; either version 2 of the License, or
   (at your option) any later version.
-
+  
   This program is distributed in the hope that it will be useful,
   but WITHOUT ANY WARRANTY; without even the implied warranty of
   MERCHANTABILITY or FITNESS FOR A PARTICULAR PURPOSE.  See the
   GNU General Public License for more details, fully stated in the COPYING
   file at the root of the liquidsoap distribution.
-
+  
   You should have received a copy of the GNU General Public License
   along with this program; if not, write to the Free Software
   Foundation, Inc., 51 Franklin Street, Fifth Floor, Boston, MA 02110-1301  USA
+  
+ *****************************************************************************)
+  
+(** String buffers where the main operation is to add strings at the end. *)
+  
+module type Strings = sig
+  (** A buffer of strings. *)
+  type buffer
 
- *****************************************************************************)
+  type return
+  
+  (* Create a buffer from a string. *)
+  val of_string : string -> buffer
 
-<<<<<<< HEAD
-(** String buffers where the main operation is to add strings at the end. *)
-=======
-(** Bytes buffers where the main operation is to add a string at the end. 
-  * Main purpose of these buffers is to avoid data copy as much as possible.
-  * therefore, all functions receiving buffer entries have signatures of the form:
-  * [fn string offset length] where [offset] and [length] represents the portion of
-  * [string] that is actually held by the buffer. *)
+  (* Create a buffer from the given bytes.
+   * bytes will be copied. *)
+  val of_bytes : bytes -> buffer
 
-(** Buffer operational mode. *)
-type mode = [
-  | `RW
-  | `RO
-]
->>>>>>> 18f7e5b3
+  (* Create a buffer from the given bytes.
+   * bytes will not be copied. *)
+  val unsafe_of_bytes : bytes -> buffer
+  
+  (** Render a buffer into a string. This operation can be costly (in terms of memory copies), avoid it. *)
+  val to_string : buffer -> string
+  
+  val substring : buffer -> int -> int -> string
+  
+  (** Concatenation of strings. *)
+  val of_list : string list -> buffer
+  
+  (** Add a string at the end of a buffer. *)
+  val add : buffer -> string -> return
 
-(** A buffer of strings. *)
-type 'a t
+  (** Add bytes at the end of a buffer.
+    * bytes will be copied. *)
+  val add_bytes : buffer -> bytes -> return
 
-(** The empty buffer. *)
-val empty : unit -> [< mode] t
+  (** Add bytes at the end of a buffer.
+    * bytes will not be copied. *)
+  val unsafe_add_bytes : buffer -> bytes -> return  
+  
+  val add_substring : buffer -> string -> int -> int -> return
+  
+  (** Add subbytes at the end of a buffer. *)
+  val add_subbytes : buffer -> bytes -> int -> int -> return
+  
+  (** Add subbytes at the end of a buffer with copying them. *)
+  val unsafe_add_subbytes : buffer -> bytes -> int -> int -> return
+  
+  (** Add a string at the beginning of a buffer. *)
+  val dda : string -> buffer -> return
+  
+  (** Iterate a function on all the strings (with given offset and length)
+      contained in the buffer. *)
+  val iter : (string -> int -> int -> unit) -> buffer -> unit
+  
+  val iter_view : (StringView.t -> unit) -> buffer -> unit
+  
+  (** Fold a function over all the strings (with given offset and length)
+      contained in the buffer. *)
+  val fold : ('a -> string -> int -> int -> 'a) -> 'a -> buffer -> 'a
+  
+  val fold_view : ('a -> StringView.t -> 'a) -> 'a -> buffer -> 'a
+  
+  (** Map a function over all the strings (with given offset and length)
+      contained in the buffer. *)
+  val map : (string -> int -> int -> (string*int*int)) -> buffer -> buffer
+  
+  val map_view : (StringView.t -> StringView.t) -> buffer -> buffer
+  
+  (** Drop the first given bytes. *)
+  val drop : buffer -> int -> return
+  
+  (** Keep at most the last given bytes. *)
+  val keep : buffer -> int -> return
+  
+  (** Sub-buffer of a buffer. *)
+  val sub : buffer -> int -> int -> buffer
+  
+  (** Copy a substring. *)
+  val blit : buffer -> bytes -> int -> unit
+  
+  (** Whether the buffer is the empty string. *)
+  val is_empty : buffer -> bool
+  
+  (** Length of the buffer. *)
+  val length : buffer -> int
+  
+  (** Append two buffers. *)
+  val append : buffer -> buffer -> return
+end
 
-(** Initialize a buffer wih the given string. *)
-val of_string : string -> [< mode] t
+module Immutable : sig
+  type t
 
-(** Initialize a buffer wih the given bytes.
-  * bytes will be copied. *)
-val of_bytes : bytes -> [< mode] t
+  include Strings with type buffer := t and type return := t
 
-(** Initialize a buffer wih the given bytes.
-  * bytes will not be copied. *)
-val unsafe_of_bytes : bytes -> [< mode] t
+  (** The empty buffer. *)
+  val empty : t
 
-(** Render a buffer as bytes. *)
-val to_bytes : [< mode] t -> bytes
-
-(** Render a buffer as a string. *)
-val to_string : [< mode] t -> string
-
-(** Concatenation of string. *)
-val of_list : string list -> [< mode] t
-
-<<<<<<< HEAD
-val substring : t -> int -> int -> string
-=======
-(** Concatenation of bytes.
-  * bytes will be copied. *)
-val of_bytes_list : bytes list -> [< mode] t
-
-(** Concatenation of bytes.
-  * bytes will not be copied. *)
-val unsafe_of_bytes_list : bytes list -> [< mode] t
->>>>>>> 18f7e5b3
-
-(** Turn a buffer read-only. *) 
-val seal : [< mode] t -> [`RO] t
-
-(** Return a buffer with the given string added
-  * as first element. *)
-val prepend : string -> [< mode] t -> [< mode] t
-
-<<<<<<< HEAD
-val add_substring : t -> string -> int -> int -> t
-
-(** Add subbytes at the end of a buffer. *)
-val add_subbytes : t -> bytes -> int -> int -> t
-=======
-(** Return a buffer with the given bytes added
-  * as first element. bytes will be copied. *)
-val prepend_bytes : bytes -> [< mode] t -> [< mode] t
->>>>>>> 18f7e5b3
-
-(** Return a buffer with the given bytes added
-  * as first element. bytes will not be copied. *)
-val unsafe_prepend_bytes : bytes -> [< mode] t -> [< mode] t
-
-<<<<<<< HEAD
-(** Iterate a function on all the strings (with given offset and length)
-    contained in the buffer. *)
-val iter : (string -> int -> int -> unit) -> t -> unit
-
-val iter_view : (StringView.t -> unit) -> t -> unit
-=======
-(** Copy a buffer. *)
-val copy : [< mode] t -> 'b t
-
-(** Add a string at the end of the buffer. *)
-val add : [< `RW] t -> string -> unit
-
-(** Add a bytes at the end of the buffer. 
-  * Bytes will be copied. *)
-val add_bytes : [< `RW] t -> bytes -> unit
-
-(** Add a bytes at the end of the buffer.
-  * Bytes will not be copied. *)
-val unsafe_add_bytes : [< `RW] t -> bytes -> unit
-
-(** Add a substring of a string at the end of the buffer. *)
-val add_substring : [< `RW] t -> string -> int -> int -> unit
-
-(** Add a subbytes of some bytes at the end of the buffer.
-  * bytes will be copied. *)
-val add_subbytes : [< `RW] t -> bytes -> int -> int -> unit
-
-(** Add a subbytes of some bytes at the end of the buffer.
-  * bytes will not be copied. *)
-val unsafe_add_subbytes : [< `RW] t -> bytes -> int -> int -> unit
-
-(** Iterate a function on all the strings contained in the buffer. *)
-val iter : (string -> int -> int -> unit) -> [< mode] t -> unit
-
-(** Fold a function over all the strings in a buffer. *)
-val fold : ('a -> string -> int -> int -> 'a) -> 'a -> [< mode] t -> 'a
-
-(** Return a list of the strings contained in the buffer. *)
-val to_list : [< mode] t -> (string*int*int) list
-
-(** Return a list of the bytes contained in the buffer.
-  * bytes will be copied. *)
-val to_bytes_list : [< mode] t -> (bytes*int*int) list
->>>>>>> 18f7e5b3
-
-(** Return a list of the bytes contained in the buffer.
-  * bytes will not be copied. *)
-val unsafe_to_bytes_list : [< mode] t -> (bytes*int*int) list
-
-<<<<<<< HEAD
-=======
-(** Drop the first [n] characters. *)
-val drop : [< `RW] t -> int -> unit
-
-(** Keep a suffix of at most [n] characters. *)
-val keep : [< `RW] t -> int -> unit
-
->>>>>>> 18f7e5b3
-(** Sub-buffer of a buffer. *)
-val sub : [< mode] t -> int -> int -> [< mode] t
-
-<<<<<<< HEAD
-(** Copy a substring. *)
-val blit : t -> bytes -> int -> unit
-=======
-(** Copy a subbytes. *)
-val blit : [< mode] t -> int -> bytes -> int -> int -> unit
->>>>>>> 18f7e5b3
-
-(** Total bytes currently in the buffer. *)
-val length : [< mode] t -> int
-
-(** Whether the buffer is the empty bytes. *)
-val is_empty : [< mode] t -> bool
-
-(** Append second buffer at the end of first one. *)
-val append : [< `RW] t -> [< mode] t -> unit
-
-(** Concatenate a list of buffers. *)
-<<<<<<< HEAD
-val concat : t list -> t
-
+  (** Concatenate a list of buffers. *)
+  val concat : t list -> t
+end
+  
 (** Mutable and thread-safe variant. *)
 module Mutable : sig
-  type m
+  type t
 
+  include Strings with type buffer := t and type return := unit
+  
+  val empty : unit -> t
+  
   (** Convert from a immutable strings. *)
-  val of_strings : t -> m
+  val of_strings : Immutable.t -> t
+  
+  (** Convert to a immutable strings. *)
+  val to_strings : t -> Immutable.t
 
-  (** Convert to a immutable strings. *)
-  val to_strings : m -> t
+  (** Append strings to the buffer. *)
+  val append_strings : t -> Immutable.t -> unit
 
-  (** Add a string at the end of a buffer. *)
-  val add : m -> string -> unit
+  (** Empty the buffer. *)
+  val flush : t -> unit
+end 
 
-  val add_substring : m -> string -> int -> int -> unit
-
-  (** Add subbytes at the end of a buffer. *)
-  val add_subbytes : m -> bytes -> int -> int -> unit
-
-  (** Add a string at the beginning of a buffer. *)
-  val dda : string -> m -> unit
-
-  (** Drop the first given chars. *)
-  val drop : m -> int -> unit
-
-  (** Whether the buffer is the empty string. *)
-  val is_empty : m -> bool
-
-  (** Length of the buffer. *)
-  val length : m -> int
-end
-=======
-val concat : [< mode] t list -> [< mode] t
-
-(** Empty a buffer. *)
-val flush : [< `RW] t -> unit
->>>>>>> 18f7e5b3
+include module type of Immutable with type t = Immutable.t