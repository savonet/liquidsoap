--- conflicted
+++ resolved
@@ -478,11 +478,7 @@
             else (
               Generator.set_mode generator `Undefined;
               let dec =
-<<<<<<< HEAD
-                match Decoder.get_stream_decoder content_type self#ctype with
-=======
-                match Decoder.get_stream_decoder ~kind content_type with
->>>>>>> fcf81879
+                match Decoder.get_stream_decoder ~ctype:self#ctype content_type with
                   | Some d -> d
                   | None -> failwith "Unknown format!"
               in
