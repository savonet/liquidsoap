--- conflicted
+++ resolved
@@ -11,57 +11,6 @@
   (:stdlib_js ./stdlib_js.liq)
   (source_tree ../libs))
  (action
-<<<<<<< HEAD
-  (run js_of_ocaml build-fs -I . -I ../libs -o %{target} %{stdlib_js} profiler.liq
-externals.liq
-io.liq
-native.liq
-audio.liq
-http.liq
-utils.liq
-null.liq
-source.liq
-video.liq
-http_codes.liq
-log.liq
-string.liq
-replaygain.liq
-process.liq
-telnet.liq
-getter.liq
-ffmpeg.liq
-http_extra.liq
-deprecations.liq
-socket.liq
-hls.liq
-switches.liq
-playlist.liq
-fades.liq
-ref.liq
-settings.liq
-lastfm.liq
-testing.liq
-icecast.liq
-interactive.liq
-stdlib.liq
-request.liq
-list.liq
-file.liq
-liquidsoap.liq
-medialib.liq
-server.liq
-metadata.liq
-predicate.liq
-math.liq
-visualization.liq
-resolvers.liq
-clock.liq
-thread.liq
-protocols.liq
-runtime.liq
-error.liq
-gstreamer.liq)))
-=======
   (run js_of_ocaml build-fs -I . -I ../libs -o %{target} %{stdlib_js} audio.liq
 clock.liq
 deprecations.liq
@@ -84,6 +33,7 @@
 list.liq
 log.liq
 math.liq
+medialib.liq
 metadata.liq
 native.liq
 null.liq
@@ -109,5 +59,4 @@
 thread.liq
 utils.liq
 video.liq
-visualization.liq)))
->>>>>>> 64732ea7
+visualization.liq)))