--- conflicted
+++ resolved
@@ -403,7 +403,7 @@
     match Cry.get_status connection, encoder with
       | Cry.Connected _, Some enc ->
          enc.Encoder.encode frame ofs len
-      | _ -> Strings.empty ()
+      | _ -> Strings.empty
 
   method insert_metadata m =
     (* Update metadata using ICY if told to.. *)
@@ -471,12 +471,8 @@
           end
       | Cry.Connected _ ->
           begin try
-<<<<<<< HEAD
-            Strings.iter (fun s offset length -> Cry.send connection ~offset ~length s) b;
-=======
             Strings.iter (fun s offset length ->
-              Cry.send ~offset ~length connection s) b;
->>>>>>> 18f7e5b3
+              Cry.send connection ~offset ~length s) b;
             match dump with
               | Some s -> Strings.iter (output_substring s) b
               | None -> () 
