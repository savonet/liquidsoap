--- conflicted
+++ resolved
@@ -52,12 +52,7 @@
     let vlen = Frame.video_of_main len in
     let data = Strings.Mutable.empty () in
     for i = vstart to vstart + vlen - 1 do
-<<<<<<< HEAD
       let img = Video.Canvas.render vbuf i in
-      (* TODO: change stride otherwise *)
-=======
-      let img = Video.get vbuf i in
->>>>>>> 0030a6ae
       let width = Image.YUV420.width img in
       let height = Image.YUV420.height img in
       let y, u, v = Image.YUV420.data img in
