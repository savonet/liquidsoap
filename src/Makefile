SUBDIRS=tools \
	decoder playlists encoder protocols plugins stream lang \
	ogg_formats converters operators sources conversions outputs io \
	visualization analyze synth harbor lang_encoders encoder_formats

DISTFILES = $(wildcard *.mli) Makefile $(wildcard *.ml) META.in

ocaml_progs= liquidsoap

top_srcdir=..
include $(top_srcdir)/Makefile.defs

liquidsoap_c_files = tools/unix_c.c \
  $(if $(W_OSS),io/oss_io_c.c)

ogg_demuxer = \
  $(if $(W_SPEEX),ogg_formats/speex_decoder.ml) \
  $(if $(W_VORBIS),ogg_formats/vorbis_decoder.ml) \
  $(if $(W_OPUS),ogg_formats/opus_decoder.ml) \
  $(if $(W_THEORA),ogg_formats/theora_decoder.ml) \
  $(if $(W_FLAC_OGG),ogg_formats/ogg_flac_decoder.ml)

ogg_muxer = \
  $(if $(W_OGG),ogg_formats/ogg_muxer.ml encoder/ogg_encoder.ml) \
  $(if $(W_SPEEX),ogg_formats/speex_encoder.ml) \
  $(if $(W_VORBIS),ogg_formats/vorbis_encoder.ml) \
  $(if $(W_OPUS),ogg_formats/opus_encoder.ml) \
  $(if $(W_THEORA),ogg_formats/theora_encoder.ml) \
  $(if $(W_FLAC_OGG),ogg_formats/ogg_flac_encoder.ml)

audio_converters = \
	converters/audio/native_audio_converter.ml \
	$(if $(W_SAMPLERATE),converters/audio/libsamplerate_converter.ml) \
	$(if $(W_FFMPEG),converters/audio/ffmpeg_audio_converter.ml)

video_converters = \
	converters/video_converter.ml \
	converters/video/native_video_converter.ml \
	$(if $(W_GAVL),converters/video/gavl_converter.ml) \
	$(if $(W_FFMPEG),converters/video/ffmpeg_video_converter.ml)

decoders = \
	decoder/metadata_decoder.ml \
	decoder/wav_aiff_decoder.ml decoder/midi_decoder.ml \
	decoder/image_decoder.ml decoder/image/ppm_decoder.ml \
	decoder/external_decoder.ml decoder/raw_audio_decoder.ml \
	decoder/id3v2_plug.ml \
	$(if $(W_FFMPEG),decoder/ffmpeg_decoder.ml) \
	$(if $(W_FLAC),decoder/flac_decoder.ml) \
	$(if $(W_FAAD),decoder/aac_decoder.ml) \
	$(if $(W_OGG),decoder/ogg_decoder.ml) \
	$(if $(W_MAD),decoder/mad_decoder.ml) \
	$(if $(W_VORBIS),decoder/vorbisduration.ml) \
	$(if $(W_FLAC),decoder/flacduration.ml) \
	$(if $(W_FLAC_OGG),decoder/ogg_flac_duration.ml) \
	$(if $(W_TAGLIB),decoder/taglib_plug.ml) \
	$(if $(W_CAMLIMAGES),decoder/image/camlimages_decoder.ml) \
	$(if $(W_SDL),decoder/image/sdlimage_decoder.ml) \
	$(if $(W_GSTREAMER),decoder/gstreamer_decoder.ml)

playlists = \
	playlists/playlist_basic.ml \
	$(if $(W_XMLPLAYLIST),playlists/playlist_xml.ml)

protocols = \
	protocols/annotate.ml \
	protocols/mpd.ml

sources = \
	sources/synthesized.ml sources/noise.ml sources/blank.ml \
	sources/audio_gen.ml sources/request_source.ml sources/latest_metadata.ml \
	sources/request_simple.ml sources/playlist.ml \
	sources/generated.ml sources/http_source.ml \
	$(if $(W_SSL),sources/https_source.ml) \
	$(if $(W_OSX_SECURE_TRANSPORT),sources/https_secure_transport_source.ml) \
	harbor/harbor_base.ml harbor/harbor.ml sources/harbor_input.ml \
	$(if $(W_SSL),harbor/harbor_ssl.ml sources/harbor_input_ssl.ml) \
	$(if $(W_OSX_SECURE_TRANSPORT),harbor/harbor_secure_transport.ml sources/harbor_input_secure_transport.ml) \
        tools/external_input.ml sources/external_input_audio.ml sources/external_input_video.ml \
	tools/liqMM.ml tools/sandbox.ml \
	$(if $(W_BJACK),sources/bjack_in.ml) \
	$(if $(W_ALSA),sources/alsa_in.ml)

operators = \
	operators/insert_metadata.ml operators/map_metadata.ml \
	operators/on_metadata.ml operators/store_metadata.ml \
	operators/on_track.ml operators/on_end.ml operators/delay.ml \
	operators/max_duration.ml operators/sequence.ml operators/add.ml \
	operators/switch.ml operators/cross.ml \
	operators/compress_exp.ml operators/pitch.ml operators/pipe.ml \
	operators/fir_filter.ml operators/iir_filter.ml operators/filter_rc.ml \
	operators/biquad_filter.ml operators/cuepoint.ml \
	operators/map_op.ml operators/flanger.ml operators/comb.ml \
	operators/compress.ml operators/clip.ml operators/filter.ml \
	operators/amplify.ml operators/normalize.ml operators/echo.ml \
	operators/append.ml operators/pan.ml operators/ms_stereo.ml \
	operators/dyn_op.ml operators/video_effects.ml operators/video_fade.ml \
	operators/noblank.ml operators/compand.ml operators/on_offset.ml \
	operators/mixing_table.ml operators/prepend.ml \
	operators/midi_routing.ml operators/sleeper.ml \
	operators/time_warp.ml operators/resample.ml \
	operators/chord.ml operators/video_text.ml operators/window_op.ml \
	operators/video_text_native.ml \
	$(if $(W_SOUNDTOUCH),operators/soundtouch_op.ml) \
	$(if $(W_SOUNDTOUCH),operators/st_bpm.ml) \
	$(if $(W_LADSPA),operators/ladspa_op.ml) \
	$(if $(W_LILV),operators/lilv_op.ml) \
	$(if $(W_FREI0R),operators/frei0r_op.ml) \
	$(if $(W_GD),operators/video_text_gd.ml) \
	$(if $(W_SDL),operators/video_text_sdl.ml) \
	$(if $(W_GSTREAMER),operators/video_text_gstreamer.ml)

conversions = \
	conversions/audio_to_stereo.ml conversions/drop.ml conversions/id.ml \
	conversions/swap.ml conversions/mean.ml conversions/mux.ml

analyze = analyze/analyze_rms.ml

encoders = \
	encoder/wav_encoder.ml \
	encoder/avi_encoder.ml \
	encoder/lame_encoder.ml \
	encoder/fdkaac_encoder.ml \
	encoder/external_encoder.ml \
	$(if $(W_LAME_DYN),encoder/lame_encoder_dynlink.ml) \
	$(if $(W_FDKAAC_DYN),encoder/fdkaac_encoder_dynlink.ml) \
	$(if $(W_SHINE),encoder/shine_encoder.ml) \
	$(if $(W_LAME),encoder/lame_encoder_builtin.ml) \
	$(if $(W_FLAC),encoder/flac_encoder.ml) \
        $(if $(W_FFMPEG),encoder/ffmpeg_encoder.ml) \
	$(if $(W_FDKAAC),encoder/fdkaac_encoder_builtin.ml) \
	$(if $(W_TAGLIB),encoder/taglib_id3v2.ml) \
	$(if $(W_GSTREAMER),encoder/gstreamer_encoder.ml)

lang_encoders = \
  lang/lang_encoders.ml \
  $(wildcard lang_encoders/*.ml)

encoder_formats = \
  encoder_formats.ml \
  encoder_formats/meta_format.ml \
  encoder_formats/avi_format.ml \
  encoder_formats/external_encoder_format.ml \
  encoder_formats/fdkaac_format.ml \
  encoder_formats/flac_format.ml \
  encoder_formats/ffmpeg_format.ml \
  encoder_formats/gstreamer_format.ml \
  encoder_formats/mp3_format.ml \
  encoder_formats/opus_format.ml \
  encoder_formats/shine_format.ml \
  encoder_formats/speex_format.ml \
  encoder_formats/theora_format.ml \
  encoder_formats/vorbis_format.ml \
  encoder_formats/ogg_format.ml \
  encoder_formats/wav_format.ml

outputs = outputs/output.ml \
	outputs/pipe_output.ml outputs/hls_output.ml \
	outputs/harbor_output.ml \
	$(if $(W_SSL),outputs/harbor_output_ssl.ml) \
	$(if $(W_OSX_SECURE_TRANSPORT),outputs/harbor_output_secure_transport.ml) \
	$(if $(W_AO),outputs/ao_out.ml) \
	$(if $(W_CRY),outputs/icecast2.ml) \
	$(if $(W_GRAPHICS),outputs/graphics_out.ml) \
	$(if $(W_BJACK),outputs/bjack_out.ml) \
	$(if $(W_SDL),outputs/sdl_out.ml) \
	$(if $(W_ALSA),outputs/alsa_out.ml)

io = io/udp_io.ml \
	$(if $(W_SRT),io/srt_io.ml) \
	$(if $(W_OSS),io/oss_io.ml) \
	$(if $(W_PULSEAUDIO),io/pulseaudio_io.ml) \
	$(if $(W_PORTAUDIO),io/portaudio_io.ml) \
	$(if $(W_ALSA),io/alsa_io.ml) \
	$(if $(W_GSTREAMER),io/gstreamer_io.ml)

tools = tools/extralib.ml tools/JSON.ml \
	tools/stringView.ml tools/strings.ml \
        tools/utils.ml tools/doc.ml tools/plug.ml \
	tools/rqueue.ml \
	$(if $(W_LAME_DYN),tools/lame_dynlink.ml) \
	$(if $(W_FDKAAC_DYN),tools/fdkaac_dynlink.ml) \
	tools/wav_aiff.ml tools/tutils.ml \
	tools/file_watcher.ml tools/file_watcher_mtime.ml \
	$(if $(W_DYNLINK),tools/dyntools.ml) \
	configure.ml tools/console.ml tools/process_handler.ml \
	$(if $(W_FFMPEG),tools/ffmpeg_config.ml) \
	tools/http.ml \
	$(if $(W_SSL),tools/https.ml) \
	$(if $(W_OSX_SECURE_TRANSPORT),tools/https_secure_transport.ml) \
	tools/pool.ml tools/sha1.ml tools/websocket.ml tools/id3v2.ml \
	$(if $(W_INOTIFY),tools/file_watcher_inotify.ml)

stream =stream/frame.ml stream/generator.ml \
	stream/aFrame.ml stream/vFrame.ml stream/mFrame.ml \
	$(if $(W_GSTREAMER),tools/gstreamer_utils.ml)

visualization = visualization/vumeter.ml \
	visualization/midimeter.ml \
	visualization/video_volume.ml \
	$(if $(W_GRAPHICS),visualization/vis_volume.ml)

synth = synth/keyboard.ml synth/synth_op.ml \
	$(if $(W_DSSI),synth/dssi_op.ml) \
	$(if $(W_SDL),synth/keyboard_sdl.ml)

builtins = lang/lang_builtins.ml \
           lang/builtins_bool.ml lang/builtins_list.ml \
           lang/builtins_string.ml lang/builtins_json.ml \
           lang/builtins_request.ml lang/builtins_http.ml \
           lang/builtins_harbor.ml lang/builtins_dtools.ml \
           lang/builtins_time.ml lang/builtins_callbacks.ml \
           lang/builtins_server.ml lang/builtins_math.ml \
	   lang/builtins_files.ml lang/builtins_resolvers.ml \
<<<<<<< HEAD
           lang/builtins_thread.ml lang/builtins_process.ml \
=======
           lang/builtins_process.ml lang/builtins_source.ml \
           lang/builtins_interactive.ml \
>>>>>>> 037de284
           $(if $(W_SSL),lang/builtins_https.ml lang/builtins_harbor_ssl.ml) \
           $(if $(W_OSX_SECURE_TRANSPORT),lang/builtins_https_secure_transport.ml lang/builtins_harbor_secure_transport.ml) \
           $(if $(W_LO),lang/builtins_lo.ml) \
           $(if $(W_MAGIC),lang/builtins_magic.ml) \
           $(if $(W_CRY),lang/builtins_cry.ml) \
           $(if $(W_LASTFM),lang/builtins_lastfm.ml)

liquidsoap_sources= \
	tools/log.ml $(tools) converters/audio_converter.ml $(stream) \
	decoder/decoder.ml request.ml tools/server.ml \
        source.ml clock.ml tools/rutils.ml \
	playlist_parser.ml $(encoder_formats) encoder.ml \
	tools/server_builtins.ml \
	$(if $(W_SDL),tools/sdl_utils.ml) \
	$(if $(W_LASTFM),tools/liqfm.ml) \
	$(if $(W_ALSA), alsa_settings.ml)

liquidsoap_sources += \
	lang/lang_types.ml lang/lang_values.ml \
	$(lang_encoders) lang/lang_parser.ml lang/lang_lexer.ml \
	lang/lang_pp.ml lang/lang_errors.ml lang/lang.ml \
        tools/start_stop.ml tools/ioRing.ml \
	tools/icecast_utils.ml tools/avi.ml \
	$(video_converters) $(audio_converters) $(ogg_demuxer) $(protocols) \
	$(sources) $(conversions) $(outputs) $(operators) \
	$(encoders) $(ogg_muxer) $(io) \
	$(analyze) $(playlists) $(visualization) $(synth) $(decoders) \
	shebang.ml $(builtins) main.ml \
	$(if $(W_WINSVC),runner_service.ml,runner.ml)

include $(top_srcdir)/Makefile.rules

configure.ml:
	@echo
	@echo " ERROR Missing src/configure.ml, Please run ./configure first!"
	@if [ -f ../configure-with-options ] ; then \
	  echo "       Note that you can source configure-with-options" ; \
	  echo "       for running configure with the same options as last time." \
	; fi
	@echo
	@exit 1

OCAML_CFLAGS= -thread $(patsubst %,-I %,$(SUBDIRS))
DEP_OPTS= $(patsubst %,-I %,$(SUBDIRS))

install-local: all-auto
	$(INSTALL) -d $(bindir)
	$(INSTALL_PROGRAM) liquidsoap $(bindir)
ifneq ($(BYTE),)
  ifneq ($(NO_CUSTOM),)
	$(OCAMLFIND) install liquidsoap META dllliquidsoap.so $(wildcard plugins/dll*.so)
  else
	$(OCAMLFIND) install liquidsoap META $(wildcard plugins/dll*.so)
  endif
endif

profile:
	$(MAKE) OCAMLC="$(OCAMLC) -p"<|MERGE_RESOLUTION|>--- conflicted
+++ resolved
@@ -212,12 +212,8 @@
            lang/builtins_time.ml lang/builtins_callbacks.ml \
            lang/builtins_server.ml lang/builtins_math.ml \
 	   lang/builtins_files.ml lang/builtins_resolvers.ml \
-<<<<<<< HEAD
            lang/builtins_thread.ml lang/builtins_process.ml \
-=======
-           lang/builtins_process.ml lang/builtins_source.ml \
-           lang/builtins_interactive.ml \
->>>>>>> 037de284
+           lang/builtins_source.ml lang/builtins_interactive.ml \
            $(if $(W_SSL),lang/builtins_https.ml lang/builtins_harbor_ssl.ml) \
            $(if $(W_OSX_SECURE_TRANSPORT),lang/builtins_https_secure_transport.ml lang/builtins_harbor_secure_transport.ml) \
            $(if $(W_LO),lang/builtins_lo.ml) \
