(*****************************************************************************

  Liquidsoap, a programmable stream generator.
  Copyright 2003-2024 Savonet team

  This program is free software; you can redistribute it and/or modify
  it under the terms of the GNU General Public License as published by
  the Free Software Foundation; either version 2 of the License, or
  (at your option) any later version.

  This program is distributed in the hope that it will be useful,
  but WITHOUT ANY WARRANTY; without even the implied warranty of
  MERCHANTABILITY or FITNESS FOR A PARTICULAR PURPOSE.  See the
  GNU General Public License for more details, fully stated in the COPYING
  file at the root of the liquidsoap distribution.

  You should have received a copy of the GNU General Public License
  along with this program; if not, write to the Free Software
  Foundation, Inc., 51 Franklin Street, Fifth Floor, Boston, MA 02110-1301  USA

 *****************************************************************************)

(** Plug for resolving, that is obtaining a file from an URI. [src/protocols]
    plugins provide ways to resolve URIs: fetch, generate, ... *)

module Pcre = Re.Pcre

let conf =
  Dtools.Conf.void ~p:(Configure.conf#plug "request") "requests configuration"

let log = Log.make ["request"]

(** File utilities. *)

let remove_file_proto s =
  (* First remove file:// 🤮 *)
  let s =
    Pcre.substitute ~rex:(Pcre.regexp "^file://") ~subst:(fun _ -> "") s
  in
  (* Then remove file: 😇 *)
  Pcre.substitute ~rex:(Pcre.regexp "^file:") ~subst:(fun _ -> "") s

let home_unrelate s = Lang_string.home_unrelate (remove_file_proto s)

let parse_uri uri =
  try
    let i = String.index uri ':' in
    Some
      (String.sub uri 0 i, String.sub uri (i + 1) (String.length uri - (i + 1)))
  with _ -> None

type metadata_resolver = {
  priority : unit -> int;
  resolver :
    metadata:Frame.metadata ->
    extension:string option ->
    mime:string ->
    string ->
    (string * string) list;
}

(** Log *)

type log = (Unix.tm * string) Queue.t

let pretty_date date =
  Printf.sprintf "%d/%02d/%02d %02d:%02d:%02d" (date.Unix.tm_year + 1900)
    (date.Unix.tm_mon + 1) date.Unix.tm_mday date.Unix.tm_hour date.Unix.tm_min
    date.Unix.tm_sec

let string_of_log log =
  Queue.fold
    (fun s (date, msg) ->
      s
      ^
      if s = "" then Printf.sprintf "[%s] %s" (pretty_date date) msg
      else Printf.sprintf "\n[%s] %s" (pretty_date date) msg)
    "" log

(** Requests.
    The purpose of a request is to get a valid file. The file can contain media
    in which case validity implies finding a working decoder, or can be
    something arbitrary, like a playlist.
    This file is fetched using protocols. For example the fetching can involve
    querying a mysql database, receiving a list of new URIS, using http to
    download the first URI, check it, fail, using smb to download the second,
    success, have the file played, finish the request, erase the temporary
    downloaded file.
    This process involve a tree of URIs, represented by a list of lists.
    Metadata is attached to every file in the tree, and the view of the
    metadata from outside is the merging of all the metadata on the path
    from the current active URI to the root.
    At the end of the previous example, the tree looks like:
    [ [ "/tmp/localfile_from_smb" ] ;
      [
        (* Some http://something was there but was removed without producing
           anything. *)
        "smb://something" ; (* The successfully downloaded URI *)
        "ftp://another/uri" ;
        (* maybe some more URIs are here, ready in case of more failures *)
      ] ;
      [ "mydb://myrequest" ] (* And this is the initial URI *)
    ]
  *)

type indicator = {
  string : string;
  temporary : bool;
  mutable metadata : Frame.metadata;
}

type status = Idle | Resolving | Ready | Playing | Destroyed

type t = {
  id : int;
  initial_uri : string;
  resolve_metadata : bool;
  excluded_metadata_resolvers : string list;
  cue_in_metadata : string option;
  cue_out_metadata : string option;
  mutable ctype : Frame.content_type option;
  (* No kind for raw requests *)
  persistent : bool;
  (* The status of a request gives partial information of what's being done with
     the request. The info is only partial because things can happen in
     parallel. For example you can resolve a request in order to get a new file
     from it while it is being played. For this reason, the separate resolving
     and on_air information is not completely redundant, and do not necessarily
     need to be part of the status information.  Actually this need is quite
     rare, and I'm not sure this is a good choice. I'm wondering, so I keep the
     current design. *)
  mutable status : status;
  mutable resolving : float option;
  mutable on_air : float option;
  logger : Log.t;
  log : log;
  mutable root_metadata : Frame.metadata;
  mutable indicators : indicator list list;
  mutable decoder : (unit -> Decoder.file_decoder_ops) option;
}

let ctype r = r.ctype
let initial_uri r = r.initial_uri
let status r = r.status

let indicator ?(metadata = Frame.Metadata.empty) ?temporary s =
  { string = home_unrelate s; temporary = temporary = Some true; metadata }

(** Length *)
let dresolvers_doc = "Methods to extract duration from a file."

let dresolvers = Plug.create ~doc:dresolvers_doc "audio file formats (duration)"

exception Duration of float

let duration ~metadata file =
  try
    Plug.iter dresolvers (fun _ resolver ->
        try
          let ans = resolver ~metadata file in
          raise (Duration ans)
        with
          | Duration e -> raise (Duration e)
          | _ -> ());
    raise Not_found
  with Duration d -> d

(** Manage requests' metadata *)

let iter_metadata t f =
  List.iter
    (function [] -> assert false | h :: _ -> f h.metadata)
    t.indicators;
  f t.root_metadata

let set_metadata t k v =
  match t.indicators with
    | [] -> t.root_metadata <- Frame.Metadata.add k v t.root_metadata
    | [] :: _ -> assert false
    | (h :: _) :: _ -> h.metadata <- Frame.Metadata.add k v h.metadata

let set_root_metadata t k v =
  t.root_metadata <- Frame.Metadata.add k v t.root_metadata

exception Found of string

let get_metadata t k =
  try
    iter_metadata t (fun h ->
        try raise (Found (Frame.Metadata.find k h)) with Not_found -> ());
    (try raise (Found (Frame.Metadata.find k t.root_metadata))
     with Not_found -> ());
    None
  with Found s -> Some s

let get_root_metadata t k =
  try raise (Found (Frame.Metadata.find k t.root_metadata)) with
    | Not_found -> None
    | Found x -> Some x

let get_all_metadata t =
  let h = ref Frame.Metadata.empty in
  iter_metadata t
    (Frame.Metadata.iter (fun k v ->
         if not (Frame.Metadata.mem k !h) then h := Frame.Metadata.add k v !h));
  !h

(** Logging *)

let add_log t i =
  t.logger#info "%s" i;
  Queue.add (Unix.localtime (Unix.time ()), i) t.log

let get_log t = t.log

(* Indicator tree management *)

exception No_indicator
exception Request_resolved

let () =
  Printexc.register_printer (function
    | No_indicator -> Some "All options exhausted while processing request"
    | _ -> None)

let string_of_indicators t =
  let i = t.indicators in
  let string_of_list l = "[" ^ String.concat ", " l ^ "]" in
  let i = List.map (List.map (fun i -> i.string)) i in
  let i = List.map string_of_list i in
  string_of_list i

let peek_indicator t =
  match t.indicators with
    | (h :: _) :: _ -> h
    | [] :: _ -> assert false
    | [] -> raise No_indicator

let rec pop_indicator t =
  let i, repop =
    match t.indicators with
      | (h :: l) :: ll ->
          t.indicators <- (if l = [] then ll else l :: ll);
          (h, l = [] && ll <> [])
      | [] :: _ -> assert false
      | [] -> raise No_indicator
  in
  if i.temporary then (
    try Unix.unlink i.string
    with e -> log#severe "Unlink failed: %S" (Printexc.to_string e));
  t.decoder <- None;
  if repop then pop_indicator t

let conf_metadata_decoders =
  Dtools.Conf.list
    ~p:(conf#plug "metadata_decoders")
    ~d:[] "Decoders and order used to decode files' metadata."

let conf_metadata_decoder_priorities =
  Dtools.Conf.void
    ~p:(conf_metadata_decoders#plug "priorities")
    "Priorities used for applying metadata decoders. Decoder with the highest \
     priority take precedence."

let conf_request_metadata_priority =
  Dtools.Conf.int ~d:5
    ~p:(conf_metadata_decoder_priorities#plug "request_metadata")
    "Priority for the request metadata. This include metadata set via \
     `annotate`."

let f c v =
  match c#get_d with
    | None -> c#set_d (Some [v])
    | Some d -> c#set_d (Some (d @ [v]))

let get_decoders conf decoders =
  let f cur name =
    match Plug.get decoders name with
      | Some p -> (name, p) :: cur
      | None ->
          log#severe "Cannot find decoder %s" name;
          cur
  in
  List.sort
    (fun (_, d) (_, d') -> Stdlib.compare (d'.priority ()) (d.priority ()))
    (List.fold_left f [] (List.rev conf#get))

let mresolvers_doc = "Methods to extract metadata from a file."

let mresolvers =
  Plug.create
    ~register_hook:(fun name _ -> f conf_metadata_decoders name)
    ~doc:mresolvers_doc "metadata formats"

let conf_duration =
  Dtools.Conf.bool
    ~p:(conf_metadata_decoders#plug "duration")
    ~d:false
    "Compute duration in the \"duration\" metadata, if the metadata is not \
     already present. This can take a long time and the use of this option is \
     not recommended: the proper way is to have a script precompute the \
     \"duration\" metadata."

let conf_recode =
  Dtools.Conf.bool
    ~p:(conf_metadata_decoders#plug "recode")
    ~d:true "Re-encode metadata strings in UTF-8"

let conf_recode_excluded =
  Dtools.Conf.list
    ~d:["apic"; "metadata_block_picture"; "coverart"]
    ~p:(conf_recode#plug "exclude")
    "Exclude these metadata from automatic recording."

let resolve_metadata ~initial_metadata ~excluded name =
  let decoders = get_decoders conf_metadata_decoders mresolvers in
  let decoders =
    List.filter (fun (name, _) -> not (List.mem name excluded)) decoders
  in
  let high_priority_decoders, low_priority_decoders =
    List.partition
      (fun (_, { priority }) ->
        conf_request_metadata_priority#get < priority ())
      decoders
  in
  let convert =
    if conf_recode#get then (
      let excluded = conf_recode_excluded#get in
      fun k v -> if not (List.mem k excluded) then Charset.convert v else v)
    else fun _ x -> x
  in
  let extension = try Some (Utils.get_ext name) with _ -> None in
  let mime = Magic_mime.lookup name in
  let get_metadata ~metadata decoders =
    List.fold_left
      (fun metadata (_, { resolver }) ->
        try
          let ans = resolver ~metadata:initial_metadata ~extension ~mime name in
          List.fold_left
            (fun metadata (k, v) ->
              let k = String.lowercase_ascii (convert k k) in
              let v = convert k v in
              if not (Frame.Metadata.mem k metadata) then
                Frame.Metadata.add k v metadata
              else metadata)
            metadata ans
        with _ -> metadata)
      metadata decoders
  in
  let metadata =
    get_metadata ~metadata:Frame.Metadata.empty high_priority_decoders
  in
  let metadata =
    get_metadata
      ~metadata:(Frame.Metadata.append initial_metadata metadata)
      low_priority_decoders
  in
  if conf_duration#get && not (Frame.Metadata.mem "duration" metadata) then (
    try
      Frame.Metadata.add "duration"
        (string_of_float (duration ~metadata name))
        metadata
    with Not_found -> metadata)
  else metadata

(** Sys.file_exists doesn't make a difference between existing files and files
    without enough permissions to list their attributes, for example when they
    are in a directory without x permission.  The two following functions allow a
    more precise diagnostic.  We do not use them everywhere in this file, but
    only when splitting existence and readability checks yields better logs. *)

let file_exists name =
  try
    Unix.access name [Unix.F_OK];
    true
  with
    | Unix.Unix_error (Unix.EACCES, _, _) -> true
    | Unix.Unix_error _ -> false

let file_is_readable name =
  try
    Unix.access name [Unix.R_OK];
    true
  with Unix.Unix_error _ -> false

let read_metadata t =
  if t.resolve_metadata then (
    let indicator = peek_indicator t in
    let name = indicator.string in
    if not (file_exists name) then
      log#important "File %s does not exist!" (Lang_string.quote_string name)
    else if not (file_is_readable name) then
      log#important "Read permission denied for %s!"
        (Lang_string.quote_string name)
    else (
      let metadata =
        resolve_metadata ~initial_metadata:(get_all_metadata t)
          ~excluded:t.excluded_metadata_resolvers name
      in
<<<<<<< HEAD
      List.iter
        (fun (_, resolver) ->
          try
            let ans =
              resolver ~metadata:(get_all_metadata t) ~extension ~mime name
            in
            List.iter
              (fun (k, v) ->
                let k = String.lowercase_ascii (convert k k) in
                let v = convert k v in
                if conf_override_metadata#get || get_metadata t k = None then
                  indicator.metadata <-
                    Frame.Metadata.add k v indicator.metadata)
              ans;
            if conf_duration#get && get_metadata t "duration" = None then (
              try
                indicator.metadata <-
                  Frame.Metadata.add "duration"
                    (string_of_float
                       (duration ~metadata:indicator.metadata name))
                    indicator.metadata
              with Not_found -> ())
          with _ -> ())
        decoders))
=======
      indicator.metadata <- Frame.Metadata.append indicator.metadata metadata))
>>>>>>> 7af748ef

let local_check t =
  read_metadata t;
  let check_decodable ctype =
    while t.decoder = None && file_exists (peek_indicator t).string do
      let indicator = peek_indicator t in
      let name = indicator.string in
      let metadata =
        if t.resolve_metadata then get_all_metadata t else Frame.Metadata.empty
      in
      if not (file_is_readable name) then (
        log#important "Read permission denied for %s!"
          (Lang_string.quote_string name);
        add_log t "Read permission denied!";
        pop_indicator t)
      else (
        match Decoder.get_file_decoder ~metadata ~ctype name with
          | Some (decoder_name, f) ->
              t.decoder <- Some f;
              set_root_metadata t "decoder" decoder_name;
              t.status <- Ready
          | None -> pop_indicator t)
    done
  in
  (match t.ctype with None -> () | Some t -> check_decodable t);
  raise Request_resolved

let push_indicators t l =
  if l <> [] then (
    let hd = List.hd l in
    add_log t
      (Printf.sprintf "Pushed [%s;...]." (Lang_string.quote_string hd.string));
    t.indicators <- l :: t.indicators;
    t.decoder <- None;
    let indicator = peek_indicator t in
    if file_exists indicator.string then read_metadata t)

let resolved t = match t.status with Ready | Playing -> true | _ -> false

(** [get_filename request] returns
  * [Some f] if the request successfully lead to a local file [f],
  * [None] otherwise. *)
let get_filename t =
  if resolved t then Some (List.hd (List.hd t.indicators)).string else None

let update_metadata t =
  let replace k v = t.root_metadata <- Frame.Metadata.add k v t.root_metadata in
  replace "rid" (string_of_int t.id);
  replace "initial_uri" t.initial_uri;

  (* TOP INDICATOR *)
  replace "temporary"
    (match t.indicators with
      | (h :: _) :: _ -> if h.temporary then "true" else "false"
      | _ -> "false");
  begin
    match get_filename t with Some f -> replace "filename" f | None -> ()
  end;

  (* STATUS *)
  begin
    match t.resolving with
      | Some d -> replace "resolving" (pretty_date (Unix.localtime d))
      | None -> ()
  end;
  begin
    match t.on_air with
      | Some d ->
          replace "on_air" (pretty_date (Unix.localtime d));
          replace "on_air_timestamp" (Printf.sprintf "%.02f" d)
      | None -> ()
  end;
  begin
    match t.ctype with
      | None -> ()
      | Some ct -> replace "kind" (Frame.string_of_content_type ct)
  end;
  replace "status"
    (match t.status with
      | Idle -> "idle"
      | Resolving -> "resolving"
      | Ready -> "ready"
      | Playing -> "playing"
      | Destroyed -> "destroyed")

let get_metadata t k =
  update_metadata t;
  get_metadata t k

let get_all_metadata t =
  update_metadata t;
  get_all_metadata t

let get_root_metadata t =
  update_metadata t;
  get_root_metadata t

(** Global management *)

module Pool = Pool.Make (struct
  type req = t
  type t = req

  let id { id } = id

  let destroyed =
    {
      id = 0;
      initial_uri = "";
      cue_in_metadata = None;
      cue_out_metadata = None;
      ctype = None;
      resolve_metadata = false;
      excluded_metadata_resolvers = [];
      persistent = false;
      status = Destroyed;
      resolving = None;
      on_air = None;
      logger = Log.make [];
      log = Queue.create ();
      root_metadata = Frame.Metadata.empty;
      indicators = [];
      decoder = None;
    }

  let destroyed id = { destroyed with id }
  let is_destroyed { status } = status = Destroyed
end)

let get_id t = t.id
let from_id id = Pool.find id
let all_requests () = Pool.fold (fun k _ l -> k :: l) []

let alive_requests () =
  Pool.fold (fun k v l -> if v.status <> Destroyed then k :: l else l) []

let is_on_air t = t.on_air <> None

let on_air_requests () =
  Pool.fold (fun k v l -> if is_on_air v then k :: l else l) []

let is_resolving t = t.status = Resolving

let resolving_requests () =
  Pool.fold (fun k v l -> if is_resolving v then k :: l else l) []

(** Creation *)

let leak_warning =
  Dtools.Conf.int ~p:(conf#plug "leak_warning") ~d:100
    "Number of requests at which a leak warning should be issued."

let destroy ?force t =
  if t.status <> Destroyed then (
    if t.status = Playing then t.status <- Ready;
    if force = Some true || not t.persistent then (
      t.on_air <- None;
      t.status <- Idle;

      (* Freeze the metadata *)
      t.root_metadata <- get_all_metadata t;

      (* Remove the URIs, unlink temporary files *)
      while t.indicators <> [] do
        pop_indicator t
      done;
      t.status <- Destroyed;
      add_log t "Request finished."))

let finalise = destroy ~force:true

let clean () =
  Pool.iter (fun _ r -> if r.status <> Destroyed then destroy ~force:true r);
  Pool.clear ()

let create ?(resolve_metadata = true) ?(excluded_metadata_resolvers = [])
    ?(metadata = []) ?(persistent = false) ?(indicators = []) ~cue_in_metadata
    ~cue_out_metadata u =
  (* Find instantaneous request loops *)
  let () =
    let n = Pool.size () in
    if n > 0 && n mod leak_warning#get = 0 then
      log#severe
        "There are currently %d RIDs, possible request leak! Please check that \
         you don't have a loop on empty/unavailable requests."
        n
  in
  let t =
    let req =
      {
        id = 0;
        initial_uri = u;
        cue_in_metadata;
        cue_out_metadata;
        ctype = None;
        resolve_metadata;
        excluded_metadata_resolvers;
        (* This is fixed when resolving the request. *)
        persistent;
        on_air = None;
        resolving = None;
        status = Idle;
        decoder = None;
        logger = Log.make [];
        log = Queue.create ();
        root_metadata = Frame.Metadata.empty;
        indicators = [];
      }
    in
    Pool.add (fun id ->
        { req with id; logger = Log.make ["request"; string_of_int id] })
  in
  List.iter
    (fun (k, v) -> t.root_metadata <- Frame.Metadata.add k v t.root_metadata)
    metadata;
  push_indicators t (if indicators = [] then [indicator u] else indicators);
  Gc.finalise finalise t;
  t

let on_air t =
  t.on_air <- Some (Unix.time ());
  t.status <- Playing;
  add_log t "Currently on air."

let get_cue ~r = function
  | None -> None
  | Some m -> (
      match get_metadata r m with
        | None -> None
        | Some v -> (
            match float_of_string_opt v with
              | None ->
                  r.logger#important "Invalid cue metadata %s: %s" m v;
                  None
              | Some v -> Some v))

let get_decoder r =
  match r.decoder with
    | None -> None
    | Some d -> (
        let decoder = d () in
        let open Decoder in
        let initial_pos =
          match get_cue ~r r.cue_in_metadata with
            | Some cue_in ->
                r.logger#info "Cueing in to position: %.02f" cue_in;
                let cue_in = Frame.main_of_seconds cue_in in
                let seeked = decoder.fseek cue_in in
                if seeked <> cue_in then
                  r.logger#important
                    "Initial seek mismatch! Expected: %d, effective: %d" cue_in
                    seeked;
                seeked
            | None -> 0
        in
        match get_cue ~r r.cue_out_metadata with
          | None -> Some decoder
          | Some cue_out ->
              let cue_out = Frame.main_of_seconds cue_out in
              let pos = Atomic.make initial_pos in
              let fread len =
                if cue_out <= Atomic.get pos then decoder.fread 0
                else (
                  let old_pos = Atomic.get pos in
                  let len = min len (cue_out - old_pos) in
                  let buf = decoder.fread len in
                  let filled = Frame.position buf in
                  let new_pos = old_pos + filled in
                  Atomic.set pos new_pos;
                  if cue_out <= new_pos then (
                    r.logger#info "Cueing out at position: %.02f"
                      (Frame.seconds_of_main cue_out);
                    Frame.slice buf (cue_out - old_pos))
                  else (
                    if Frame.is_partial buf then
                      r.logger#important
                        "End of track reached before cue-out point!";
                    buf))
              in
              let remaining () =
                match (decoder.remaining (), cue_out - Atomic.get pos) with
                  | -1, r -> r
                  | r, r' -> min r r'
              in
              Some { decoder with fread; remaining })

(** Plugins registration. *)

type resolver = string -> log:(string -> unit) -> float -> indicator list

type protocol = {
  resolve : string -> log:(string -> unit) -> float -> indicator list;
  static : bool;
}

let protocols_doc =
  "Methods to get a file. They are the first part of URIs: 'protocol:args'."

let protocols = Plug.create ~doc:protocols_doc "protocols"

let is_static s =
  if Sys.file_exists (home_unrelate s) then true
  else (
    match parse_uri s with
      | Some (proto, _) -> (
          match Plug.get protocols proto with
            | Some handler -> handler.static
            | None -> false)
      | None -> false)

(** Resolving engine. *)

type resolve_flag = Resolved | Failed | Timeout

exception ExnTimeout

let should_fail = Atomic.make false

let () =
  Lifecycle.before_core_shutdown ~name:"Requests shutdown" (fun () ->
      Atomic.set should_fail true)

let resolve ~ctype t timeout =
  assert (
    t.ctype = None || Frame.compatible (Option.get t.ctype) (Option.get ctype));
  log#debug "Resolving request %s." (string_of_indicators t);
  t.ctype <- ctype;
  t.resolving <- Some (Unix.time ());
  t.status <- Resolving;
  let maxtime = Unix.time () +. timeout in
  let resolve_step () =
    let i = peek_indicator t in
    log#f 6 "Resolve step %s in %s." i.string (string_of_indicators t);
    (* If the file is local we only need to check that it's valid, we'll
       actually do that in a single local_check for all local indicators on the
       top of the stack. *)
    if file_exists i.string then local_check t
    else (
      match parse_uri i.string with
        | Some (proto, arg) -> (
            match Plug.get protocols proto with
              | Some handler ->
                  add_log t
                    (Printf.sprintf "Resolving %s (timeout %.0fs)..."
                       (Lang_string.quote_string i.string)
                       timeout);
                  let production =
                    handler.resolve ~log:(add_log t) arg maxtime
                  in
                  if production = [] then (
                    log#info
                      "Failed to resolve %s! For more info, see server command \
                       `request.trace %d`."
                      (Lang_string.quote_string i.string)
                      t.id;
                    ignore (pop_indicator t))
                  else push_indicators t production
              | None ->
                  log#important "Unknown protocol %S in URI %s!" proto
                    (Lang_string.quote_string i.string);
                  add_log t "Unknown protocol!";
                  pop_indicator t)
        | None ->
            let log_level = if i.string = "" then 4 else 3 in
            log#f log_level "Nonexistent file or ill-formed URI %s!"
              (Lang_string.quote_string i.string);
            add_log t "Nonexistent file or ill-formed URI!";
            pop_indicator t)
  in
  let result =
    try
      while true do
        if Atomic.get should_fail then raise No_indicator;
        let timeleft = maxtime -. Unix.time () in
        if timeleft > 0. then resolve_step ()
        else (
          add_log t "Global timeout.";
          raise ExnTimeout)
      done;
      assert false
    with
      | Request_resolved -> Resolved
      | ExnTimeout -> Timeout
      | No_indicator ->
          add_log t "Every possibility failed!";
          Failed
  in
  log#debug "Resolved to %s." (string_of_indicators t);
  let excess = Unix.time () -. maxtime in
  if excess > 0. then log#severe "Time limit exceeded by %.2f secs!" excess;
  t.resolving <- None;
  if result <> Resolved then t.status <- Idle else t.status <- Ready;
  result

(* Make a few functions more user-friendly, internal stuff is over. *)

let peek_indicator t = (peek_indicator t).string

module Value = Value.MkAbstract (struct
  type content = t

  let name = "request"

  let to_json ~pos _ =
    Runtime_error.raise ~pos ~message:"Requests cannot be represented as json"
      "json"

  let descr r = Printf.sprintf "<request(id=%d)>" (get_id r)
  let compare = Stdlib.compare
  let comparison_op = None
end)<|MERGE_RESOLUTION|>--- conflicted
+++ resolved
@@ -397,34 +397,7 @@
         resolve_metadata ~initial_metadata:(get_all_metadata t)
           ~excluded:t.excluded_metadata_resolvers name
       in
-<<<<<<< HEAD
-      List.iter
-        (fun (_, resolver) ->
-          try
-            let ans =
-              resolver ~metadata:(get_all_metadata t) ~extension ~mime name
-            in
-            List.iter
-              (fun (k, v) ->
-                let k = String.lowercase_ascii (convert k k) in
-                let v = convert k v in
-                if conf_override_metadata#get || get_metadata t k = None then
-                  indicator.metadata <-
-                    Frame.Metadata.add k v indicator.metadata)
-              ans;
-            if conf_duration#get && get_metadata t "duration" = None then (
-              try
-                indicator.metadata <-
-                  Frame.Metadata.add "duration"
-                    (string_of_float
-                       (duration ~metadata:indicator.metadata name))
-                    indicator.metadata
-              with Not_found -> ())
-          with _ -> ())
-        decoders))
-=======
       indicator.metadata <- Frame.Metadata.append indicator.metadata metadata))
->>>>>>> 7af748ef
 
 let local_check t =
   read_metadata t;
