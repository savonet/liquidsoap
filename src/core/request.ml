(*****************************************************************************

  Liquidsoap, a programmable stream generator.
  Copyright 2003-2024 Savonet team

  This program is free software; you can redistribute it and/or modify
  it under the terms of the GNU General Public License as published by
  the Free Software Foundation; either version 2 of the License, or
  (at your option) any later version.

  This program is distributed in the hope that it will be useful,
  but WITHOUT ANY WARRANTY; without even the implied warranty of
  MERCHANTABILITY or FITNESS FOR A PARTICULAR PURPOSE.  See the
  GNU General Public License for more details, fully stated in the COPYING
  file at the root of the liquidsoap distribution.

  You should have received a copy of the GNU General Public License
  along with this program; if not, write to the Free Software
  Foundation, Inc., 51 Franklin Street, Fifth Floor, Boston, MA 02110-1301  USA

 *****************************************************************************)

(** Plug for resolving, that is obtaining a file from an URI. [src/protocols]
    plugins provide ways to resolve URIs: fetch, generate, ... *)

exception No_indicator
exception Request_resolved
exception Invalid_state
exception Duration of float

let conf =
  Dtools.Conf.void ~p:(Configure.conf#plug "request") "requests configuration"

let log = Log.make ["request"]

(** File utilities. *)

let remove_file_proto s =
  (* First remove file:// 🤮 *)
  let s =
    Pcre.substitute ~rex:(Pcre.regexp "^file://") ~subst:(fun _ -> "") s
  in
  (* Then remove file: 😇 *)
  Pcre.substitute ~rex:(Pcre.regexp "^file:") ~subst:(fun _ -> "") s

let home_unrelate s = Lang_string.home_unrelate (remove_file_proto s)

let parse_uri uri =
  try
    let i = String.index uri ':' in
    Some
      (String.sub uri 0 i, String.sub uri (i + 1) (String.length uri - (i + 1)))
  with _ -> None

type resolve_flag = [ `Resolved | `Failed | `Timeout ]

type metadata_resolver = {
  priority : unit -> int;
  resolver :
    metadata:Frame.metadata ->
    extension:string option ->
    mime:string ->
    string ->
    (string * string) list;
}

(** Log *)

type log = (Unix.tm * string) Queue.t

let pretty_date date =
  Printf.sprintf "%d/%02d/%02d %02d:%02d:%02d" (date.Unix.tm_year + 1900)
    (date.Unix.tm_mon + 1) date.Unix.tm_mday date.Unix.tm_hour date.Unix.tm_min
    date.Unix.tm_sec

let string_of_log log =
  Queue.fold
    (fun s (date, msg) ->
      s
      ^
      if s = "" then Printf.sprintf "[%s] %s" (pretty_date date) msg
      else Printf.sprintf "\n[%s] %s" (pretty_date date) msg)
    "" log

type indicator = {
  uri : string;
  temporary : bool;
  metadata : Frame.metadata;
  mutable file_metadata : Frame.Metadata.t;
}

<<<<<<< HEAD
type status = Idle | Resolving | Ready | Playing | Destroyed | Failed
=======
type status =
  [ `Idle
  | `Resolving of float
  | `Ready
  | `Playing of float
  | `Destroyed
  | `Failed ]
>>>>>>> c2253098

type t = {
  id : int;
  resolve_metadata : bool;
  excluded_metadata_resolvers : string list;
  cue_in_metadata : string option;
  cue_out_metadata : string option;
  persistent : bool;
  mutable status : status;
  logger : Log.t;
  log : log;
  mutable indicators : indicator list;
}

let resolved t = match t.status with `Ready | `Playing _ -> true | _ -> false

let initial_uri r =
  match List.rev r.indicators with { uri } :: _ -> uri | [] -> assert false

let status { status } = status

let indicator ?(metadata = Frame.Metadata.empty) ?temporary s =
  {
    uri = home_unrelate s;
    temporary = temporary = Some true;
    metadata;
    file_metadata = Frame.Metadata.empty;
  }

(** Length *)
let dresolvers_doc = "Methods to extract duration from a file."

let dresolvers = Plug.create ~doc:dresolvers_doc "audio file formats (duration)"

let compute_duration ~metadata file =
  try
    Plug.iter dresolvers (fun _ resolver ->
        try
          let ans = resolver ~metadata file in
          raise (Duration ans)
        with
          | Duration e -> raise (Duration e)
          | _ -> ());
    raise Not_found
  with Duration d -> d

let duration ~metadata file =
  try
    match
      ( Frame.Metadata.find_opt "duration" metadata,
        Frame.Metadata.find_opt "cue_in" metadata,
        Frame.Metadata.find_opt "cue_out" metadata )
    with
      | _, Some cue_in, Some cue_out ->
          Some (float_of_string cue_out -. float_of_string cue_in)
      | _, None, Some cue_out -> Some (float_of_string cue_out)
      | Some v, _, _ -> Some (float_of_string v)
      | None, cue_in, None ->
          let duration = compute_duration ~metadata file in
          let duration =
            match cue_in with
              | Some cue_in -> duration -. float_of_string cue_in
              | None -> duration
          in
          Some duration
  with _ -> None

(** [get_filename request] returns
  * [Some f] if the request successfully lead to a local file [f],
  * [None] otherwise. *)
let get_filename t =
  if resolved t then Some (List.hd t.indicators).uri else None

(** Manage requests' metadata *)

let add_root_metadata t m =
  let m = Frame.Metadata.add "rid" (string_of_int t.id) m in
  let m = Frame.Metadata.add "initial_uri" (initial_uri t) m in

  (* TOP INDICATOR *)
  let m =
    Frame.Metadata.add "temporary"
      (match t.indicators with
        | h :: _ -> if h.temporary then "true" else "false"
        | _ -> "false")
      m
  in

  let m =
    match get_filename t with
      | Some f -> Frame.Metadata.add "filename" f m
      | None -> m
  in

  (* STATUS *)
  match t.status with
    | `Idle -> Frame.Metadata.add "status" "idle" m
    | `Resolving d ->
        let m =
          Frame.Metadata.add "resolving" (pretty_date (Unix.localtime d)) m
        in
        Frame.Metadata.add "status" "resolving" m
    | `Ready -> Frame.Metadata.add "status" "ready" m
    | `Playing d ->
        let m =
          Frame.Metadata.add "on_air" (pretty_date (Unix.localtime d)) m
        in
        let m =
          Frame.Metadata.add "on_air_timestamp" (Printf.sprintf "%.02f" d) m
        in
        Frame.Metadata.add "status" "playing" m
    | `Destroyed -> Frame.Metadata.add "status" "destroyed" m
    | `Failed -> Frame.Metadata.add "status" "failed" m

let metadata t =
  add_root_metadata t
    (List.fold_left
       (fun m h ->
         Frame.Metadata.append m
           (Frame.Metadata.append h.metadata h.file_metadata))
       Frame.Metadata.empty t.indicators)

(** Logging *)

let add_log t i =
  t.logger#info "%s" i;
  Queue.add (Unix.localtime (Unix.time ()), i) t.log

let get_log t = t.log

(* Indicator tree management *)

let () =
  Printexc.register_printer (function
    | No_indicator -> Some "All options exhausted while processing request"
    | _ -> None)

let string_of_indicators t =
  let i = t.indicators in
  let string_of_list l = "[" ^ String.concat ", " l ^ "]" in
  let i = (List.map (fun i -> i.uri)) i in
  string_of_list i

let conf_metadata_decoders =
  Dtools.Conf.list
    ~p:(conf#plug "metadata_decoders")
    ~d:[] "Decoders and order used to decode files' metadata."

let conf_metadata_decoder_priorities =
  Dtools.Conf.void
    ~p:(conf_metadata_decoders#plug "priorities")
    "Priorities used for applying metadata decoders. Decoder with the highest \
     priority take precedence."

let conf_request_metadata_priority =
  Dtools.Conf.int ~d:5
    ~p:(conf_metadata_decoder_priorities#plug "request_metadata")
    "Priority for the request metadata. This include metadata set via \
     `annotate`."

let f c v =
  match c#get_d with
    | None -> c#set_d (Some [v])
    | Some d -> c#set_d (Some (d @ [v]))

let get_decoders conf decoders =
  let f cur name =
    match Plug.get decoders name with
      | Some p -> (name, p) :: cur
      | None ->
          log#severe "Cannot find decoder %s" name;
          cur
  in
  List.sort
    (fun (_, d) (_, d') -> Stdlib.compare (d'.priority ()) (d.priority ()))
    (List.fold_left f [] (List.rev conf#get))

let mresolvers_doc = "Methods to extract metadata from a file."

let mresolvers =
  Plug.create
    ~register_hook:(fun name _ -> f conf_metadata_decoders name)
    ~doc:mresolvers_doc "metadata formats"

let conf_duration =
  Dtools.Conf.bool
    ~p:(conf_metadata_decoders#plug "duration")
    ~d:false
    "Compute duration in the \"duration\" metadata, if the metadata is not \
     already present. This can take a long time and the use of this option is \
     not recommended: the proper way is to have a script precompute the \
     \"duration\" metadata."

let conf_recode =
  Dtools.Conf.bool
    ~p:(conf_metadata_decoders#plug "recode")
    ~d:true "Re-encode metadata strings in UTF-8"

let conf_recode_excluded =
  Dtools.Conf.list
    ~d:["apic"; "metadata_block_picture"; "coverart"]
    ~p:(conf_recode#plug "exclude")
    "Exclude these metadata from automatic recording."

let resolve_metadata ~initial_metadata ~excluded name =
  let decoders = get_decoders conf_metadata_decoders mresolvers in
  let decoders =
    List.filter (fun (name, _) -> not (List.mem name excluded)) decoders
  in
  let high_priority_decoders, low_priority_decoders =
    List.partition
      (fun (_, { priority }) ->
        conf_request_metadata_priority#get < priority ())
      decoders
  in
  let convert =
    if conf_recode#get then (
      let excluded = conf_recode_excluded#get in
      fun k v -> if not (List.mem k excluded) then Charset.convert v else v)
    else fun _ x -> x
  in
  let extension = try Some (Utils.get_ext name) with _ -> None in
  let mime = Magic_mime.lookup name in
  let get_metadata ~metadata decoders =
    List.fold_left
      (fun metadata (_, { resolver }) ->
        try
          let ans = resolver ~metadata:initial_metadata ~extension ~mime name in
          List.fold_left
            (fun metadata (k, v) ->
              let k = String.lowercase_ascii (convert k k) in
              let v = convert k v in
              if not (Frame.Metadata.mem k metadata) then
                Frame.Metadata.add k v metadata
              else metadata)
            metadata ans
        with Not_found -> metadata)
      metadata decoders
  in
  let metadata =
    get_metadata ~metadata:Frame.Metadata.empty high_priority_decoders
  in
  let metadata =
    get_metadata
      ~metadata:(Frame.Metadata.append initial_metadata metadata)
      low_priority_decoders
  in
  if conf_duration#get then (
    match duration ~metadata name with
      | None -> metadata
      | Some d -> Frame.Metadata.add "duration" (string_of_float d) metadata)
  else metadata

(** Sys.file_exists doesn't make a difference between existing files and files
    without enough permissions to list their attributes, for example when they
    are in a directory without x permission.  The two following functions allow a
    more precise diagnostic.  We do not use them everywhere in this file, but
    only when splitting existence and readability checks yields better logs. *)

let file_exists name =
  try
    Unix.access name [Unix.F_OK];
    true
  with
    | Unix.Unix_error (Unix.EACCES, _, _) -> true
    | Unix.Unix_error _ -> false

let file_is_readable name =
  try
    Unix.access name [Unix.R_OK];
    true
  with Unix.Unix_error _ -> false

let read_metadata ~request i =
  if file_exists i.uri then
    if not (file_is_readable i.uri) then
      log#important "Read permission denied for %s!"
        (Lang_string.quote_string i.uri)
    else (
      let metadata =
        resolve_metadata ~initial_metadata:(metadata request)
          ~excluded:request.excluded_metadata_resolvers i.uri
      in
      i.file_metadata <- metadata)

<<<<<<< HEAD
let push_indicators t l =
  if l <> [] then (
    let hd = List.hd l in
    add_log t
      (Printf.sprintf "Pushed [%s;...]." (Lang_string.quote_string hd.string));
    t.indicators <- l :: t.indicators;
    t.decoder <- None)

let resolved t = match t.status with Ready | Playing -> true | _ -> false

(** [get_filename request] returns
  * [Some f] if the request successfully lead to a local file [f],
  * [None] otherwise. *)
let get_filename t =
  if resolved t then Some (List.hd (List.hd t.indicators)).string else None

let update_metadata t =
  let replace k v = t.root_metadata <- Frame.Metadata.add k v t.root_metadata in
  replace "rid" (string_of_int t.id);
  replace "initial_uri" t.initial_uri;

  (* TOP INDICATOR *)
  replace "temporary"
    (match t.indicators with
      | (h :: _) :: _ -> if h.temporary then "true" else "false"
      | _ -> "false");
  begin
    match get_filename t with Some f -> replace "filename" f | None -> ()
  end;

  (* STATUS *)
  begin
    match t.resolving with
      | Some d -> replace "resolving" (pretty_date (Unix.localtime d))
      | None -> ()
  end;
  begin
    match t.on_air with
      | Some d ->
          replace "on_air" (pretty_date (Unix.localtime d));
          replace "on_air_timestamp" (Printf.sprintf "%.02f" d)
      | None -> ()
  end;
  begin
    match t.ctype with
      | None -> ()
      | Some ct -> replace "kind" (Frame.string_of_content_type ct)
  end;
  replace "status"
    (match t.status with
      | Idle -> "idle"
      | Resolving -> "resolving"
      | Ready -> "ready"
      | Playing -> "playing"
      | Failed -> "failed"
      | Destroyed -> "destroyed")

let get_metadata t k =
  update_metadata t;
  get_metadata t k

let get_all_metadata t =
  update_metadata t;
  get_all_metadata t
=======
let push_indicator t i =
  add_log t (Printf.sprintf "Pushed [%s;...]." (Lang_string.quote_string i.uri));
  t.indicators <- i :: t.indicators
>>>>>>> c2253098

(** Global management *)

module Pool = Pool.Make (struct
  type req = t
  type t = req

  let id { id } = id

  let destroyed =
    {
      id = 0;
      cue_in_metadata = None;
      cue_out_metadata = None;
      resolve_metadata = false;
      excluded_metadata_resolvers = [];
      persistent = false;
      status = `Destroyed;
      logger = Log.make [];
      log = Queue.create ();
      indicators = [];
    }

  let destroyed id = { destroyed with id }
  let is_destroyed { status } = status = `Destroyed
end)

let id { id } = id
let from_id id = Pool.find id
let all () = Pool.fold (fun _ r l -> r :: l) []

(** Creation *)

let leak_warning =
  Dtools.Conf.int ~p:(conf#plug "leak_warning") ~d:100
    "Number of requests at which a leak warning should be issued."

let destroy ?force t =
  if t.status <> `Destroyed then
    if force = Some true || not t.persistent then (
      List.iter
        (fun i ->
          if i.temporary && file_exists i.uri then (
            try Unix.unlink i.uri
            with e -> log#severe "Unlink failed: %S" (Printexc.to_string e)))
        t.indicators;

      t.indicators <- [];
      t.status <- `Destroyed;
      add_log t "Request destroyed.")

let finalise = destroy ~force:true

let cleanup () =
  Pool.iter (fun _ r -> if r.status <> `Destroyed then destroy ~force:true r);
  Pool.clear ()

let create ?(resolve_metadata = true) ?(excluded_metadata_resolvers = [])
    ?metadata ?(persistent = false) ?temporary ~cue_in_metadata
    ~cue_out_metadata uri =
  (* Find instantaneous request loops *)
  let n = Pool.size () in
  if n > 0 && n mod leak_warning#get = 0 then
    log#severe
      "There are currently %d RIDs, possible request leak! Please check that \
       you don't have a loop on empty/unavailable requests."
      n;
  let t =
    let req =
      {
        id = 0;
        cue_in_metadata;
        cue_out_metadata;
        resolve_metadata;
        excluded_metadata_resolvers;
        (* This is fixed when resolving the request. *)
        persistent;
        status = `Idle;
        logger = Log.make [];
        log = Queue.create ();
        indicators = [];
      }
    in
    Pool.add (fun id ->
        { req with id; logger = Log.make ["request"; string_of_int id] })
  in
  push_indicator t (indicator ?metadata ?temporary uri);
  Gc.finalise finalise t;
  t

let is_playing t =
  if t.status <> `Ready then raise Invalid_state;
  t.status <- `Playing (Unix.time ());
  add_log t "Currently on air."

let done_playing t =
  match t.status with
    | `Playing _ -> t.status <- `Ready
    | _ -> raise Invalid_state

let get_cue ~r = function
  | None -> None
  | Some m -> (
      match Frame.Metadata.find_opt m (metadata r) with
        | None -> None
        | Some v -> (
            match float_of_string_opt v with
              | None ->
                  r.logger#important "Invalid cue metadata %s: %s" m v;
                  None
              | Some v -> Some v))

let get_base_decoder ~ctype r =
  if not (resolved r) then None
  else (
    let filename = (List.hd r.indicators).uri in
    let metadata = metadata r in
    Decoder.get_file_decoder ~metadata ~ctype filename)

let has_decoder ~ctype r = get_base_decoder ~ctype r <> None

let get_decoder ~ctype r =
  match get_base_decoder ~ctype r with
    | None -> None
    | Some (_, d) -> (
        let decoder = d () in
        let open Decoder in
        let initial_pos =
          match get_cue ~r r.cue_in_metadata with
            | Some cue_in ->
                r.logger#info "Cueing in to position: %.02f" cue_in;
                let cue_in = Frame.main_of_seconds cue_in in
                let seeked = decoder.fseek cue_in in
                if seeked <> cue_in then
                  r.logger#important
                    "Initial seek mismatch! Expected: %d, effective: %d" cue_in
                    seeked;
                seeked
            | None -> 0
        in
        match get_cue ~r r.cue_out_metadata with
          | None -> Some decoder
          | Some cue_out ->
              let cue_out = Frame.main_of_seconds cue_out in
              let pos = Atomic.make initial_pos in
              let fread len =
                if cue_out <= Atomic.get pos then decoder.fread 0
                else (
                  let old_pos = Atomic.get pos in
                  let len = min len (cue_out - old_pos) in
                  let buf = decoder.fread len in
                  let filled = Frame.position buf in
                  let new_pos = old_pos + filled in
                  Atomic.set pos new_pos;
                  if cue_out <= new_pos then (
                    r.logger#info "Cueing out at position: %.02f"
                      (Frame.seconds_of_main cue_out);
                    Frame.slice buf (cue_out - old_pos))
                  else (
                    if Frame.is_partial buf then
                      r.logger#important
                        "End of track reached before cue-out point!";
                    buf))
              in
              let remaining () =
                match (decoder.remaining (), cue_out - Atomic.get pos) with
                  | -1, r -> r
                  | r, r' -> min r r'
              in
              Some { decoder with fread; remaining })

(** Plugins registration. *)

type resolver = string -> log:(string -> unit) -> float -> indicator option
type protocol = { resolve : resolver; static : bool }

let protocols_doc =
  "Methods to get a file. They are the first part of URIs: 'protocol:args'."

let protocols = Plug.create ~doc:protocols_doc "protocols"

let is_static s =
  if file_exists (home_unrelate s) then true
  else (
    match parse_uri s with
      | Some (proto, _) -> (
          match Plug.get protocols proto with
            | Some handler -> handler.static
            | None -> false)
      | None -> false)

(** Resolving engine. *)

exception ExnTimeout

let should_fail = Atomic.make false

let () =
  Lifecycle.before_core_shutdown ~name:"Requests shutdown" (fun () ->
      Atomic.set should_fail true)

<<<<<<< HEAD
let resolve ~ctype t timeout =
  match t.status with
    | Ready when Frame.compatible (Option.get t.ctype) (Option.get ctype) ->
        Resolved
    | Idle | Ready ->
        Frame.assert_compatible (Option.get t.ctype) (Option.get ctype);
        log#debug "Resolving request %s." (string_of_indicators t);
        t.ctype <- ctype;
        t.resolving <- Some (Unix.time ());
        t.status <- Resolving;
        let maxtime = Unix.time () +. timeout in
        let resolve_step () =
          let i = peek_indicator t in
          log#f 6 "Resolve step %s in %s." i.string (string_of_indicators t);
          (* If the file is local we only need to check that it's valid, we'll
             actually do that in a single local_check for all local indicators on the
             top of the stack. *)
          if file_exists i.string then local_check t
          else (
            match parse_uri i.string with
              | Some (proto, arg) -> (
                  match Plug.get protocols proto with
                    | Some handler ->
                        add_log t
                          (Printf.sprintf "Resolving %s (timeout %.0fs)..."
                             (Lang_string.quote_string i.string)
                             timeout);
                        let production =
                          handler.resolve ~log:(add_log t) arg maxtime
                        in
                        if production = [] then (
                          log#info
                            "Failed to resolve %s! For more info, see server \
                             command `request.trace %d`."
                            (Lang_string.quote_string i.string)
                            t.id;
                          ignore (pop_indicator t))
                        else push_indicators t production
                    | None ->
                        log#important "Unknown protocol %S in URI %s!" proto
                          (Lang_string.quote_string i.string);
                        add_log t "Unknown protocol!";
                        pop_indicator t)
              | None ->
                  let log_level = if i.string = "" then 4 else 3 in
                  log#f log_level "Nonexistent file or ill-formed URI %s!"
                    (Lang_string.quote_string i.string);
                  add_log t "Nonexistent file or ill-formed URI!";
                  pop_indicator t)
        in
        let result =
          try
            while true do
              if Atomic.get should_fail then raise No_indicator;
              let timeleft = maxtime -. Unix.time () in
              if timeleft > 0. then resolve_step ()
              else (
                add_log t "Global timeout.";
                raise ExnTimeout)
            done;
            assert false
          with
            | Request_resolved -> Resolved
            | ExnTimeout -> Timeout
            | No_indicator ->
                add_log t "Every possibility failed!";
                Failed
        in
        log#debug "Resolved to %s." (string_of_indicators t);
        let excess = Unix.time () -. maxtime in
        if excess > 0. then
          log#severe "Time limit exceeded by %.2f secs!" excess;
        t.resolving <- None;
        if result <> Resolved then t.status <- Failed else t.status <- Ready;
        result
    | _ -> Failed
=======
let resolve t timeout =
  log#debug "Resolving request %s." (string_of_indicators t);
  t.status <- `Resolving (Unix.time ());
  let maxtime = Unix.time () +. timeout in
  let rec resolve i =
    if Atomic.get should_fail then raise No_indicator;
    let timeleft = maxtime -. Unix.time () in
    if timeleft <= 0. then (
      add_log t "Global timeout.";
      raise ExnTimeout);

    log#f 6 "Resolve step %s in %s." i.uri (string_of_indicators t);
    (* If the file is local, this loop should always terminate. *)
    if file_exists i.uri then (
      if not (file_is_readable i.uri) then (
        log#important "Read permission denied for %s!"
          (Lang_string.quote_string i.uri);
        add_log t "Read permission denied!";
        raise No_indicator);
      if t.resolve_metadata then read_metadata ~request:t i;
      raise Request_resolved);

    match parse_uri i.uri with
      | Some (proto, arg) -> (
          match Plug.get protocols proto with
            | Some handler -> (
                add_log t
                  (Printf.sprintf "Resolving %s (timeout %.0fs)..."
                     (Lang_string.quote_string i.uri)
                     timeout);
                match handler.resolve ~log:(add_log t) arg maxtime with
                  | None ->
                      log#info
                        "Failed to resolve %s! For more info, see server \
                         command `request.trace %d`."
                        (Lang_string.quote_string i.uri)
                        t.id;
                      raise No_indicator
                  | Some i ->
                      push_indicator t i;
                      resolve i)
            | None ->
                log#important "Unknown protocol %S in URI %s!" proto
                  (Lang_string.quote_string i.uri);
                add_log t "Unknown protocol!";
                raise No_indicator)
      | None ->
          let log_level = if i.uri = "" then 4 else 3 in
          log#f log_level "Nonexistent file or ill-formed URI %s!"
            (Lang_string.quote_string i.uri);
          add_log t "Nonexistent file or ill-formed URI!";
          raise No_indicator
  in
  let result =
    try
      if Atomic.get should_fail then raise No_indicator;
      match t.indicators with i :: [] -> resolve i | _ -> assert false
    with
      | Request_resolved -> `Resolved
      | ExnTimeout -> `Timeout
      | No_indicator ->
          add_log t "Every possibility failed!";
          `Failed
  in
  log#debug "Resolved to %s." (string_of_indicators t);
  let excess = Unix.time () -. maxtime in
  if excess > 0. then log#severe "Time limit exceeded by %.2f secs!" excess;
  if result <> `Resolved then t.status <- `Failed else t.status <- `Ready;
  result
>>>>>>> c2253098

let resolve t timeout =
  match t.status with
    | `Resolving _ -> raise Invalid_state
    | `Playing _ | `Ready -> `Resolved
    | `Destroyed | `Failed -> `Failed
    | _ -> resolve t timeout

(* Make a few functions more user-friendly, internal stuff is over. *)

module Value = Value.MkCustom (struct
  type content = t

  let name = "request"

  let to_json ~pos _ =
    Runtime_error.raise ~pos ~message:"Requests cannot be represented as json"
      "json"

  let to_string r = Printf.sprintf "<request(id=%d)>" r.id
  let compare = Stdlib.compare
end)<|MERGE_RESOLUTION|>--- conflicted
+++ resolved
@@ -89,9 +89,6 @@
   mutable file_metadata : Frame.Metadata.t;
 }
 
-<<<<<<< HEAD
-type status = Idle | Resolving | Ready | Playing | Destroyed | Failed
-=======
 type status =
   [ `Idle
   | `Resolving of float
@@ -99,7 +96,6 @@
   | `Playing of float
   | `Destroyed
   | `Failed ]
->>>>>>> c2253098
 
 type t = {
   id : int;
@@ -336,7 +332,7 @@
                 Frame.Metadata.add k v metadata
               else metadata)
             metadata ans
-        with Not_found -> metadata)
+        with _ -> metadata)
       metadata decoders
   in
   let metadata =
@@ -385,76 +381,9 @@
       in
       i.file_metadata <- metadata)
 
-<<<<<<< HEAD
-let push_indicators t l =
-  if l <> [] then (
-    let hd = List.hd l in
-    add_log t
-      (Printf.sprintf "Pushed [%s;...]." (Lang_string.quote_string hd.string));
-    t.indicators <- l :: t.indicators;
-    t.decoder <- None)
-
-let resolved t = match t.status with Ready | Playing -> true | _ -> false
-
-(** [get_filename request] returns
-  * [Some f] if the request successfully lead to a local file [f],
-  * [None] otherwise. *)
-let get_filename t =
-  if resolved t then Some (List.hd (List.hd t.indicators)).string else None
-
-let update_metadata t =
-  let replace k v = t.root_metadata <- Frame.Metadata.add k v t.root_metadata in
-  replace "rid" (string_of_int t.id);
-  replace "initial_uri" t.initial_uri;
-
-  (* TOP INDICATOR *)
-  replace "temporary"
-    (match t.indicators with
-      | (h :: _) :: _ -> if h.temporary then "true" else "false"
-      | _ -> "false");
-  begin
-    match get_filename t with Some f -> replace "filename" f | None -> ()
-  end;
-
-  (* STATUS *)
-  begin
-    match t.resolving with
-      | Some d -> replace "resolving" (pretty_date (Unix.localtime d))
-      | None -> ()
-  end;
-  begin
-    match t.on_air with
-      | Some d ->
-          replace "on_air" (pretty_date (Unix.localtime d));
-          replace "on_air_timestamp" (Printf.sprintf "%.02f" d)
-      | None -> ()
-  end;
-  begin
-    match t.ctype with
-      | None -> ()
-      | Some ct -> replace "kind" (Frame.string_of_content_type ct)
-  end;
-  replace "status"
-    (match t.status with
-      | Idle -> "idle"
-      | Resolving -> "resolving"
-      | Ready -> "ready"
-      | Playing -> "playing"
-      | Failed -> "failed"
-      | Destroyed -> "destroyed")
-
-let get_metadata t k =
-  update_metadata t;
-  get_metadata t k
-
-let get_all_metadata t =
-  update_metadata t;
-  get_all_metadata t
-=======
 let push_indicator t i =
   add_log t (Printf.sprintf "Pushed [%s;...]." (Lang_string.quote_string i.uri));
   t.indicators <- i :: t.indicators
->>>>>>> c2253098
 
 (** Global management *)
 
@@ -656,84 +585,6 @@
   Lifecycle.before_core_shutdown ~name:"Requests shutdown" (fun () ->
       Atomic.set should_fail true)
 
-<<<<<<< HEAD
-let resolve ~ctype t timeout =
-  match t.status with
-    | Ready when Frame.compatible (Option.get t.ctype) (Option.get ctype) ->
-        Resolved
-    | Idle | Ready ->
-        Frame.assert_compatible (Option.get t.ctype) (Option.get ctype);
-        log#debug "Resolving request %s." (string_of_indicators t);
-        t.ctype <- ctype;
-        t.resolving <- Some (Unix.time ());
-        t.status <- Resolving;
-        let maxtime = Unix.time () +. timeout in
-        let resolve_step () =
-          let i = peek_indicator t in
-          log#f 6 "Resolve step %s in %s." i.string (string_of_indicators t);
-          (* If the file is local we only need to check that it's valid, we'll
-             actually do that in a single local_check for all local indicators on the
-             top of the stack. *)
-          if file_exists i.string then local_check t
-          else (
-            match parse_uri i.string with
-              | Some (proto, arg) -> (
-                  match Plug.get protocols proto with
-                    | Some handler ->
-                        add_log t
-                          (Printf.sprintf "Resolving %s (timeout %.0fs)..."
-                             (Lang_string.quote_string i.string)
-                             timeout);
-                        let production =
-                          handler.resolve ~log:(add_log t) arg maxtime
-                        in
-                        if production = [] then (
-                          log#info
-                            "Failed to resolve %s! For more info, see server \
-                             command `request.trace %d`."
-                            (Lang_string.quote_string i.string)
-                            t.id;
-                          ignore (pop_indicator t))
-                        else push_indicators t production
-                    | None ->
-                        log#important "Unknown protocol %S in URI %s!" proto
-                          (Lang_string.quote_string i.string);
-                        add_log t "Unknown protocol!";
-                        pop_indicator t)
-              | None ->
-                  let log_level = if i.string = "" then 4 else 3 in
-                  log#f log_level "Nonexistent file or ill-formed URI %s!"
-                    (Lang_string.quote_string i.string);
-                  add_log t "Nonexistent file or ill-formed URI!";
-                  pop_indicator t)
-        in
-        let result =
-          try
-            while true do
-              if Atomic.get should_fail then raise No_indicator;
-              let timeleft = maxtime -. Unix.time () in
-              if timeleft > 0. then resolve_step ()
-              else (
-                add_log t "Global timeout.";
-                raise ExnTimeout)
-            done;
-            assert false
-          with
-            | Request_resolved -> Resolved
-            | ExnTimeout -> Timeout
-            | No_indicator ->
-                add_log t "Every possibility failed!";
-                Failed
-        in
-        log#debug "Resolved to %s." (string_of_indicators t);
-        let excess = Unix.time () -. maxtime in
-        if excess > 0. then
-          log#severe "Time limit exceeded by %.2f secs!" excess;
-        t.resolving <- None;
-        if result <> Resolved then t.status <- Failed else t.status <- Ready;
-        result
-    | _ -> Failed
-=======
 let resolve t timeout =
   log#debug "Resolving request %s." (string_of_indicators t);
   t.status <- `Resolving (Unix.time ());
@@ -803,7 +654,6 @@
   if excess > 0. then log#severe "Time limit exceeded by %.2f secs!" excess;
   if result <> `Resolved then t.status <- `Failed else t.status <- `Ready;
   result
->>>>>>> c2253098
 
 let resolve t timeout =
   match t.status with
