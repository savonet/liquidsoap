--- conflicted
+++ resolved
@@ -742,11 +742,7 @@
   bjack_option
   builtins_optionals
   camlimages_option
-<<<<<<< HEAD
-  camomile_option
   canvas_option
-=======
->>>>>>> 2788a3cd
   dssi_option
   faad_option
   fdkaac_option
