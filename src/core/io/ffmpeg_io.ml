--- conflicted
+++ resolved
@@ -197,13 +197,8 @@
       let pos = Frame.position frame in
       let breaks = Frame.breaks frame in
       try
-<<<<<<< HEAD
-        let { decoder; buffer; closed } = Option.get (Atomic.get container) in
+        let { decoder; buffer; closed } = self#get_connected_container in
         while Generator.length self#buffer < SyncLazy.force Frame.size do
-=======
-        let { decoder; buffer; closed } = self#get_connected_container in
-        while Generator.length self#buffer < Lazy.force Frame.size do
->>>>>>> c48e832a
           if Atomic.get shutdown || Atomic.get closed then raise Not_connected;
           self#mutexify (fun () -> decoder buffer) ()
         done;
