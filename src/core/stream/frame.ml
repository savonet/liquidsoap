--- conflicted
+++ resolved
@@ -144,16 +144,5 @@
 let add_metadata frame pos m = map_metadata frame (fun meta -> (pos, m) :: meta)
 let set_all_metadata frame m' = map_metadata frame (fun _ -> m')
 
-<<<<<<< HEAD
-let free_metadata frame pos =
-  map_metadata frame (fun meta -> List.filter (fun (p, _) -> p <> pos) meta)
-=======
 let remove_metadata frame pos =
-  let metadata = get frame Fields.metadata in
-  let new_metadata =
-    Content.make ~length:(Content.length metadata) (Content.format metadata)
-  in
-  Content.Metadata.set_data new_metadata
-    (List.filter (fun (p, _) -> p <> pos) (Content.Metadata.get_data metadata));
-  Fields.add Fields.metadata new_metadata frame
->>>>>>> 849af2e7
+  map_metadata frame (fun meta -> List.filter (fun (p, _) -> p <> pos) meta)