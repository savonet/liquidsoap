(*****************************************************************************

  Liquidsoap, a programmable stream generator.
  Copyright 2003-2024 Savonet team

  This program is free software; you can redistribute it and/or modify
  it under the terms of the GNU General Public License as published by
  the Free Software Foundation; either version 2 of the License, or
  (at your option) any later version.

  This program is distributed in the hope that it will be useful,
  but WITHOUT ANY WARRANTY; without even the implied warranty of
  MERCHANTABILITY or FITNESS FOR A PARTICULAR PURPOSE.  See the
  GNU General Public License for more details, fully stated in the COPYING
  file at the root of the liquidsoap distribution.

  You should have received a copy of the GNU General Public License
  along with this program; if not, write to the Free Software
  Foundation, Inc., 51 Franklin Street, Fifth Floor, Boston, MA 02110-1301  USA

 *****************************************************************************)

let request = Modules.request

let _ =
  Lang.add_builtin ~base:request "is_static" ~category:`Liquidsoap
    ~descr:"`true` if the given URI is assumed to be static, e.g. a file."
    [("", Lang.string_t, None, None)]
    Lang.bool_t
    (fun p -> Lang.bool (Request.is_static (Lang.to_string (List.assoc "" p))))

let _ =
  Lang.add_builtin ~base:request "create" ~category:`Liquidsoap
    ~descr:"Create a request from an URI."
    [
      ( "cue_in_metadata",
        Lang.nullable_t Lang.string_t,
        Some (Lang.string "liq_cue_in"),
        Some "Metadata for cue in points. Disabled if `null`." );
      ( "cue_out_metadata",
        Lang.nullable_t Lang.string_t,
        Some (Lang.string "liq_cue_out"),
        Some "Metadata for cue out points. Disabled if `null`." );
      ( "persistent",
        Lang.bool_t,
        Some (Lang.bool false),
        Some
          "Indicate that the request is persistent, i.e. that it may be used \
           again once it has been played." );
      ( "resolve_metadata",
        Lang.bool_t,
        Some (Lang.bool true),
        Some "Set to `false` to prevent metadata resolution on this request." );
      ( "excluded_metadata_resolvers",
        Lang.list_t Lang.string_t,
        Some (Lang.list []),
        Some "List of metadata resolves to exclude when resolving metadata." );
      ( "temporary",
        Lang.bool_t,
        Some (Lang.bool false),
        Some
          "Indicate that the request is a temporary file: it will be destroyed \
           after being played." );
      ("", Lang.string_t, None, None);
    ]
    Request.Value.t
    (fun p ->
      let persistent = Lang.to_bool (List.assoc "persistent" p) in
      let resolve_metadata = Lang.to_bool (List.assoc "resolve_metadata" p) in
      let excluded_metadata_resolvers =
        List.map Lang.to_string
          (Lang.to_list (List.assoc "excluded_metadata_resolvers" p))
      in
      let cue_in_metadata =
        Lang.to_valued_option Lang.to_string (List.assoc "cue_in_metadata" p)
      in
      let cue_out_metadata =
        Lang.to_valued_option Lang.to_string (List.assoc "cue_out_metadata" p)
      in
      let initial = Lang.to_string (List.assoc "" p) in
      let l = String.length initial in
      let initial =
        (* Remove trailing newline *)
        if l > 0 && initial.[l - 1] = '\n' then String.sub initial 0 (l - 1)
        else initial
      in
      let temporary = List.assoc "temporary" p |> Lang.to_bool in
      Request.Value.to_value
        (Request.create ~resolve_metadata ~persistent
           ~excluded_metadata_resolvers ~cue_in_metadata ~cue_out_metadata
           ~temporary initial))

let _ =
  Lang.add_builtin ~base:request "resolve" ~category:`Liquidsoap
    [
      ( "timeout",
        Lang.float_t,
        Some (Lang.float 30.),
        Some "Limit in seconds to the duration of the resolving." );
      ("", Request.Value.t, None, None);
    ]
    Lang.bool_t
    ~descr:
      "Resolve a request, i.e. attempt to get a valid local file. The \
       operation can take some time. Return true if the resolving was \
       successful, false otherwise (timeout or invalid URI). The request \
       should not be decoded afterward: this is mostly useful to download \
       files such as playlists, etc."
    (fun p ->
      let timeout = Lang.to_float (List.assoc "timeout" p) in
      let r = Request.Value.of_value (List.assoc "" p) in
      Lang.bool (try Request.resolve r timeout = `Resolved with _ -> false))

let _ =
  Lang.add_builtin ~base:request "metadata" ~category:`Liquidsoap
    [("", Request.Value.t, None, None)]
    Lang.metadata_t ~descr:"Get the metadata associated to a request."
    (fun p ->
      let r = Request.Value.of_value (List.assoc "" p) in
      Lang.metadata (Request.metadata r))

let _ =
  Lang.add_builtin ~base:request "log" ~category:`Liquidsoap
    [("", Request.Value.t, None, None)]
    Lang.string_t ~descr:"Get log data associated to a request."
    (fun p ->
      let r = Request.Value.of_value (List.assoc "" p) in
      Lang.string (Request.string_of_log (Request.get_log r)))

let _ =
  Lang.add_builtin ~base:request "resolved" ~category:`Liquidsoap
    ~descr:
      "Check if a request is resolved, i.e. is associated to a valid local \
       file."
    [("", Request.Value.t, None, None)]
    Lang.bool_t
    (fun p ->
      let e = Request.Value.of_value (List.assoc "" p) in
      Lang.bool (Request.resolved e))

let _ =
  Lang.add_builtin ~base:request "uri" ~category:`Liquidsoap
    ~descr:"Initial URI of a request."
    [("", Request.Value.t, None, None)]
    Lang.string_t
    (fun p ->
      let r = Request.Value.of_value (List.assoc "" p) in
      Lang.string (Request.initial_uri r))

let _ =
  Lang.add_builtin ~base:request "filename" ~category:`Liquidsoap
    ~descr:
      "Return a valid local filename if the request is ready, and the empty \
       string otherwise."
    [("", Request.Value.t, None, None)]
    Lang.string_t
    (fun p ->
      let r = Request.Value.of_value (List.assoc "" p) in
      Lang.string (match Request.get_filename r with Some f -> f | None -> ""))

let _ =
  Lang.add_builtin ~base:request "destroy" ~category:`Liquidsoap
    ~descr:
      "Destroying a request causes any temporary associated file to be \
       deleted, and releases its RID. Persistent requests resist to \
       destroying, unless forced."
    [
      ( "force",
        Lang.bool_t,
        Some (Lang.bool false),
        Some "Destroy the request even if it is persistent." );
      ("", Request.Value.t, None, None);
    ]
    Lang.unit_t
    (fun p ->
      let force = Lang.to_bool (List.assoc "force" p) in
      let e = Request.Value.of_value (List.assoc "" p) in
      Request.destroy ~force e;
      Lang.unit)

let _ =
  Lang.add_builtin ~base:request "duration" ~category:`Liquidsoap
    [
      ( "resolve_metadata",
        Lang.bool_t,
        Some (Lang.bool true),
        Some "Set to `false` to prevent metadata resolution on this request." );
      ( "metadata",
        Lang.metadata_t,
        Some (Lang.list []),
        Some "Optional metadata used to decode the file, e.g. `ffmpeg_options`."
      );
      ( "timeout",
        Lang.float_t,
        Some (Lang.float 30.),
        Some "Limit in seconds to the duration of the resolving." );
      ("", Lang.string_t, None, None);
    ]
    (Lang.nullable_t Lang.float_t)
    ~descr:
      "Compute the duration in seconds of audio data contained in a request. \
       The computation may be expensive. Returns `null` if computation failed, \
       typically if the file was not recognized as valid audio."
    (fun p ->
      let f = Lang.to_string (List.assoc "" p) in
      let resolve_metadata = Lang.to_bool (List.assoc "resolve_metadata" p) in
      let metadata = Lang.to_metadata (List.assoc "metadata" p) in
      let timeout = Lang.to_float (List.assoc "timeout" p) in
      let r =
        Request.create ~resolve_metadata ~metadata ~cue_in_metadata:None
          ~cue_out_metadata:None f
      in
      if Request.resolve r timeout = `Resolved then (
        match
          Request.duration ~metadata:(Request.metadata r)
            (Option.get (Request.get_filename r))
        with
          | Some f -> Lang.float f
          | None -> Lang.null
          | exception exn ->
              let bt = Printexc.get_raw_backtrace () in
              Lang.raise_as_runtime ~bt ~kind:"failure" exn)
      else Lang.null)

let _ =
  Lang.add_builtin ~base:request "id" ~category:`Liquidsoap
    ~descr:"Identifier of a request."
    [("", Request.Value.t, None, None)]
    Lang.int_t
    (fun p ->
      let r = Request.Value.of_value (List.assoc "" p) in
      Lang.int (Request.id r))

let _ =
  Lang.add_builtin ~base:request "status" ~category:`Liquidsoap
    ~descr:
      "Current status of a request. Can be idle, resolving, ready, playing or \
       destroyed."
    [("", Request.Value.t, None, None)]
    Lang.string_t
    (fun p ->
      let r = Request.Value.of_value (List.assoc "" p) in
      let s =
        match Request.status r with
<<<<<<< HEAD
          | Request.Idle -> "idle"
          | Request.Resolving -> "resolving"
          | Request.Ready -> "ready"
          | Request.Playing -> "playing"
          | Request.Destroyed -> "destroyed"
          | Request.Failed -> "failed"
=======
          | `Idle -> "idle"
          | `Resolving _ -> "resolving"
          | `Ready -> "ready"
          | `Playing _ -> "playing"
          | `Destroyed -> "destroyed"
          | `Failed -> "failed"
>>>>>>> c2253098
      in
      Lang.string s)<|MERGE_RESOLUTION|>--- conflicted
+++ resolved
@@ -242,20 +242,11 @@
       let r = Request.Value.of_value (List.assoc "" p) in
       let s =
         match Request.status r with
-<<<<<<< HEAD
-          | Request.Idle -> "idle"
-          | Request.Resolving -> "resolving"
-          | Request.Ready -> "ready"
-          | Request.Playing -> "playing"
-          | Request.Destroyed -> "destroyed"
-          | Request.Failed -> "failed"
-=======
           | `Idle -> "idle"
           | `Resolving _ -> "resolving"
           | `Ready -> "ready"
           | `Playing _ -> "playing"
           | `Destroyed -> "destroyed"
           | `Failed -> "failed"
->>>>>>> c2253098
       in
       Lang.string s)