(*****************************************************************************

  Liquidsoap, a programmable stream generator.
  Copyright 2003-2024 Savonet team

  This program is free software; you can redistribute it and/or modify
  it under the terms of the GNU General Public License as published by
  the Free Software Foundation; either version 2 of the License, or
  (at your option) any later version.

  This program is distributed in the hope that it will be useful,
  but WITHOUT ANY WARRANTY; without even the implied warranty of
  MERCHANTABILITY or FITNESS FOR A PARTICULAR PURPOSE.  See the
  GNU General Public License for more details, fully stated in the COPYING
  file at the root of the liquidsoap distribution.

  You should have received a copy of the GNU General Public License
  along with this program; if not, write to the Free Software
  Foundation, Inc., 51 Franklin Street, Fifth Floor, Boston, MA 02110-1301  USA

 *****************************************************************************)

open Mm

exception Unavailable

module Queue = Queues.Queue

type streaming_state =
  [ `Pending | `Unavailable | `Ready of unit -> unit | `Done of Frame.t ]

type active = < reset : unit ; output : unit >
type source_type = [ `Passive | `Active of active | `Output of active ]
type sync = [ `Auto | `CPU | `None ]

module SourceSync = Clock.MkSyncSource (struct
  type t = < id : string >

  let to_string s = Printf.sprintf "source(id=%s)" s#id
end)

(** {1 Sources} *)

(** Instrumentation. *)

type metadata = (int * Frame.metadata) list

type watcher = {
  wake_up :
    fallible:bool ->
    source_type:source_type ->
    id:string ->
    ctype:Frame.content_type ->
    clock_id:string ->
    unit;
  sleep : unit -> unit;
  generate_frame :
    start_time:float ->
    end_time:float ->
    length:int ->
    has_track_mark:bool ->
    metadata:metadata ->
    unit;
  before_streaming_cycle : unit -> unit;
  after_streaming_cycle : unit -> unit;
}

type position_callback = {
  mode : [ `Remaining | `Elapsed ];
  allow_partial : bool;
  position : unit -> int;
  on_position : pos:float -> Frame.metadata -> unit;
  mutable executed : bool;
}

type frame_callback = { before : bool; on_frame : unit -> unit }

type on_frame =
  [ `Metadata of Frame.metadata -> unit
  | `Track of Frame.metadata -> unit
  | `Position of position_callback
  | `Frame of frame_callback ]

let source_log = Log.make ["source"]

let finalise s =
  source_log#debug "Source %s is collected." s#id;
  try s#force_sleep
  with e ->
    let bt = Printexc.get_backtrace () in
    Utils.log_exception ~log:source_log ~bt
      (Printf.sprintf "Error when leaving output %s: %s!" s#id
         (Printexc.to_string e))

class virtual operator ?(stack = []) ?clock ~name sources =
  let frame_type = Type.var () in
  let clock = match clock with Some c -> c | None -> Clock.create ~stack () in
  object (self)
    (** Monitoring *)
    val mutable watchers = []

    method add_watcher w = watchers <- w :: watchers
    method private iter_watchers fn = List.iter fn watchers
    method clock = clock

    initializer
      List.iter (fun s -> Clock.unify ~pos:self#pos self#clock s#clock) sources;
      Clock.attach self#clock (self :> Clock.source)

    val stack = Unifier.make stack
    method stack = Unifier.deref stack

    method set_stack p =
      Unifier.set stack p;
      Clock.set_stack clock p

    method stack_unifier = stack
    method pos = match Unifier.deref stack with [] -> None | p :: _ -> Some p

    (** Logging and identification *)

    val mutable log = source_log
    method private create_log = log <- Log.make [self#id]
    method log = log
    val mutable id = Lang_string.generate_id ~category:"source" name
    method id = id

    method set_id ?(force = true) s =
      let s =
        Re.Pcre.substitute
          ~rex:(Re.Pcre.regexp "[ \t\n.]")
          ~subst:(fun _ -> "_")
          s
      in
      if force && s <> self#id then (
        id <- Lang_string.generate_id ~category:"source" s;

        (* Sometimes the ID is changed during initialization, in order to make it
         equal to the server name, which is only registered at initialization
         time in order to avoid bloating from unused sources. If the ID
         changes, and [log] has already been initialized, reset it. *)
        if log != source_log then self#create_log)

    val mutex = Mutex.create ()

    method private mutexify : 'a 'b. ('a -> 'b) -> 'a -> 'b =
      Mutex_utils.mutexify mutex

    method virtual fallible : bool
    method source_type : source_type = `Passive
    val mutable registered_commands = Queue.create ()

    method register_command ?usage ~descr name cmd =
      self#on_wake_up (fun () ->
          let ns = [self#id] in
          Server.add ~ns ?usage ~descr name cmd;
          Queue.push registered_commands (ns, name))

    initializer
      self#register_command ~descr:"Insert a metadata chunk."
        ~usage:"insert_metadata [label=\"value\",..]" "insert_metadata"
        (fun s ->
          try
            let meta, _ = Annotate_parser.parse s in
            if meta <> [] then
              self#insert_metadata ~new_track:false
                (Frame.Metadata.from_list meta);
            "Done"
          with Annotate_parser.Error err ->
            Liquidsoap_lang.Lang.raise_error ~message:err ~pos:[] "string");
      self#on_sleep (fun () ->
          Queue.flush_iter registered_commands (fun (ns, name) ->
              Server.remove ~ns name))

    method active =
      match self#source_type with
        | `Passive -> false
        | `Output _ | `Active _ -> true

    (** Children sources *)
    val mutable sources : operator list = sources

    method virtual self_sync : Clock.self_sync
    val mutable self_sync_source = None

    method private self_sync_source =
      match self_sync_source with
        | None ->
            let s = SourceSync.make (self :> < id : string >) in
            self_sync_source <- Some s;
            s
        | Some s -> s

    method source_sync self_sync =
      if self_sync then Some self#self_sync_source else None

    (* Type describing the contents of the frame: this should be a record
       whose fields (audio, video, etc.) indicate the kind of contents we
       have (e.g. {audio : pcm}). *)
    method frame_type = frame_type

    (* Content type should not be computed before
       the source has been asked to wake up. *)
    val mutable content_type_computation_allowed = false

    method content_type_computation_allowed =
      content_type_computation_allowed <- true

    val mutable ctype = None
    method has_content_type = ctype <> None

    (* Content type. *)
    method content_type =
      match ctype with
        | Some ctype -> ctype
        | None ->
            if not content_type_computation_allowed then
              failwith
                (Printf.sprintf
                   "Early computation of source content-type detected for \
                    source %s!"
                   self#id);
            self#log#debug "Assigning source content type for frame type: %s"
              (Type.to_string self#frame_type);
            let ct = Frame_type.content_type self#frame_type in
            self#log#debug "Content type: %s" (Frame.string_of_content_type ct);
            ctype <- Some ct;
            ct

    val mutable audio_channels = -1

    method private audio_channels =
      match audio_channels with
        | -1 ->
            let c =
              match
                Frame.Fields.find_opt Frame.Fields.audio self#content_type
              with
                | Some c when Content.Audio.is_format c ->
                    Content.Audio.channels_of_format c
                | Some c when Content_pcm_s16.is_format c ->
                    Content_pcm_s16.channels_of_format c
                | Some c when Content_pcm_f32.is_format c ->
                    Content_pcm_f32.channels_of_format c
                | _ -> raise Content.Invalid
            in
            audio_channels <- c;
            c
        | c -> c

    val mutable samplerate = -1.

    method private samplerate =
      match samplerate with
        | -1. ->
            let s = float_of_int (Lazy.force Frame.audio_rate) in
            samplerate <- s;
            s
        | s -> s

    val mutable video_dimensions = None

    method private video_dimensions =
      match video_dimensions with
        | None ->
            let dim =
              Content.Video.dimensions_of_format
                (Option.get
                   (Frame.Fields.find_opt Frame.Fields.video self#content_type))
            in
            video_dimensions <- Some dim;
            dim
        | Some dim -> dim

    val mutable on_wake_up = []
    method on_wake_up fn = on_wake_up <- fn :: on_wake_up

    initializer
      self#on_wake_up (fun () ->
          List.iter (fun s -> s#wake_up) sources;
          self#iter_watchers (fun w ->
              w.wake_up ~fallible:self#fallible ~source_type:self#source_type
                ~id:self#id ~ctype:self#content_type
                ~clock_id:(Clock.id self#clock)))

    val is_up : [ `False | `True | `Error ] Atomic.t = Atomic.make `False
    method is_up = Atomic.get is_up = `True
    val streaming_state : streaming_state Atomic.t = Atomic.make `Pending

    method wake_up =
      if Atomic.compare_and_set is_up `False `True then (
        try
          self#content_type_computation_allowed;
          if log == source_log then self#create_log;
          source_log#info
            "Source %s gets up with content type: %s and frame type: %s."
            self#id
            (Frame.string_of_content_type self#content_type)
            (Type.to_string self#frame_type);
          self#log#debug "Clock is %s." (Clock.id self#clock);
          self#log#important "Content type is %s."
            (Frame.string_of_content_type self#content_type);
          List.iter (fun fn -> fn ()) on_wake_up
        with exn ->
          Atomic.set is_up `Error;
          let bt = Printexc.get_raw_backtrace () in
          Utils.log_exception ~log
            ~bt:(Printexc.raw_backtrace_to_string bt)
            (Printf.sprintf "Error while starting source %s: %s!" self#id
               (Printexc.to_string exn));
          Printexc.raise_with_backtrace exn bt)

    val mutable on_sleep = []
    method on_sleep fn = on_sleep <- fn :: on_sleep

    method force_sleep =
      if Atomic.compare_and_set is_up `True `False then (
        source_log#info "Source %s gets down." self#id;
        List.iter (fun fn -> fn ()) on_sleep)

    method sleep =
      match (Clock.started self#clock, Atomic.get streaming_state) with
        | true, (`Ready _ | `Unavailable) ->
            Clock.after_tick self#clock (fun () -> self#force_sleep)
        | _ -> self#force_sleep

    initializer
      Gc.finalise finalise self;
      self#on_sleep (fun () -> self#iter_watchers (fun w -> w.sleep ()))

    (** Streaming *)

    (* Number of maste ticks left in the current track: -1 means unknown, time unit
       is master tick. *)
    method virtual remaining : int
    val mutable elapsed = 0
    method elapsed = elapsed

    method duration =
      let r = self#remaining in
      let e = self#elapsed in
      if r < 0 || e < 0 then -1 else e + r

    method virtual seek_source : source

    method seek n =
      let s = self#seek_source in
      if (s :> < seek : int -> int >) == (self :> < seek : int -> int >) then 0
      else s#seek n

    method virtual private can_generate_frame : bool
    method virtual private generate_frame : Frame.t

    method is_ready =
      if self#is_up && Clock.started self#clock then (
        self#before_streaming_cycle;
        match Atomic.get streaming_state with
          | `Ready _ | `Done _ -> true
          | _ -> false)
      else false

    val mutable _cache = None
    val mutable consumed = 0
    val mutable on_before_streaming_cycle = []

    method on_before_streaming_cycle fn =
      on_before_streaming_cycle <- fn :: on_before_streaming_cycle

    initializer
      self#on_before_streaming_cycle (fun () ->
          self#iter_watchers (fun w -> w.before_streaming_cycle ()))

    val mutable on_after_streaming_cycle = []

    method on_after_streaming_cycle fn =
      on_after_streaming_cycle <- fn :: on_after_streaming_cycle

    initializer
      self#on_after_streaming_cycle (fun () ->
          self#iter_watchers (fun w -> w.after_streaming_cycle ()))

    (* This is the implementation of the main streaming logic. *)
    method private before_streaming_cycle =
      match Atomic.get streaming_state with
        | `Pending ->
            List.iter (fun fn -> fn ()) on_before_streaming_cycle;
            consumed <- 0;
            let cache = Option.value ~default:self#empty_frame _cache in
            let cache_pos = Frame.position cache in
            let size = Lazy.force Frame.size in
            let can_generate_frame = self#can_generate_frame in
            if cache_pos > 0 || can_generate_frame then
              Atomic.set streaming_state
                (`Ready
                   (fun () ->
                     let buf =
                       if can_generate_frame && cache_pos < size then
                         Frame.append cache self#instrumented_generate_frame
                       else cache
                     in
                     let buf_pos = Frame.position buf in
                     let buf =
                       if size < buf_pos then (
                         _cache <- Some (Frame.after buf size);
                         Frame.slice buf size)
                       else (
                         _cache <- None;
                         buf)
                     in
                     Atomic.set streaming_state (`Done buf)))
            else Atomic.set streaming_state `Unavailable;
            Clock.after_tick self#clock (fun () -> self#after_streaming_cycle)
        | _ -> ()

    method private after_streaming_cycle =
      (match (Atomic.get streaming_state, consumed) with
        | `Done buf, n when n < Frame.position buf ->
            let cache = Option.value ~default:self#empty_frame _cache in
            _cache <- Some (Frame.append (Frame.after buf n) cache)
        | _ -> ());
      List.iter (fun fn -> fn ()) on_after_streaming_cycle;
      Atomic.set streaming_state `Pending

    method peek_frame =
      match Atomic.get streaming_state with
        | `Pending | `Unavailable ->
            log#critical "source called while not ready!";
            raise Unavailable
        | `Ready fn ->
            fn ();
            self#peek_frame
        | `Done data -> data

    method get_partial_frame cb =
      let data = cb self#peek_frame in
      consumed <- max consumed (Frame.position data);
      data

    method consumed n = consumed <- max consumed n
    method get_frame = self#get_partial_frame (fun f -> f)

    method get_mutable_content field =
      let content = Frame.get self#get_frame field in
      (* Optimization is disabled for now. *)
      Content.copy content

    method get_mutable_frame field =
      Frame.set self#get_frame field (self#get_mutable_content field)

    method set_frame_data :
        'a.
        Frame.field ->
        (?offset:int -> ?length:int -> 'a -> Content.data) ->
        'a ->
        Frame.t =
      fun field lift data -> Frame.set_data self#get_frame field lift data

    method private split_frame frame =
      match Frame.track_marks frame with
        | 0 :: _ -> (self#empty_frame, Some frame)
        | p :: _ -> (Frame.slice frame p, Some (Frame.after frame p))
        | [] -> (frame, None)

    method frame_has_track_mark = Frame.has_track_marks self#get_frame

    method frame_track_mark =
      match Frame.track_marks self#get_frame with
        | pos :: _ -> Some pos
        | _ -> None

    method frame_metadata = Frame.get_all_metadata self#get_frame
    method frame_position = Frame.position self#get_frame
    method frame_audio_position = Frame.audio_of_main self#frame_position

    (* If possible, end the current track.
       Typically, that signal is just re-routed, or makes the next file
       to be played if there's anything like a file. *)
    method virtual abort_track : unit
    val mutable buffer = None

    method buffer =
      match buffer with
        | Some buffer -> buffer
        | None ->
            let buf = Generator.create ~log:self#log self#content_type in
            buffer <- Some buf;
            buf

    val mutable empty_frame = None

    method empty_frame =
      match empty_frame with
        | Some frame -> frame
        | None ->
            let f = Frame.create ~length:0 self#content_type in
            empty_frame <- Some f;
            f

    val insert_metadata = Atomic.make None

    method insert_metadata ~new_track m =
      Atomic.set insert_metadata (Some (new_track, m))

    method end_of_track = Frame.add_track_mark self#empty_frame 0
    val mutable last_metadata = None
    method last_metadata = last_metadata
    val mutable on_frame : on_frame list = []
    method on_frame fn = on_frame <- on_frame @ [fn]
    val mutable reset_last_metadata_on_track = Atomic.make true

    method reset_last_metadata_on_track =
      Atomic.get reset_last_metadata_on_track

    method set_reset_last_metadata_on_track v =
      Atomic.set reset_last_metadata_on_track v
<<<<<<< HEAD

    val mutable on_track : (Frame.metadata -> unit) List.t = []
    method on_track fn = on_track <- fn :: on_track
=======
>>>>>>> 849af2e7

    method private set_last_metadata buf =
      match List.rev (Frame.get_all_metadata buf) with
        | v :: _ -> last_metadata <- Some v
        | _ -> ()

    val mutable on_track_called = false

    initializer
      self#on_before_streaming_cycle (fun () -> on_track_called <- false)

    method private execute_on_track buf =
      if not on_track_called then (
        on_track_called <- true;
        if self#reset_last_metadata_on_track then last_metadata <- None;
        self#set_last_metadata buf;
        let _, m =
          Option.value ~default:(0, Frame.Metadata.empty) last_metadata
        in
        self#log#debug "calling on_track handlers..";
        List.iter (function `Track fn -> fn m | _ -> ()) on_frame)

    val mutable last_images = Hashtbl.create 0

    method last_image field =
      match Hashtbl.find_opt last_images field with
        | Some i -> i
        | None ->
            let width, height = self#video_dimensions in
            let i = Video.Canvas.Image.create width height in
            Hashtbl.replace last_images field i;
            i

    method private set_last_image ~field img =
      Hashtbl.replace last_images field img

    val mutable video_generators = Hashtbl.create 0

    method private video_generator ~priv field =
      match Hashtbl.find_opt video_generators (priv, field) with
        | Some g -> g
        | None ->
            let params =
              Content.Video.get_params
                (Frame.Fields.find field self#content_type)
            in
            let g = Content.Video.make_generator params in
            Hashtbl.replace video_generators (priv, field) g;
            g

    method private internal_generate_video ?create ~priv ~field length =
      Content.Video.generate ?create (self#video_generator ~priv field) length

    method private generate_video = self#internal_generate_video ~priv:false

    method private nearest_image ~pos ~last_image buf =
      let nearest =
        List.fold_left
          (fun current (p, img) ->
            match current with
              | Some (p', _) when abs (p' - pos) < abs (p - pos) -> current
              | _ -> Some (p, img))
          None buf.Content.Video.data
      in
      match nearest with Some (_, img) -> img | None -> last_image

    method private normalize_video ~field content =
      let buf = Content.Video.get_data content in
      let data = buf.Content.Video.data in
      let last_image =
        match List.rev data with
          | (_, img) :: _ ->
              self#set_last_image ~field img;
              img
          | [] -> self#last_image field
      in
      Content.Video.lift_data
        (self#internal_generate_video ~field ~priv:true
           ~create:(fun ~pos ~width:_ ~height:_ () ->
             self#nearest_image ~pos ~last_image buf)
           (Content.length content))

    method private normalize_video_content =
      Frame.Fields.mapi (fun field content ->
          if
            Content.Video.is_data content
            && Frame.Fields.mem field self#content_type
          then self#normalize_video ~field content
          else content)

    method private on_position ~end_of_track buf =
      let length = Frame.position buf in
      elapsed <- elapsed + length;
      let rem = self#remaining in
      self#set_last_metadata buf;
      let _, m =
        Option.value ~default:(0, Frame.Metadata.empty) last_metadata
      in
      let is_allowed = function
        | { executed = true } -> false
        | { allow_partial = true } when end_of_track -> true
        | { mode = `Elapsed; position } -> position () <= elapsed
        | { mode = `Remaining; position } -> 0 <= rem && rem <= position ()
      in
      let position = function
        | { mode = `Elapsed } -> Frame.seconds_of_main elapsed
        | { mode = `Remaining } -> Frame.seconds_of_main rem
      in
      List.iter
        (function
          | `Position p when is_allowed p ->
              p.executed <- true;
              p.on_position ~pos:(position p) m
          | _ -> ())
        on_frame

    method private instrumented_generate_frame =
      let start_time = Unix.gettimeofday () in
      let on_frame = self#mutexify (fun () -> on_frame) () in
      List.iter
        (function `Frame { before = true; on_frame } -> on_frame () | _ -> ())
        on_frame;
      let buf = self#normalize_video_content self#generate_frame in
      List.iter
        (function
          | `Frame { before = false; on_frame } -> on_frame () | _ -> ())
        on_frame;
      let end_time = Unix.gettimeofday () in
      let length = Frame.position buf in
      let buf =
        match (Atomic.exchange insert_metadata None, Frame.track_marks buf) with
          | Some (new_track, m), _ ->
              let m =
                Frame.Metadata.append
                  (Option.value ~default:Frame.Metadata.empty
                     (Frame.get_metadata buf 0))
                  m
              in
              let buf = Frame.add_metadata buf 0 m in
              if new_track then Frame.(add_track_mark (drop_track_marks buf)) 0
              else buf
          | None, p :: _ :: _ ->
              self#log#important
                "Source created multiple tracks in a single frame! Sub-frame \
                 tracks are not supported and are merged into a single one..";
              Frame.add_track_mark (Frame.drop_track_marks buf) p
          | _ -> buf
      in
      let has_track_mark =
        match self#split_frame buf with
          | buf, Some new_track ->
              if 0 < elapsed then self#on_position ~end_of_track:true buf;
              elapsed <- 0;
              if self#reset_last_metadata_on_track then last_metadata <- None;
              List.iter
                (function `Position p -> p.executed <- false | _ -> ())
                on_frame;
              self#on_position ~end_of_track:false new_track;
              true
          | buf, None ->
              self#on_position ~end_of_track:false buf;
              false
      in

      (* Executing track mark and metadata callbacks is tricky.
         - We want to preserve the order with which they are registered.
         - We want to execute track marks even without metadata.

      First: execute both kind of callback using the metadata from the frame: *)
      let metadata = Frame.get_all_metadata buf in
      List.iter
        (fun (p, m) ->
          self#log#debug
            "generate_frame: got metadata at position %d: calling handlers..." p;
          let is_on_track =
            match last_metadata with
              | Some (p', _)
                when (not on_track_called) && has_track_mark && p = p' ->
                  self#log#debug "calling on_track handlers..";
                  on_track_called <- true;
                  true
              | _ -> false
          in
          List.iter
            (fun cb ->
              match cb with
                | `Metadata fn -> fn m
                | `Track fn when is_on_track -> fn m
                | _ -> ())
            on_frame)
        metadata;

      (* Then, if we have a track mark but no metadata, executed the on_track callbacks. *)
      if has_track_mark && not on_track_called then self#execute_on_track buf;
      self#iter_watchers (fun w ->
          w.generate_frame ~start_time ~end_time ~length ~has_track_mark
            ~metadata);
      buf
  end

(** Entry-point sources, which need to actively perform some task. *)
and virtual active_operator ?stack ?clock ~name sources =
  object (self)
    inherit operator ?stack ?clock ~name sources
    method! source_type : source_type = `Active (self :> active)

    (** Do whatever needed when the latency gets too big and is reset. *)
    method virtual reset : unit
  end

(** Shortcuts for defining sources with no children *)

and virtual source ?stack ?clock ~name () =
  object
    inherit operator ?stack ?clock ~name []
  end

class virtual active_source ?stack ?clock ~name () =
  object
    inherit active_operator ?stack ?clock ~name []
  end

(* Reselect type. This drives the choice of next source.
   In cases where the underlying source returns the same
   choice after calling [get_source], we need to refuse
   that source unless if can continue filling up the frame
   that is being worked on. This what [`After_position]
   captures. *)
type reselect = [ `Ok | `Force | `After_position of int ]

class virtual generate_from_multiple_sources ~merge ~track_sensitive () =
  object (self)
    method virtual get_source : reselect:reselect -> unit -> source option
    method virtual split_frame : Frame.t -> Frame.t * Frame.t option
    method virtual empty_frame : Frame.t
    method virtual private execute_on_track : Frame.t -> unit
    method virtual private set_last_metadata : Frame.t -> unit
    method virtual log : Log.t
    method virtual id : string
    val mutable ready_source = None

    method private can_generate_frame =
      match
        self#get_source
          ~reselect:(if track_sensitive () then `Ok else `Force)
          ()
      with
        | Some s when s#is_ready ->
            ready_source <- Some s;
            true
        | _ ->
            ready_source <- None;
            false

    val mutable current_source = None

    method private begin_track buf =
      if merge () then Frame.drop_track_marks buf
      else (
        self#execute_on_track buf;
        Frame.add_track_mark buf 0)

    method private can_reselect ~(reselect : reselect) (s : source) =
      s#is_ready
      &&
      match reselect with
        | `Ok -> true
        | `Force -> false
        | `After_position p -> p < Frame.position s#get_frame

    method private continue_frame s =
      s#get_partial_frame (fun frame ->
          match self#split_frame frame with
            | buf, Some next_track when Frame.position buf = 0 -> (
                match current_source with
                  | Some s' when s == s' -> self#empty_frame
                  | _ -> self#begin_track next_track)
            | buf, _ -> buf)

    method private generate_frame =
      let s = Option.get ready_source in
      assert s#is_ready;
      let buf = self#continue_frame s in
      let size = Lazy.force Frame.size in
      let rec f ~last_source ~last_chunk buf =
        let pos = Frame.position buf in
        let last_chunk_pos = Frame.position last_chunk in
        self#set_last_metadata last_chunk;
        if pos < size then (
          let rem = size - pos in
          match
            self#get_source ~reselect:(`After_position last_chunk_pos) ()
          with
            | Some s when last_source == s ->
                let remainder =
                  s#get_partial_frame (fun frame ->
                      if Frame.position frame <= last_chunk_pos then (
                        self#log#critical
                          "Source %s was re-selected but did not produce \
                           enough data: %d <! %d"
                          s#id (Frame.position frame) last_chunk_pos;
                        assert false);
                      Frame.slice frame (last_chunk_pos + rem))
                in
                let new_track = Frame.after remainder last_chunk_pos in
                let new_track =
                  if merge () then Frame.drop_track_marks new_track
                  else new_track
                in
                f ~last_source ~last_chunk:remainder
                  (Frame.append buf new_track)
            | Some s ->
                if not s#is_ready then (
                  self#log#critical "Underlying source %s is not ready!" s#id;
                  assert false);
                let new_track =
                  s#get_partial_frame (fun frame ->
                      match self#split_frame frame with
                        | buf, _ when Frame.position buf = 0 ->
                            Frame.slice frame rem
                        | buf, _ -> Frame.slice buf rem)
                in
                f ~last_source:s ~last_chunk:new_track
                  (Frame.append buf (self#begin_track new_track))
            | _ -> (last_source, buf))
        else (last_source, buf)
      in
      let last_source, buf = f ~last_source:s ~last_chunk:buf buf in
      current_source <- Some last_source;
      buf
  end<|MERGE_RESOLUTION|>--- conflicted
+++ resolved
@@ -513,12 +513,6 @@
 
     method set_reset_last_metadata_on_track v =
       Atomic.set reset_last_metadata_on_track v
-<<<<<<< HEAD
-
-    val mutable on_track : (Frame.metadata -> unit) List.t = []
-    method on_track fn = on_track <- fn :: on_track
-=======
->>>>>>> 849af2e7
 
     method private set_last_metadata buf =
       match List.rev (Frame.get_all_metadata buf) with
