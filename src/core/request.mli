--- conflicted
+++ resolved
@@ -64,9 +64,6 @@
 val destroy : ?force:bool -> t -> unit
 
 (** Status of a request. *)
-<<<<<<< HEAD
-type status = Idle | Resolving | Ready | Playing | Destroyed | Failed
-=======
 type status =
   [ `Idle
   | `Resolving of float
@@ -74,7 +71,6 @@
   | `Playing of float
   | `Destroyed
   | `Failed ]
->>>>>>> c2253098
 
 (** Current status of a request. *)
 val status : t -> status
