--- conflicted
+++ resolved
@@ -91,18 +91,7 @@
   Gc.finalise close ret;
   ret
 
-<<<<<<< HEAD
-let audio_n n =
-  Content.(
-    Audio.lift_params
-      {
-        Content.channel_layout =
-          SyncLazy.from_val
-            (Audio_converter.Channel_layout.layout_of_channels n);
-      })
-=======
 let audio_n = Frame_base.format_of_channels ~pcm_kind:Content.Audio.kind
->>>>>>> c48e832a
 
 let test_ctype f filename =
   (* 0 = file rejected,
