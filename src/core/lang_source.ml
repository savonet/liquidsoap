(*****************************************************************************

  Liquidsoap, a programmable stream generator.
  Copyright 2003-2024 Savonet team

  This program is free software; you can redistribute it and/or modify
  it under the terms of the GNU General Public License as published by
  the Free Software Foundation; either version 2 of the License, or
  (at your option) any later version.

  This program is distributed in the hope that it will be useful,
  but WITHOUT ANY WARRANTY; without even the implied warranty of
  MERCHANTABILITY or FITNESS FOR A PARTICULAR PURPOSE.  See the
  GNU General Public License for more details, fully stated in the COPYING
  file at the root of the liquidsoap distribution.

  You should have received a copy of the GNU General Public License
  along with this program; if not, write to the Free Software
  Foundation, Inc., 51 Franklin Street, Fifth Floor, Boston, MA 02110-1301  USA

 *****************************************************************************)

module Lang = Liquidsoap_lang.Lang
open Lang

module Alive_values_map = Liquidsoap_lang.Active_value.Make (struct
  type t = Value.t

  let id v = v.Value.id
end)

module ClockValue = struct
  include Value.MkCustom (struct
    type content = Clock.t

    let name = "clock"
    let to_string = Clock.descr

    let to_json ~pos _ =
      Lang.raise_error ~message:"Clocks cannot be represented as json" ~pos
        "json"

    let compare = Stdlib.compare
  end)

  let base_t = t
  let to_base_value = to_value

  let methods =
    [
      ( "id",
        Lang.fun_t [] Lang.string_t,
        "The clock's id",
        fun c -> Lang.val_fun [] (fun _ -> Lang.string (Clock.id c)) );
      ( "sync",
        Lang.fun_t [] Lang.string_t,
        "The clock's current sync mode. One of: `\"stopped\"`, `\"stopping\"`, \
         `\"auto\"`, `\"CPU\"`, `\"unsynced\"` or `\"passive\"`.",
        fun c ->
          Lang.val_fun [] (fun _ ->
              Lang.string Clock.(string_of_sync_mode (sync c))) );
      ( "start",
        Lang.fun_t [] Lang.unit_t,
        "Start the clock.",
        fun c ->
          Lang.val_fun
            [("", "", Some (Lang.string "auto"))]
            (fun p ->
              let pos = Lang.pos p in
              try
                Clock.start c;
                Lang.unit
              with Clock.Invalid_state ->
                Runtime_error.raise
                  ~message:
                    (Printf.sprintf "Invalid clock state: %s"
                       Clock.(string_of_sync_mode (sync c)))
                  ~pos "clock") );
      ( "stop",
        Lang.fun_t [] Lang.unit_t,
        "Stop the clock. Does nothing if the clock is stopping or stopped.",
        fun c ->
          Lang.val_fun [] (fun _ ->
              Clock.stop c;
              Lang.unit) );
      ( "self_sync",
        Lang.fun_t [] Lang.bool_t,
        "`true` if the clock is in control of its latency.",
        fun c -> Lang.val_fun [] (fun _ -> Lang.bool (Clock.self_sync c)) );
      ( "unify",
        Lang.fun_t [(false, "", base_t)] Lang.unit_t,
        "Unify the clock with another one. One of the two clocks should be in \
         `\"stopped\"` sync mode.",
        fun c ->
          Lang.val_fun
            [("", "", None)]
            (fun p ->
              let pos = match Lang.pos p with p :: _ -> Some p | [] -> None in
              let c' = of_value (List.assoc "" p) in
              Clock.unify ~pos c c';
              Lang.unit) );
      ( "ticks",
        Lang.fun_t [] Lang.int_t,
        "The total number of times the clock has ticked.",
        fun c -> Lang.val_fun [] (fun _ -> Lang.int (Clock.ticks c)) );
    ]

  let t =
    Lang.method_t base_t
      (List.map (fun (lbl, typ, descr, _) -> (lbl, ([], typ), descr)) methods)

  let to_value c =
    Lang.meth (to_base_value c)
      (List.map (fun (lbl, _, _, v) -> (lbl, v c)) methods)
end

let log = Log.make ["lang"]
let metadata_t = list_t (product_t string_t string_t)

let to_metadata_list t =
  let pop v =
    let f (a, b) = (to_string a, to_string b) in
    f (to_product v)
  in
  List.map pop (to_list t)

let to_metadata t = Frame.Metadata.from_list (to_metadata_list t)

let metadata_list m =
  list (List.map (fun (k, v) -> product (string k) (string v)) m)

let metadata m = metadata_list (Frame.Metadata.to_list m)
let metadata_track_t = Format_type.metadata
let track_marks_t = Format_type.track_marks

module Source_val = Liquidsoap_lang.Lang_core.MkCustom (struct
  type content = Source.source

  let name = "source"

  let to_string s =
    Printf.sprintf "<source(id=%s, frame_type=%s>" s#id
      (Type.to_string s#frame_type)

  let to_json ~pos _ =
    Runtime_error.raise ~pos
      ~message:(Printf.sprintf "Sources cannot be represented as json")
      "json"

  let compare s1 s2 = Stdlib.compare s1#id s2#id
end)

let source_methods =
  [
    ( "id",
      ([], fun_t [] string_t),
      "Identifier of the source.",
      fun s -> val_fun [] (fun _ -> string s#id) );
    ( "is_ready",
      ([], fun_t [] bool_t),
      "Indicate if a source is ready to stream. This does not mean that the \
       source is currently streaming, just that its resources are all properly \
       initialized.",
      fun (s : Source.source) -> val_fun [] (fun _ -> bool s#is_ready) );
    ( "buffered",
      ([], fun_t [] (list_t (product_t string_t float_t))),
      "Length of buffered data.",
      fun s ->
        val_fun [] (fun _ ->
            let l =
              Frame.Fields.fold
                (fun field _ l ->
                  ( Frame.Fields.string_of_field field,
                    Frame.seconds_of_main
                      (Generator.field_length s#buffer field) )
                  :: l)
                s#content_type []
            in
            list (List.map (fun (lbl, v) -> product (string lbl) (float v)) l))
    );
    ( "last_metadata",
      ([], fun_t [] (nullable_t metadata_t)),
      "Return the last metadata from the source.",
      fun s ->
        val_fun [] (fun _ ->
            match s#last_metadata with None -> null | Some m -> metadata m) );
    ( "on_metadata",
      ([], fun_t [(false, "", fun_t [(false, "", metadata_t)] unit_t)] unit_t),
      "Call a given handler on metadata packets.",
      fun s ->
        val_fun
          [("", "", None)]
          (fun p ->
            let f = assoc "" 1 p in
            s#on_metadata (fun m -> ignore (apply f [("", metadata m)]));
            unit) );
    ( "on_wake_up",
      ([], fun_t [(false, "", fun_t [] unit_t)] unit_t),
      "Register a function to be called after the source is asked to get \
       ready. This is when, for instance, the source's final ID is set.",
      fun s ->
        val_fun
          [("", "", None)]
          (fun p ->
            let f = assoc "" 1 p in
            s#on_wake_up (fun () -> ignore (apply f []));
            unit) );
    ( "on_shutdown",
      ([], fun_t [(false, "", fun_t [] unit_t)] unit_t),
      "Register a function to be called when source shuts down.",
      fun s ->
        val_fun
          [("", "", None)]
          (fun p ->
            let f = assoc "" 1 p in
            s#on_sleep (fun () -> ignore (apply f []));
            unit) );
    ( "on_track",
      ([], fun_t [(false, "", fun_t [(false, "", metadata_t)] unit_t)] unit_t),
      "Call a given handler on new tracks.",
      fun s ->
        val_fun
          [("", "", None)]
          (fun p ->
            let f = assoc "" 1 p in
            s#on_track (fun m -> ignore (apply f [("", metadata m)]));
            unit) );
    ( "remaining",
      ([], fun_t [] float_t),
      "Estimation of remaining time in the current track.",
      fun s ->
        val_fun [] (fun _ ->
            float
              (let r = s#remaining in
               if r < 0 then infinity else Frame.seconds_of_main r)) );
    ( "elapsed",
      ([], fun_t [] float_t),
      "Elapsed time in the current track.",
      fun s ->
        val_fun [] (fun _ ->
            float
              (let e = s#elapsed in
               if e < 0 then infinity else Frame.seconds_of_main e)) );
    ( "duration",
      ([], fun_t [] float_t),
      "Estimation of the duration of the current track.",
      fun s ->
        val_fun [] (fun _ ->
            float
              (let d = s#duration in
               if d < 0 then infinity else Frame.seconds_of_main d)) );
    ( "self_sync",
      ([], fun_t [] bool_t),
      "Is the source currently controlling its own real-time loop.",
      fun s -> val_fun [] (fun _ -> bool (snd s#self_sync <> None)) );
    ( "log",
      ( [],
        record_t
          [
            ( "level",
              method_t
                (fun_t [] (nullable_t int_t))
                [
                  ( "set",
                    ([], fun_t [(false, "", int_t)] unit_t),
                    "Set the source's log level" );
                ] );
          ] ),
      "Get or set the source's log level, from `1` to `5`.",
      fun s ->
        record
          [
            ( "level",
              meth
                (val_fun [] (fun _ ->
                     match s#log#level with Some lvl -> int lvl | None -> null))
                [
                  ( "set",
                    val_fun
                      [("", "", None)]
                      (fun p ->
                        let lvl = min 5 (max 1 (to_int (List.assoc "" p))) in
                        s#log#set_level lvl;
                        unit) );
                ] );
          ] );
    ( "is_up",
      ([], fun_t [] bool_t),
      "Indicate that the source can be asked to produce some data at any time. \
       This is `true` when the source is currently being used or if it could \
       be used at any time, typically inside a `switch` or `fallback`.",
      fun s -> val_fun [] (fun _ -> bool s#is_up) );
    ( "is_active",
      ([], fun_t [] bool_t),
      "`true` if the source is active, i.e. it is continuously animated by its \
       own clock whenever it is ready. Typically, `true` for outputs and \
       sources such as `input.http`.",
      fun s ->
        val_fun [] (fun _ ->
            bool (match s#source_type with `Passive -> false | _ -> true)) );
    ( "seek",
      ([], fun_t [(false, "", float_t)] float_t),
      "Seek forward, in seconds (returns the amount of time effectively \
       seeked).",
      fun s ->
        val_fun
          [("", "", None)]
          (fun p ->
            float
              (Frame.seconds_of_main
                 (s#seek (Frame.main_of_seconds (to_float (List.assoc "" p))))))
    );
    ( "skip",
      ([], fun_t [] unit_t),
      "Skip to the next track.",
      fun s ->
        val_fun [] (fun _ ->
            s#abort_track;
            unit) );
    ( "fallible",
      ([], bool_t),
      "Indicate if a source may fail, i.e. may not be ready to stream.",
      fun s -> bool s#fallible );
    ( "clock",
      ([], ClockValue.base_t),
      "The source's clock",
      fun s -> ClockValue.to_base_value s#clock );
    ( "time",
      ([], fun_t [] float_t),
      "Get a source's time, based on its assigned clock.",
      fun s ->
        val_fun [] (fun _ ->
            let ticks = Clock.ticks s#clock in
            let frame_position =
              Lazy.force Frame.duration *. float_of_int ticks
            in
            let in_frame_position =
              if s#is_ready then Frame.(seconds_of_main (position s#get_frame))
              else 0.
            in
            float (frame_position +. in_frame_position)) );
  ]

let source_methods_t t =
  method_t t (List.map (fun (name, t, doc, _) -> (name, t, doc)) source_methods)

let source_t ?(methods = false) frame_t =
  let t =
    Type.make
      (Type.Constr
         (* The type has to be invariant because we don't want the sup mechanism to be used here, see #2806. *)
         { Type.constructor = "source"; params = [(`Invariant, frame_t)] })
  in
  if methods then source_methods_t t else t

let of_source_t t =
  match (Type.demeth t).Type.descr with
    | Type.Constr { Type.constructor = "source"; params = [(_, t)] } -> t
    | _ -> assert false

let source_tracks_t frame_t =
  Type.meth "track_marks"
    ([], Format_type.track_marks)
    (Type.meth "metadata" ([], Format_type.metadata) frame_t)

let source_tracks s =
  meth unit
    (( Frame.Fields.string_of_field Frame.Fields.metadata,
       Track.to_value (Frame.Fields.metadata, s) )
    :: ( Frame.Fields.string_of_field Frame.Fields.track_marks,
         Track.to_value (Frame.Fields.track_marks, s) )
    :: List.map
         (fun (field, _) ->
           (Frame.Fields.string_of_field field, Track.to_value (field, s)))
         (Frame.Fields.bindings s#content_type))

let source_methods ~base s =
  meth base (List.map (fun (name, _, _, fn) -> (name, fn s)) source_methods)

let source s = source_methods ~base:(Source_val.to_value s) s
let track = Track.to_value ?pos:None
let to_source = Source_val.of_value
let to_source_list l = List.map to_source (to_list l)
let to_track = Track.of_value

(** A method: name, type scheme, documentation and implementation (which takes
    the currently defined source as argument). *)
type 'a operator_method = string * scheme * string * ('a -> value)

let checked_values = Alive_values_map.create 10

(** Ensure that the frame contents of all the sources occurring in the value agree with [t]. *)
let check_content v t =
  let check t t' = Typing.(t <: t') in
  let rec check_value v t =
    if not (Alive_values_map.mem checked_values v) then (
      (* We need to avoid checking the same value multiple times, otherwise we
         get an exponential blowup, see #1247. *)
      Alive_values_map.add checked_values v;
      match (v.Value.value, (Type.deref t).Type.descr) with
        | _, Type.Var _ -> ()
        | _ when Source_val.is_value v ->
            let source_t = source_t (Source_val.of_value v)#frame_type in
            check source_t t
        | _ when Track.is_value v ->
            let field, s = Track.of_value v in
            if
              field <> Frame.Fields.track_marks
              && field <> Frame.Fields.metadata
            then (
              let t =
                Frame_type.make (Type.var ())
                  (Frame.Fields.add field t Frame.Fields.empty)
              in
              check s#frame_type t)
        | _ when Lang_encoder.V.is_value v ->
            let content_t =
              Encoder.type_of_format (Lang_encoder.V.of_value v)
            in
            let frame_t = Frame_type.make unit_t content_t in
            let encoder_t = Lang_encoder.L.format_t frame_t in
            check encoder_t t
        | Value.Int _, _
        | Value.Float _, _
        | Value.String _, _
        | Value.Bool _, _
        | Value.Custom _, _ ->
            ()
        | Value.List l, Type.List { Type.t } ->
            List.iter (fun v -> check_value v t) l
        | Value.Tuple l, Type.Tuple t -> List.iter2 check_value l t
        | Value.Null, _ -> ()
        | _, Type.Nullable t -> check_value v t
        (* Value can have more methods than the type requires so check from the type here. *)
        | _, Type.Meth _ ->
            let meths, v = Value.split_meths v in
            let meths_t, t = Type.split_meths t in
            List.iter
              (fun { Type.meth; optional; scheme = generalized, t } ->
                let names = List.map (fun v -> v.Type.name) generalized in
                let handler =
                  Type.Fresh.init
                    ~selector:(fun v -> List.mem v.Type.name names)
                    ()
                in
                let t = Type.Fresh.make handler t in
                try check_value (List.assoc meth meths) t
                with Not_found when optional -> ())
              meths_t;
            check_value v t
        | Fun { fun_args = [] }, Type.Getter _ -> ()
        | FFI ({ ffi_args = []; ffi_fn } as ffi), Type.Getter t ->
            ffi.ffi_fn <-
              (fun env ->
                let v = ffi_fn env in
                check_value v t;
                v)
        | Fun { fun_args = args }, Type.Arrow (args_t, _) ->
            List.iter
              (fun typ ->
                match typ with
                  | true, lbl_t, typ ->
                      List.iter
                        (fun arg ->
                          match arg with
                            | lbl, _, Some v when lbl = lbl_t ->
                                check_value v typ
                            | _ -> ())
                        args
                  | _ -> ())
              args_t
        | FFI ({ ffi_args; ffi_fn } as ffi), Type.Arrow (args_t, ret_t) ->
            List.iter
              (fun typ ->
                match typ with
                  | true, lbl_t, typ ->
                      List.iter
                        (fun arg ->
                          match arg with
                            | lbl, _, Some v when lbl = lbl_t ->
                                check_value v typ
                            | _ -> ())
                        ffi_args
                  | _ -> ())
              args_t;
            ffi.ffi_fn <-
              (fun env ->
                let v = ffi_fn env in
                check_value v ret_t;
                v)
        | _ ->
            failwith
              (Printf.sprintf "Unhandled value in check_content: %s, type: %s."
                 (Value.to_string v) (Type.to_string t)))
  in
  check_value v t

(** An operator is a builtin function that builds a source.
  * It is registered using the wrapper [add_operator].
  * Creating the associated function type (and function) requires some work:
  *  - Specify which content_kind the source will carry:
  *    a given fixed number of channels, any fixed, a variable number?
  *  - The content_kind can also be linked to a type variable,
  *    e.g. the parameter of a format type.
  * From this high-level description a type is created. Often it will
  * carry a type constraint.
  * Once the type has been inferred, the function might be executed,
  * and at this point the type might still not be known completely
  * so we have to force its value within the acceptable range. *)

let _meth = meth

let check_arguments ~env ~return_t arguments =
  let handler = Type.Fresh.init () in
  let return_t = Type.Fresh.make handler return_t in
  let arguments =
    List.map (fun (lbl, t, _, _) -> (lbl, Type.Fresh.make handler t)) arguments
  in
  let arguments =
    List.stable_sort (fun (l, _) (l', _) -> Stdlib.compare l l') arguments
  in
  (* Generalize all terms inside the arguments *)
  let map =
    let open Liquidsoap_lang.Value in
    let rec map { pos; value; flags; methods } =
      let value =
        match value with
          | (Int _ as ast)
          | (Float _ as ast)
          | (String _ as ast)
          | (Bool _ as ast)
          | (Custom _ as ast) ->
              ast
          | List l -> List (List.map map l)
          | Tuple l -> Tuple (List.map map l)
          | Null -> Null
          | Fun { fun_args = args; fun_body = ret } ->
              Fun
                {
                  fun_args =
                    List.map (fun (l, l', v) -> (l, l', Option.map map v)) args;
                  fun_body = Term.fresh ~handler ret;
                }
          | FFI ffi ->
              FFI
                {
                  ffi_args =
                    List.map
                      (fun (l, l', v) -> (l, l', Option.map map v))
                      ffi.ffi_args;
                  ffi_fn =
                    (fun env ->
                      let v = ffi.ffi_fn env in
                      map v);
                }
      in
      {
        pos;
        value;
        methods = Liquidsoap_lang.Methods.map map methods;
        flags;
        id = Value.id ();
      }
    in
    map
  in
  let env = List.map (fun (lbl, v) -> (lbl, map v)) env in
  (* Negotiate content for all sources and formats in the arguments. *)
  let () =
    let env =
      List.stable_sort
        (fun (l, _) (l', _) -> Stdlib.compare l l')
        (List.filter
           (fun (lbl, _) -> lbl <> Liquidsoap_lang.Lang_core.pos_var)
           env)
    in
    List.iter2
      (fun (name, typ) (name', v) ->
        assert (name = name');
        check_content v typ)
      arguments env
  in
  (return_t, env)

let add_operator ~(category : Doc.Value.source) ~descr ?(flags = [])
    ?(meth = ([] : 'a operator_method list)) ?base name arguments ~return_t f =
  let compare (x, _, _, _) (y, _, _, _) =
    match (x, y) with
      | "", "" -> 0
      | _, "" -> -1
      | "", _ -> 1
      | x, y -> Stdlib.compare x y
  in
  let arguments =
    ( "id",
      nullable_t string_t,
      Some null,
      Some "Force the value of the source ID." )
    :: List.stable_sort compare arguments
  in
  let f env =
    let return_t, env = check_arguments ~return_t ~env arguments in
    let src : < Source.source ; .. > = f env in
    src#set_stack (Liquidsoap_lang.Lang_core.pos env);
    Typing.(src#frame_type <: return_t);
    ignore
      (Option.map
         (fun id -> src#set_id id)
         (to_valued_option to_string (List.assoc "id" env)));
    let v =
      let src = (src :> Source.source) in
      if category = `Output then source_methods ~base:unit src else source src
    in
    _meth v (List.map (fun (name, _, _, fn) -> (name, fn src)) meth)
  in
  let base_t =
    if category = `Output then unit_t else source_t ~methods:false return_t
  in
  let return_t = source_methods_t base_t in
  let return_t =
    method_t return_t
      (List.map (fun (name, typ, doc, _) -> (name, typ, doc)) meth)
  in
  let category = `Source category in
  add_builtin ~category ~descr ~flags ?base name arguments return_t f

let add_track_operator ~(category : Doc.Value.source) ~descr ?(flags = [])
    ?(meth = ([] : 'a operator_method list)) ?base name arguments ~return_t f =
  let arguments =
    ( "id",
      nullable_t string_t,
      Some null,
      Some "Force the value of the track ID." )
    :: arguments
  in
  let f env =
    let return_t, env = check_arguments ~return_t ~env arguments in
    let field, (src : < Source.source ; .. >) = f env in
    src#set_stack (Liquidsoap_lang.Lang_core.pos env);
    (if field <> Frame.Fields.track_marks && field <> Frame.Fields.metadata then
       Typing.(
         src#frame_type
         <: method_t (univ_t ())
              [(Frame.Fields.string_of_field field, ([], return_t), "")]));
    ignore
      (Option.map
         (fun id -> src#set_id id)
         (to_valued_option to_string (List.assoc "id" env)));
    let v = Track.to_value (field, (src :> Source.source)) in
    _meth v (List.map (fun (name, _, _, fn) -> (name, fn src)) meth)
  in
  let return_t =
    method_t return_t
      (List.map (fun (name, typ, doc, _) -> (name, typ, doc)) meth)
  in
  let category = `Track category in
  add_builtin ~category ~descr ~flags ?base name arguments return_t f

let itered_values = Alive_values_map.create 10

let iter_sources ?(on_imprecise = fun () -> ()) f v =
  let rec iter_term v =
    let iter_base_term v =
      match v.Term.term with
<<<<<<< HEAD
        | `Int _ | `Float _ | `Bool _ | `String _ | `Custom _ | `Encoder _ -> ()
        | `List l -> List.iter iter_term l
        | `Tuple l -> List.iter iter_term l
=======
        | `Cache_env _ | `Int _ | `Float _ | `Bool _ | `String _ | `Custom _
        | `Encoder _ ->
            ()
        | `List l -> List.iter (iter_term env) l
        | `Tuple l -> List.iter (iter_term env) l
>>>>>>> e99f26ce
        | `Null -> ()
        | `Cast { Term.cast = a } -> iter_term a
        | `Hide (a, _) -> iter_term a
        | `Invoke { Term.invoked = a } -> iter_term a
        | `Open (a, b) ->
            iter_term a;
            iter_term b
        | `Let { Term.def = a; body = b; _ } | `Seq (a, b) ->
            iter_term a;
            iter_term b
        | `Value v ->
            iter_value (Lazy.force (Liquidsoap_lang.Value.val_of_term_val v))
        | `Var _ -> ()
        | `App (a, l) ->
            iter_term a;
            List.iter (fun (_, v) -> iter_term v) l
        | `Fun { Term.arguments; body } | `RFun (_, { Term.arguments; body }) ->
            iter_term body;
            List.iter
              (function { Term.default = Some v } -> iter_term v | _ -> ())
              arguments
    in
    Term.Methods.iter (fun _ meth_term -> iter_term meth_term) v.Term.methods;
    iter_base_term v
  and iter_value v =
    if not (Alive_values_map.mem itered_values v) then (
      (* We need to avoid checking the same value multiple times, otherwise we
         get an exponential blowup, see #1247. *)
      Alive_values_map.add itered_values v;
      Value.Methods.iter (fun _ v -> iter_value v) v.Value.methods;
      match v.value with
        | _ when Source_val.is_value v -> f (Source_val.of_value v)
        | Int _ | String _ | Float _ | Bool _ | Custom _ -> ()
        | List l -> List.iter iter_value l
        | Tuple l -> List.iter iter_value l
        | Null -> ()
        | Fun { fun_args = proto; fun_body = body } ->
            iter_term body;
            List.iter (function _, _, Some v -> iter_value v | _ -> ()) proto
        | FFI { ffi_args = proto; _ } ->
            on_imprecise ();
            List.iter (function _, _, Some v -> iter_value v | _ -> ()) proto)
  in
  iter_value v

let iter_sources = iter_sources<|MERGE_RESOLUTION|>--- conflicted
+++ resolved
@@ -662,17 +662,11 @@
   let rec iter_term v =
     let iter_base_term v =
       match v.Term.term with
-<<<<<<< HEAD
-        | `Int _ | `Float _ | `Bool _ | `String _ | `Custom _ | `Encoder _ -> ()
-        | `List l -> List.iter iter_term l
-        | `Tuple l -> List.iter iter_term l
-=======
         | `Cache_env _ | `Int _ | `Float _ | `Bool _ | `String _ | `Custom _
         | `Encoder _ ->
             ()
-        | `List l -> List.iter (iter_term env) l
-        | `Tuple l -> List.iter (iter_term env) l
->>>>>>> e99f26ce
+        | `List l -> List.iter iter_term l
+        | `Tuple l -> List.iter iter_term l
         | `Null -> ()
         | `Cast { Term.cast = a } -> iter_term a
         | `Hide (a, _) -> iter_term a
