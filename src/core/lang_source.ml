(*****************************************************************************

  Liquidsoap, a programmable stream generator.
  Copyright 2003-2024 Savonet team

  This program is free software; you can redistribute it and/or modify
  it under the terms of the GNU General Public License as published by
  the Free Software Foundation; either version 2 of the License, or
  (at your option) any later version.

  This program is distributed in the hope that it will be useful,
  but WITHOUT ANY WARRANTY; without even the implied warranty of
  MERCHANTABILITY or FITNESS FOR A PARTICULAR PURPOSE.  See the
  GNU General Public License for more details, fully stated in the COPYING
  file at the root of the liquidsoap distribution.

  You should have received a copy of the GNU General Public License
  along with this program; if not, write to the Free Software
  Foundation, Inc., 51 Franklin Street, Fifth Floor, Boston, MA 02110-1301  USA

 *****************************************************************************)

module Lang = Liquidsoap_lang.Lang
open Lang

module Alive_values_map = Liquidsoap_lang.Active_value.Make (struct
  type t = Value.t

  let id v = v.Value.id
end)

module ClockValue = struct
  include Value.MkCustom (struct
    type content = Clock.t

    let name = "clock"
    let to_string = Clock.descr

    let to_json ~pos _ =
      Lang.raise_error ~message:"Clocks cannot be represented as json" ~pos
        "json"

    let compare = Stdlib.compare
  end)

  let base_t = t
  let to_base_value = to_value

  let methods =
    [
      ( "id",
        Lang.fun_t [] Lang.string_t,
        "The clock's id",
        fun c -> Lang.val_fun [] (fun _ -> Lang.string (Clock.id c)) );
      ( "sync",
        Lang.fun_t [] Lang.string_t,
        "The clock's current sync mode. One of: `\"stopped\"`, `\"stopping\"`, \
         `\"auto\"`, `\"CPU\"`, `\"unsynced\"` or `\"passive\"`.",
        fun c ->
          Lang.val_fun [] (fun _ ->
              Lang.string Clock.(string_of_sync_mode (sync c))) );
      ( "start",
        Lang.fun_t [] Lang.unit_t,
        "Start the clock.",
        fun c ->
          Lang.val_fun
            [("", "", Some (Lang.string "auto"))]
            (fun p ->
              let pos = Lang.pos p in
              try
                Clock.start c;
                Lang.unit
              with Clock.Invalid_state ->
                Runtime_error.raise
                  ~message:
                    (Printf.sprintf "Invalid clock state: %s"
                       Clock.(string_of_sync_mode (sync c)))
                  ~pos "clock") );
      ( "stop",
        Lang.fun_t [] Lang.unit_t,
        "Stop the clock. Does nothing if the clock is stopping or stopped.",
        fun c ->
          Lang.val_fun [] (fun _ ->
              Clock.stop c;
              Lang.unit) );
      ( "self_sync",
        Lang.fun_t [] Lang.bool_t,
        "`true` if the clock is in control of its latency.",
        fun c -> Lang.val_fun [] (fun _ -> Lang.bool (Clock.self_sync c)) );
      ( "unify",
        Lang.fun_t [(false, "", base_t)] Lang.unit_t,
        "Unify the clock with another one. One of the two clocks should be in \
         `\"stopped\"` sync mode.",
        fun c ->
          Lang.val_fun
            [("", "", None)]
            (fun p ->
              let pos = match Lang.pos p with p :: _ -> Some p | [] -> None in
              let c' = of_value (List.assoc "" p) in
              Clock.unify ~pos c c';
              Lang.unit) );
      ( "ticks",
        Lang.fun_t [] Lang.int_t,
        "The total number of times the clock has ticked.",
        fun c -> Lang.val_fun [] (fun _ -> Lang.int (Clock.ticks c)) );
    ]

  let t =
    Lang.method_t base_t
      (List.map (fun (lbl, typ, descr, _) -> (lbl, ([], typ), descr)) methods)

  let to_value c =
    Lang.meth (to_base_value c)
      (List.map (fun (lbl, _, _, v) -> (lbl, v c)) methods)
end

let log = Log.make ["lang"]
let metadata_t = list_t (product_t string_t string_t)

let to_metadata_list t =
  let pop v =
    let f (a, b) = (to_string a, to_string b) in
    f (to_product v)
  in
  List.map pop (to_list t)

let to_metadata t = Frame.Metadata.from_list (to_metadata_list t)

let metadata_list m =
  list (List.map (fun (k, v) -> product (string k) (string v)) m)

let metadata m = metadata_list (Frame.Metadata.to_list m)
let metadata_track_t = Format_type.metadata
let track_marks_t = Format_type.track_marks

module Source_val = Liquidsoap_lang.Lang_core.MkCustom (struct
  type content = Source.source

  let name = "source"

  let to_string s =
    Printf.sprintf "<source(id=%s, frame_type=%s>" s#id
      (Type.to_string s#frame_type)

  let to_json ~pos _ =
    Runtime_error.raise ~pos
      ~message:(Printf.sprintf "Sources cannot be represented as json")
      "json"

  let compare s1 s2 = Stdlib.compare s1#id s2#id
end)

let source_methods =
  [
    ( "id",
      ([], fun_t [] string_t),
      "Identifier of the source.",
      fun s -> val_fun [] (fun _ -> string s#id) );
    ( "is_ready",
      ([], fun_t [] bool_t),
      "Indicate if a source is ready to stream. This does not mean that the \
       source is currently streaming, just that its resources are all properly \
       initialized.",
      fun (s : Source.source) -> val_fun [] (fun _ -> bool s#is_ready) );
    ( "buffered",
      ([], fun_t [] (list_t (product_t string_t float_t))),
      "Length of buffered data.",
      fun s ->
        val_fun [] (fun _ ->
            let l =
              Frame.Fields.fold
                (fun field _ l ->
                  ( Frame.Fields.string_of_field field,
                    Frame.seconds_of_main
                      (Generator.field_length s#buffer field) )
                  :: l)
                s#content_type []
            in
            list (List.map (fun (lbl, v) -> product (string lbl) (float v)) l))
    );
    ( "last_metadata",
      ([], fun_t [] (nullable_t metadata_t)),
      "Return the last metadata from the source.",
      fun s ->
        val_fun [] (fun _ ->
            match s#last_metadata with None -> null | Some m -> metadata m) );
    ( "on_metadata",
      ([], fun_t [(false, "", fun_t [(false, "", metadata_t)] unit_t)] unit_t),
      "Call a given handler on metadata packets.",
      fun s ->
        val_fun
          [("", "", None)]
          (fun p ->
            let f = assoc "" 1 p in
            s#on_metadata (fun m -> ignore (apply f [("", metadata m)]));
            unit) );
    ( "on_wake_up",
      ([], fun_t [(false, "", fun_t [] unit_t)] unit_t),
      "Register a function to be called after the source is asked to get \
       ready. This is when, for instance, the source's final ID is set.",
      fun s ->
        val_fun
          [("", "", None)]
          (fun p ->
            let f = assoc "" 1 p in
            s#on_wake_up (fun () -> ignore (apply f []));
            unit) );
    ( "on_shutdown",
      ([], fun_t [(false, "", fun_t [] unit_t)] unit_t),
      "Register a function to be called when source shuts down.",
      fun s ->
        val_fun
          [("", "", None)]
          (fun p ->
            let f = assoc "" 1 p in
            s#on_sleep (fun () -> ignore (apply f []));
            unit) );
    ( "on_track",
      ([], fun_t [(false, "", fun_t [(false, "", metadata_t)] unit_t)] unit_t),
      "Call a given handler on new tracks.",
      fun s ->
        val_fun
          [("", "", None)]
          (fun p ->
            let f = assoc "" 1 p in
            s#on_track (fun m -> ignore (apply f [("", metadata m)]));
            unit) );
    ( "remaining",
      ([], fun_t [] float_t),
      "Estimation of remaining time in the current track.",
      fun s ->
        val_fun [] (fun _ ->
            float
              (let r = s#remaining in
               if r < 0 then infinity else Frame.seconds_of_main r)) );
    ( "elapsed",
      ([], fun_t [] float_t),
      "Elapsed time in the current track.",
      fun s ->
        val_fun [] (fun _ ->
            float
              (let e = s#elapsed in
               if e < 0 then infinity else Frame.seconds_of_main e)) );
    ( "duration",
      ([], fun_t [] float_t),
      "Estimation of the duration of the current track.",
      fun s ->
        val_fun [] (fun _ ->
            float
              (let d = s#duration in
               if d < 0 then infinity else Frame.seconds_of_main d)) );
    ( "self_sync",
      ([], fun_t [] bool_t),
      "Is the source currently controlling its own real-time loop.",
      fun s -> val_fun [] (fun _ -> bool (snd s#self_sync <> None)) );
    ( "log",
      ( [],
        record_t
          [
            ( "level",
              method_t
                (fun_t [] (nullable_t int_t))
                [
                  ( "set",
                    ([], fun_t [(false, "", int_t)] unit_t),
                    "Set the source's log level" );
                ] );
          ] ),
      "Get or set the source's log level, from `1` to `5`.",
      fun s ->
        record
          [
            ( "level",
              meth
                (val_fun [] (fun _ ->
                     match s#log#level with Some lvl -> int lvl | None -> null))
                [
                  ( "set",
                    val_fun
                      [("", "", None)]
                      (fun p ->
                        let lvl = min 5 (max 1 (to_int (List.assoc "" p))) in
                        s#log#set_level lvl;
                        unit) );
                ] );
          ] );
    ( "is_up",
      ([], fun_t [] bool_t),
      "Indicate that the source can be asked to produce some data at any time. \
       This is `true` when the source is currently being used or if it could \
       be used at any time, typically inside a `switch` or `fallback`.",
      fun s -> val_fun [] (fun _ -> bool s#is_up) );
    ( "is_active",
      ([], fun_t [] bool_t),
      "`true` if the source is active, i.e. it is continuously animated by its \
       own clock whenever it is ready. Typically, `true` for outputs and \
       sources such as `input.http`.",
      fun s ->
        val_fun [] (fun _ ->
            bool (match s#source_type with `Passive -> false | _ -> true)) );
    ( "seek",
      ([], fun_t [(false, "", float_t)] float_t),
      "Seek forward, in seconds (returns the amount of time effectively \
       seeked).",
      fun s ->
        val_fun
          [("", "", None)]
          (fun p ->
            float
              (Frame.seconds_of_main
                 (s#seek (Frame.main_of_seconds (to_float (List.assoc "" p))))))
    );
    ( "skip",
      ([], fun_t [] unit_t),
      "Skip to the next track.",
      fun s ->
        val_fun [] (fun _ ->
            s#abort_track;
            unit) );
    ( "fallible",
      ([], bool_t),
      "Indicate if a source may fail, i.e. may not be ready to stream.",
      fun s -> bool s#fallible );
    ( "clock",
      ([], ClockValue.base_t),
      "The source's clock",
      fun s -> ClockValue.to_base_value s#clock );
    ( "time",
      ([], fun_t [] float_t),
      "Get a source's time, based on its assigned clock.",
      fun s ->
        val_fun [] (fun _ ->
            let ticks = Clock.ticks s#clock in
            let frame_position =
              Lazy.force Frame.duration *. float_of_int ticks
            in
            let in_frame_position =
              if s#is_ready then Frame.(seconds_of_main (position s#get_frame))
              else 0.
            in
            float (frame_position +. in_frame_position)) );
  ]

let source_methods_t t =
  method_t t (List.map (fun (name, t, doc, _) -> (name, t, doc)) source_methods)

let source_t ?(methods = false) frame_t =
  let t =
    Type.make
      (Type.Constr
         (* The type has to be invariant because we don't want the sup mechanism to be used here, see #2806. *)
         { Type.constructor = "source"; params = [(`Invariant, frame_t)] })
  in
  if methods then source_methods_t t else t

let of_source_t t =
  match (Type.demeth t).Type.descr with
    | Type.Constr { Type.constructor = "source"; params = [(_, t)] } -> t
    | _ -> assert false

let source_tracks_t frame_t =
  Type.meth "track_marks"
    ([], Format_type.track_marks)
    (Type.meth "metadata" ([], Format_type.metadata) frame_t)

let source_tracks s =
  meth unit
    (( Frame.Fields.string_of_field Frame.Fields.metadata,
       Track.to_value (Frame.Fields.metadata, s) )
    :: ( Frame.Fields.string_of_field Frame.Fields.track_marks,
         Track.to_value (Frame.Fields.track_marks, s) )
    :: List.map
         (fun (field, _) ->
           (Frame.Fields.string_of_field field, Track.to_value (field, s)))
         (Frame.Fields.bindings s#content_type))

let source_methods ~base s =
  meth base (List.map (fun (name, _, _, fn) -> (name, fn s)) source_methods)

let source s = source_methods ~base:(Source_val.to_value s) s
let track = Track.to_value ?pos:None
let to_source = Source_val.of_value
let to_source_list l = List.map to_source (to_list l)
let to_track = Track.of_value

(** A method: name, type scheme, documentation and implementation (which takes
    the currently defined source as argument). *)
type 'a operator_method = string * scheme * string * ('a -> value)

let checked_values = Alive_values_map.create 10

(** Ensure that the frame contents of all the sources occurring in the value agree with [t]. *)
let check_content v t =
  let check t t' = Typing.(t <: t') in
  let rec check_value v t =
    if not (Alive_values_map.mem checked_values v) then (
      (* We need to avoid checking the same value multiple times, otherwise we
         get an exponential blowup, see #1247. *)
      Alive_values_map.add checked_values v;
      match (v.Value.value, (Type.deref t).Type.descr) with
        | _, Type.Var _ -> ()
        | _ when Source_val.is_value v ->
            let source_t = source_t (Source_val.of_value v)#frame_type in
            check source_t t
        | _ when Track.is_value v ->
            let field, s = Track.of_value v in
            if
              field <> Frame.Fields.track_marks
              && field <> Frame.Fields.metadata
            then (
              let t =
                Frame_type.make (Type.var ())
                  (Frame.Fields.add field t Frame.Fields.empty)
              in
              check s#frame_type t)
        | _ when Lang_encoder.V.is_value v ->
            let content_t =
              Encoder.type_of_format (Lang_encoder.V.of_value v)
            in
            let frame_t = Frame_type.make unit_t content_t in
            let encoder_t = Lang_encoder.L.format_t frame_t in
            check encoder_t t
        | Value.Int _, _
        | Value.Float _, _
        | Value.String _, _
        | Value.Bool _, _
        | Value.Custom _, _ ->
            ()
        | Value.List l, Type.List { Type.t } ->
            List.iter (fun v -> check_value v t) l
        | Value.Tuple l, Type.Tuple t -> List.iter2 check_value l t
        | Value.Null, _ -> ()
        | _, Type.Nullable t -> check_value v t
        (* Value can have more methods than the type requires so check from the type here. *)
        | _, Type.Meth _ ->
            let meths, v = Value.split_meths v in
            let meths_t, t = Type.split_meths t in
            List.iter
              (fun { Type.meth; optional; scheme = generalized, t } ->
                let names = List.map (fun v -> v.Type.name) generalized in
                let handler =
                  Type.Fresh.init
                    ~selector:(fun v -> List.mem v.Type.name names)
                    ()
                in
                let t = Type.Fresh.make handler t in
                try check_value (List.assoc meth meths) t
                with Not_found when optional -> ())
              meths_t;
            check_value v t
        | Fun { fun_args = []; fun_body = ret }, Type.Getter t ->
            Typing.(ret.Term.t <: t)
        | FFI ({ ffi_args = []; ffi_fn } as ffi), Type.Getter t ->
            ffi.ffi_fn <-
              (fun env ->
                let v = ffi_fn env in
                check_value v t;
                v)
        | Fun { fun_args = args; fun_body = ret }, Type.Arrow (args_t, ret_t) ->
            List.iter
              (fun typ ->
                match typ with
                  | true, lbl_t, typ ->
                      List.iter
                        (fun arg ->
                          match arg with
                            | lbl, _, Some v when lbl = lbl_t ->
                                check_value v typ
                            | _ -> ())
                        args
                  | _ -> ())
              args_t;
            Typing.(ret.Term.t <: ret_t)
        | FFI ({ ffi_args; ffi_fn } as ffi), Type.Arrow (args_t, ret_t) ->
            List.iter
              (fun typ ->
                match typ with
                  | true, lbl_t, typ ->
                      List.iter
                        (fun arg ->
                          match arg with
                            | lbl, _, Some v when lbl = lbl_t ->
                                check_value v typ
                            | _ -> ())
                        ffi_args
                  | _ -> ())
              args_t;
            ffi.ffi_fn <-
              (fun env ->
                let v = ffi_fn env in
                check_value v ret_t;
                v)
        | _ ->
            failwith
              (Printf.sprintf "Unhandled value in check_content: %s, type: %s."
                 (Value.to_string v) (Type.to_string t)))
  in
  check_value v t

(** An operator is a builtin function that builds a source.
  * It is registered using the wrapper [add_operator].
  * Creating the associated function type (and function) requires some work:
  *  - Specify which content_kind the source will carry:
  *    a given fixed number of channels, any fixed, a variable number?
  *  - The content_kind can also be linked to a type variable,
  *    e.g. the parameter of a format type.
  * From this high-level description a type is created. Often it will
  * carry a type constraint.
  * Once the type has been inferred, the function might be executed,
  * and at this point the type might still not be known completely
  * so we have to force its value within the acceptable range. *)

let _meth = meth

let check_arguments ~env ~return_t arguments =
  let handler = Type.Fresh.init () in
  let return_t = Type.Fresh.make handler return_t in
  let arguments =
    List.map (fun (lbl, t, _, _) -> (lbl, Type.Fresh.make handler t)) arguments
  in
  let arguments =
    List.stable_sort (fun (l, _) (l', _) -> Stdlib.compare l l') arguments
  in
  (* Generalize all terms inside the arguments *)
  let map =
    let open Liquidsoap_lang.Value in
    let rec map { pos; value; flags; methods } =
      let value =
        match value with
          | (Int _ as ast)
          | (Float _ as ast)
          | (String _ as ast)
          | (Bool _ as ast)
          | (Custom _ as ast) ->
              ast
          | List l -> List (List.map map l)
          | Tuple l -> Tuple (List.map map l)
          | Null -> Null
          | Fun ({ fun_args = args; fun_body = ret } as fun_v) ->
              Fun
                {
                  fun_v with
                  fun_args =
                    List.map (fun (l, l', v) -> (l, l', Option.map map v)) args;
                  fun_body = Term.fresh ~handler ret;
                }
          | FFI ffi ->
              FFI
                {
                  ffi_args =
                    List.map
                      (fun (l, l', v) -> (l, l', Option.map map v))
                      ffi.ffi_args;
                  ffi_fn =
                    (fun env ->
                      let v = ffi.ffi_fn env in
                      map v);
                }
      in
      {
        pos;
        value;
        methods = Liquidsoap_lang.Methods.map map methods;
        flags;
        id = Value.id ();
      }
    in
    map
  in
  let env = List.map (fun (lbl, v) -> (lbl, map v)) env in
  (* Negotiate content for all sources and formats in the arguments. *)
  let () =
    let env =
      List.stable_sort
        (fun (l, _) (l', _) -> Stdlib.compare l l')
        (List.filter
           (fun (lbl, _) -> lbl <> Liquidsoap_lang.Lang_core.pos_var)
           env)
    in
    List.iter2
      (fun (name, typ) (name', v) ->
        assert (name = name');
        check_content v typ)
      arguments env
  in
  (return_t, env)

let add_operator ~(category : Doc.Value.source) ~descr ?(flags = [])
    ?(meth = ([] : 'a operator_method list)) ?base name arguments ~return_t f =
  let compare (x, _, _, _) (y, _, _, _) =
    match (x, y) with
      | "", "" -> 0
      | _, "" -> -1
      | "", _ -> 1
      | x, y -> Stdlib.compare x y
  in
  let arguments =
    ( "id",
      nullable_t string_t,
      Some null,
      Some "Force the value of the source ID." )
    :: List.stable_sort compare arguments
  in
  let f env =
    let return_t, env = check_arguments ~return_t ~env arguments in
    let src : < Source.source ; .. > = f env in
    src#set_stack (Liquidsoap_lang.Lang_core.pos env);
    Typing.(src#frame_type <: return_t);
    ignore
      (Option.map
         (fun id -> src#set_id id)
         (to_valued_option to_string (List.assoc "id" env)));
    let v =
      let src = (src :> Source.source) in
      if category = `Output then source_methods ~base:unit src else source src
    in
    _meth v (List.map (fun (name, _, _, fn) -> (name, fn src)) meth)
  in
  let base_t =
    if category = `Output then unit_t else source_t ~methods:false return_t
  in
  let return_t = source_methods_t base_t in
  let return_t =
    method_t return_t
      (List.map (fun (name, typ, doc, _) -> (name, typ, doc)) meth)
  in
  let category = `Source category in
  add_builtin ~category ~descr ~flags ?base name arguments return_t f

let add_track_operator ~(category : Doc.Value.source) ~descr ?(flags = [])
    ?(meth = ([] : 'a operator_method list)) ?base name arguments ~return_t f =
  let arguments =
    ( "id",
      nullable_t string_t,
      Some null,
      Some "Force the value of the track ID." )
    :: arguments
  in
  let f env =
    let return_t, env = check_arguments ~return_t ~env arguments in
    let field, (src : < Source.source ; .. >) = f env in
    src#set_stack (Liquidsoap_lang.Lang_core.pos env);
    (if field <> Frame.Fields.track_marks && field <> Frame.Fields.metadata then
       Typing.(
         src#frame_type
         <: method_t (univ_t ())
              [(Frame.Fields.string_of_field field, ([], return_t), "")]));
    ignore
      (Option.map
         (fun id -> src#set_id id)
         (to_valued_option to_string (List.assoc "id" env)));
    let v = Track.to_value (field, (src :> Source.source)) in
    _meth v (List.map (fun (name, _, _, fn) -> (name, fn src)) meth)
  in
  let return_t =
    method_t return_t
      (List.map (fun (name, typ, doc, _) -> (name, typ, doc)) meth)
  in
  let category = `Track category in
  add_builtin ~category ~descr ~flags ?base name arguments return_t f

let itered_values = Alive_values_map.create 10

let iter_sources ?(on_imprecise = fun () -> ()) f v =
  let rec iter_term env v =
    let iter_base_term env v =
      match v.Term.term with
        | `Int _ | `Float _ | `Bool _ | `String _ | `Custom _ | `Encoder _ -> ()
        | `List l -> List.iter (iter_term env) l
        | `Tuple l -> List.iter (iter_term env) l
        | `Null -> ()
<<<<<<< HEAD
        | `Cast (a, _) -> iter_term env a
        | `Hide (a, _) -> iter_term env a
=======
        | `Cast { Term.cast = a } -> iter_term env a
>>>>>>> d9bcf0fb
        | `Invoke { Term.invoked = a } -> iter_term env a
        | `Open (a, b) ->
            iter_term env a;
            iter_term env b
        | `Let { Term.def = a; body = b; _ } | `Seq (a, b) ->
            iter_term env a;
            iter_term env b
        | `Var v -> (
            try
              (* If it's locally bound it won't be in [env]. *)
              (* TODO since inner-bound variables don't mask outer ones in [env],
               *   we are actually checking values that may be out of reach. *)
              let v = List.assoc v env in
              if Stdlib.Lazy.is_val v then (
                let v = Stdlib.Lazy.force v in
                iter_value v)
              else ()
            with Not_found -> ())
        | `App (a, l) ->
            iter_term env a;
            List.iter (fun (_, v) -> iter_term env v) l
        | `Fun { Term.arguments; body } | `RFun (_, { Term.arguments; body }) ->
            iter_term env body;
            List.iter
              (function
                | { Term.default = Some v } -> iter_term env v | _ -> ())
              arguments
    in
    Term.Methods.iter
      (fun _ meth_term -> iter_term env meth_term)
      v.Term.methods;
    iter_base_term env v
  and iter_value v =
    if not (Alive_values_map.mem itered_values v) then (
      (* We need to avoid checking the same value multiple times, otherwise we
         get an exponential blowup, see #1247. *)
      Alive_values_map.add itered_values v;
      Value.Methods.iter (fun _ v -> iter_value v) v.Value.methods;
      match v.value with
        | _ when Source_val.is_value v -> f (Source_val.of_value v)
        | Int _ | String _ | Float _ | Bool _ | Custom _ -> ()
        | List l -> List.iter iter_value l
        | Tuple l -> List.iter iter_value l
        | Null -> ()
        | Fun { fun_args = proto; fun_env = env; fun_body = body } ->
            (* The following is necessarily imprecise: we might see sources that
               will be unused in the execution of the function. *)
            iter_term env body;
            List.iter (function _, _, Some v -> iter_value v | _ -> ()) proto
        | FFI { ffi_args = proto; _ } ->
            on_imprecise ();
            List.iter (function _, _, Some v -> iter_value v | _ -> ()) proto)
  in
  iter_value v

let iter_sources = iter_sources<|MERGE_RESOLUTION|>--- conflicted
+++ resolved
@@ -669,12 +669,8 @@
         | `List l -> List.iter (iter_term env) l
         | `Tuple l -> List.iter (iter_term env) l
         | `Null -> ()
-<<<<<<< HEAD
-        | `Cast (a, _) -> iter_term env a
         | `Hide (a, _) -> iter_term env a
-=======
         | `Cast { Term.cast = a } -> iter_term env a
->>>>>>> d9bcf0fb
         | `Invoke { Term.invoked = a } -> iter_term env a
         | `Open (a, b) ->
             iter_term env a;
