--- conflicted
+++ resolved
@@ -62,13 +62,7 @@
           (Printf.sprintf "Unrecognized options: %s"
              (Ffmpeg_format.string_of_options opts));
       let content_type = Ffmpeg_decoder.get_type ~url input in
-<<<<<<< HEAD
-      let ctype = self#ctype in
-      (* TODO: this is too restrictive, we should at least be able to resize *)
-      if content_type <> ctype then
-=======
       if not (Decoder.can_decode_type content_type self#ctype) then
->>>>>>> 9aad65d2
         failwith
           (Printf.sprintf "url %S cannot produce content of type %s" url
              (Frame.string_of_content_type self#ctype));
