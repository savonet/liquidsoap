(*****************************************************************************

  Liquidsoap, a programmable audio stream generator.
  Copyright 2003-2015 Savonet team

  This program is free software; you can redistribute it and/or modify
  it under the terms of the GNU General Public License as published by
  the Free Software Foundation; either version 2 of the License, or
  (at your option) any later version.

  This program is distributed in the hope that it will be useful,
  but WITHOUT ANY WARRANTY; without even the implied warranty of
  MERCHANTABILITY or FITNESS FOR A PARTICULAR PURPOSE.  See the
  GNU General Public License for more details, fully stated in the COPYING
  file at the root of the liquidsoap distribution.

  You should have received a copy of the GNU General Public License
  along with this program; if not, write to the Free Software
  Foundation, Inc., 59 Temple Place, Suite 330, Boston, MA  02111-1307  USA

 *****************************************************************************)

external set_format : Unix.file_descr -> int -> int = "caml_oss_dsp_setfmt"

external set_channels : Unix.file_descr -> int -> int = "caml_oss_dsp_channels"

external set_rate : Unix.file_descr -> int -> int = "caml_oss_dsp_speed"

(** Wrapper for calling set_* functions and checking that the desired
  * value has been accepted. If not, the current behavior is a bit
  * too violent. *)
let force f fd x =
  let x' = f fd x in
    if x <> x' then failwith "cannot obtain desired OSS settings"

(** Dedicated clock. *)
let get_clock = Tutils.lazy_cell (fun () -> new Clock.self_sync "OSS")

class output ~kind ~clock_safe ~on_start ~on_stop 
             ~infallible ~start dev val_source =
  let channels = (Frame.type_of_kind kind).Frame.audio in
  let samples_per_second = Lazy.force Frame.audio_rate in
  let name = Printf.sprintf "oss_out(%s)" dev in
object (self)

  inherit
    Output.output
      ~infallible ~on_stop ~on_start ~content_kind:kind
      ~name ~output_kind:"output.oss" val_source start
    as super

  method private set_clock =
    super#set_clock ;
    if clock_safe then
      Clock.unify self#clock
        (Clock.create_known ((get_clock ()):>Clock.clock))

  val mutable fd = None

  method open_device =
    let descr = Unix.openfile dev [Unix.O_WRONLY] 0o200 in
      fd <- Some descr ;
      force set_format descr 16 ;
      force set_channels descr channels ;
      force set_rate descr samples_per_second

  method close_device = 
    match fd with
      | None -> ()
      | Some x -> 
          Unix.close x ;
          fd <- None

  method output_start =
    if clock_safe then
      (get_clock ())#register_blocking_source ;
    self#open_device

  method output_stop =
    if clock_safe then
      (get_clock ())#unregister_blocking_source ;
    self#close_device

  method output_reset = 
    self#close_device ;
    self#open_device

  method output_send memo =
    let fd = Utils.get_some fd in
    let buf = AFrame.content memo 0 in
<<<<<<< HEAD
    let s = ABuf.to_s16le buf 0 (ABuf.length buf.(0)) in
    let r = String.length s in
=======
    let r = Audio.S16LE.length (Audio.channels buf) (Audio.duration buf) in
    let s = Bytes.create r in
    Audio.S16LE.of_audio buf 0 s 0 (Audio.duration buf);
>>>>>>> 4029d52f
    let w = Unix.write fd s 0 r in
    assert (w = r)

end

class input ~kind ~clock_safe ~start ~on_stop ~on_start ~fallible dev =
  let channels = (Frame.type_of_kind kind).Frame.audio in
  let samples_per_second = Lazy.force Frame.audio_rate in
object (self)

  inherit
    Start_stop.input
      ~content_kind:kind
      ~source_kind:"oss"
      ~name:(Printf.sprintf "oss_in(%s)" dev)
      ~on_start ~on_stop ~fallible ~autostart:start
    as super

  method private set_clock =
    super#set_clock ;
    if clock_safe then
      Clock.unify self#clock (Clock.create_known ((get_clock ()):>Clock.clock))

  val mutable fd = None

  method private start =
    if clock_safe then
      (get_clock ())#register_blocking_source ;
    self#open_device

  method private open_device =
    let descr = Unix.openfile dev [Unix.O_RDONLY] 0o400 in
      fd <- Some descr ;
      force set_format descr 16 ;
      force set_channels descr channels ;
      force set_rate descr samples_per_second

  method private stop =
    if clock_safe then
      (get_clock ())#unregister_blocking_source ;
    self#close_device

  method private close_device =
    Unix.close (Utils.get_some fd) ;
    fd <- None

  method output_reset =
    self#close_device ;
    self#open_device

  method input frame =
    assert (0 = AFrame.position frame) ;
    let fd = Utils.get_some fd in
    let buf = AFrame.content_of_type ~channels frame 0 in
<<<<<<< HEAD
    let d = ABuf.length buf.(0) in
    let len = 2 * (Array.length buf) * d in
    let s = String.create len in
=======
    let len = 2 * (Array.length buf) * (Array.length buf.(0)) in
    let s = Bytes.create len in
>>>>>>> 4029d52f
    let r = Unix.read fd s 0 len in
      (* TODO: recursive read ? *)
      assert (len = r);
      ABuf.of_s16le s 0 d buf 0;
      AFrame.add_break frame (AFrame.size ())

end

let () =
  let k =
    Lang.kind_type_of_kind_format ~fresh:1 (Lang.any_fixed_with ~audio:1 ())
  in
  Lang.add_operator "output.oss" ~active:true
    (Output.proto @ [
      "clock_safe", Lang.bool_t, Some (Lang.bool true),
        Some "Force the use of the dedicated OSS clock." ;
      "device", Lang.string_t, Some (Lang.string "/dev/dsp"),
      Some "OSS device to use.";
      "", Lang.source_t k, None, None
    ])
    ~kind:(Lang.Unconstrained k)
    ~category:Lang.Output
    ~descr:"Output the source's stream to an OSS output device."
    (fun p kind ->
       let e f v = f (List.assoc v p) in
       let infallible = not (Lang.to_bool (List.assoc "fallible" p)) in
       let start = Lang.to_bool (List.assoc "start" p) in
       let on_start =
         let f = List.assoc "on_start" p in
           fun () -> ignore (Lang.apply ~t:Lang.unit_t f [])
       in
       let on_stop =
         let f = List.assoc "on_stop" p in
           fun () -> ignore (Lang.apply ~t:Lang.unit_t f [])
       in
       let clock_safe = e Lang.to_bool "clock_safe" in
       let device = e Lang.to_string "device" in
       let source = List.assoc "" p in
         ((new output ~start ~on_start ~on_stop ~infallible 
                      ~kind ~clock_safe device source):>Source.source)
    );
  let k = Lang.kind_type_of_kind_format ~fresh:1 Lang.audio_any in
  Lang.add_operator "input.oss" ~active:true
    (Start_stop.input_proto @ [
      "clock_safe", Lang.bool_t, Some (Lang.bool true),
        Some "Force the use of the dedicated OSS clock." ;
      "device", Lang.string_t, Some (Lang.string "/dev/dsp"),
        Some "OSS device to use."
    ])
    ~kind:(Lang.Unconstrained k)
    ~category:Lang.Input
    ~descr:"Stream from an OSS input device."
    (fun p kind ->
       let e f v = f (List.assoc v p) in
       let clock_safe = e Lang.to_bool "clock_safe" in
       let device = e Lang.to_string "device" in
       let start = Lang.to_bool (List.assoc "start" p) in
       let fallible = Lang.to_bool (List.assoc "fallible" p) in
       let on_start =
         let f = List.assoc "on_start" p in
           fun () -> ignore (Lang.apply ~t:Lang.unit_t f [])
       in
       let on_stop =
         let f = List.assoc "on_stop" p in
           fun () -> ignore (Lang.apply ~t:Lang.unit_t f [])
       in
         ((new input ~kind ~start ~on_start ~on_stop
             ~fallible ~clock_safe device):>Source.source))<|MERGE_RESOLUTION|>--- conflicted
+++ resolved
@@ -88,14 +88,8 @@
   method output_send memo =
     let fd = Utils.get_some fd in
     let buf = AFrame.content memo 0 in
-<<<<<<< HEAD
     let s = ABuf.to_s16le buf 0 (ABuf.length buf.(0)) in
     let r = String.length s in
-=======
-    let r = Audio.S16LE.length (Audio.channels buf) (Audio.duration buf) in
-    let s = Bytes.create r in
-    Audio.S16LE.of_audio buf 0 s 0 (Audio.duration buf);
->>>>>>> 4029d52f
     let w = Unix.write fd s 0 r in
     assert (w = r)
 
@@ -150,14 +144,9 @@
     assert (0 = AFrame.position frame) ;
     let fd = Utils.get_some fd in
     let buf = AFrame.content_of_type ~channels frame 0 in
-<<<<<<< HEAD
     let d = ABuf.length buf.(0) in
     let len = 2 * (Array.length buf) * d in
-    let s = String.create len in
-=======
-    let len = 2 * (Array.length buf) * (Array.length buf.(0)) in
     let s = Bytes.create len in
->>>>>>> 4029d52f
     let r = Unix.read fd s 0 len in
       (* TODO: recursive read ? *)
       assert (len = r);
