/*****************************************************************************

  Liquidsoap, a programmable audio stream generator.
  Copyright 2003-2019 Savonet team

  This program is free software; you can redistribute it and/or modify
  it under the terms of the GNU General Public License as published by
  the Free Software Foundation; either version 2 of the License, or
  (at your option) any later version.

  This program is distributed in the hope that it will be useful,
  but WITHOUT ANY WARRANTY; without even the implied warranty of
  MERCHANTABILITY or FITNESS FOR A PARTICULAR PURPOSE.  See the
  GNU General Public License for more details, fully stated in the COPYING
  file at the root of the liquidsoap distribution.

  You should have received a copy of the GNU General Public License
  along with this program; if not, write to the Free Software
  Foundation, Inc., 51 Franklin Street, Fifth Floor, Boston, MA 02110-1301  USA

 *****************************************************************************/

%{

  open Lang_values
  open Lang_values.Ground

  (** Create a new value with an unknown type. *)
  let mk ~pos e =
    let kind =
      T.fresh_evar ~level:(-1) ~pos:(Some pos)
    in
      if Lazy.force Lang_values.debug then
        Printf.eprintf "%s (%s): assigned type var %s\n"
          (T.print_pos (Utils.get_some kind.T.pos))
          (try Lang_values.print_term {t=kind;term=e} with _ -> "<?>")
          (T.print kind) ;
      { t = kind ; term = e }

  let mk_fun ~pos args body =
    let bound = List.map (fun (_,x,_,_) -> x) args in
    let fv = Lang_values.free_vars ~bound body in
      mk ~pos (Fun (fv,args,body))

  let mk_let ~pos (doc,replace,pat,def) body =
    mk ~pos (Let { doc ; replace ; pat ; gen = [] ; def ; body })

  let mk_rec_fun ~pos pat args body =
    let name = match pat with PVar [name] -> name | _ -> assert false in
    let bound = List.map (fun (_,x,_,_) -> x) args in
    let bound = name::bound in
    let fv = Lang_values.free_vars ~bound body in
      mk ~pos (RFun (name,fv,args,body))

  let mk_enc ~pos e =
    begin
     try
      let (_:Encoder.factory) = Encoder.get_factory e in
      ()
     with Not_found -> raise (Unsupported_format (pos, e))
    end;
    mk ~pos (Encoder e)

  (** Time intervals *)

  let time_units = [| 7*24*60*60 ; 24*60*60 ; 60*60 ; 60 ; 1 |]

  (** Given a date specified as a list of four values (whms),
    * return a date in seconds from the beginning of the week. *)
  let date ~pos =
    let to_int = function None -> 0 | Some i -> i in
    let rec aux = function
      | None::tl -> aux tl
      | [] -> raise (Parse_error (pos, "Invalid time."))
      | l ->
          let a = Array.of_list l in
          let n = Array.length a in
          let tu = time_units and tn = Array.length time_units in
            Array.fold_left (+) 0
              (Array.mapi (fun i s ->
                             let s =
                               if n=4 && i=0 then
                                 (to_int s) mod 7
                               else
                                 to_int s
                             in
                               tu.(tn-1 + i - n+1) * s) a)
    in
      aux

  (** Give the index of the first non-None value in the list. *)
  let last_index l =
    let rec last_index n = function
      | x::tl -> if x=None then last_index (n+1) tl else n
      | [] -> n
    in
      last_index 0 l

  (** Give the precision of a date-as-list.
    * For example, the precision of Xs is 1, XmYs is 60, XhYmZs 3600, etc. *)
  let precision d = time_units.(last_index d)

  (** Give the duration of a data-as-list.
   * For example, the duration of Xs is 1, Xm 60, XhYm 60, etc. *)
  let duration d =
    time_units.(Array.length time_units - 1 - last_index (List.rev d))

  let between ~pos d1 d2 =
    let p1 = precision d1 in
    let p2 = precision d2 in
    let t1 = date ~pos d1 in
    let t2 = date ~pos d2 in
      if p1<>p2 then
        raise (Parse_error (pos,
                            "Invalid time interval: precisions differ."));
      (t1,t2,p1)

  let during ~pos d =
    let t,d,p = date ~pos d, duration d, precision d in
      (t,t+d,p)

  let mk_time_pred ~pos (a,b,c) =
    let args = List.map (fun x -> "", mk ~pos (Ground (Int x))) [a;b;c] in
      mk ~pos (App (mk ~pos (Var "time_in_mod"), args))

  let mk_var_mult bin mul =
    if bin <> "+" then raise Parsing.Parse_error else
      Lang_values.type_of_mul ~pos:None ~level:(-1) (Frame.At_least mul)

  let mk_ty ~pos name args =
    match name with
      | "_" -> Lang_types.fresh_evar ~level:(-1) ~pos:None
      | "unit" -> Lang_types.make Lang_types.unit
      | "bool" -> Lang_types.make (Lang_types.Ground Lang_types.Bool)
      | "int" -> Lang_types.make (Lang_types.Ground Lang_types.Int)
      | "float" -> Lang_types.make (Lang_types.Ground Lang_types.Float)
      | "string" -> Lang_types.make (Lang_types.Ground Lang_types.String)
      | "source" | "active_source" ->
          (* TODO less confusion in hiding the stream_kind constructed type *)
          (* TODO print position in error message *)
          let audio,video,midi =
            match args with
              | ["",a;"",v;"",m] -> a,v,m
              | l when List.length l > 3 ->
                  raise (Parse_error (pos, "Invalid type parameters."))
              | l ->
                  List.iter
                    (fun (lbl,_) ->
                      if not (List.mem lbl ["audio";"video";"midi"]) then
                        raise (Parse_error (pos,
                                            "Invalid type parameters.")))
                    l ;
                  let assoc x =
                    try List.assoc x l with
                      | Not_found ->
                          Lang_types.fresh_evar ~level:(-1) ~pos:None
                  in
                    assoc "audio", assoc "video", assoc "midi"
          in
            Lang_values.source_t
              ~active:(name <> "source")
              (Lang_values.frame_kind_t audio video midi)
      | _ -> raise (Parse_error (pos, "Unknown type constructor."))

%}

%token <string> VAR
%token <string> VARLPAR
%token <string> VARLBRA
%token <string> STRING
%token <int> INT
%token <float> FLOAT
%token <bool> BOOL
%token <int option list> TIME
%token <int option list * int option list> INTERVAL
%token OGG FLAC AUDIO VIDEO FFMPEG OPUS VORBIS VORBIS_CBR VORBIS_ABR THEORA SPEEX GSTREAMER
%token WAV AVI FDKAAC MP3 MP3_VBR MP3_ABR SHINE EXTERNAL
%token EOF
%token BEGIN END REC GETS TILD QUESTION LET
%token <Doc.item * (string*string) list> DEF
%token REPLACES
%token COALESCE
%token TRY CATCH DO
%token IF THEN ELSE ELSIF
%token SERVER_WAIT
%token SERVER_WRITE SERVER_READ SERVER_READCHARS SERVER_READLINE
%token LPAR RPAR COMMA SEQ SEQSEQ COLON DOT
%token LBRA RBRA LCUR RCUR
%token FUN YIELDS
%token <string> BIN0
%token <string> BIN1
%token <string> BIN2
%token <string> BIN3
%token TIMES
%token MINUS UMINUS
%token UNDERSCORE
%token NOT
%token REF GET SET
%token<string> PP_IFDEF PP_IFNDEF
%token PP_IFENCODER PP_IFNENCODER PP_ENDIF
%token PP_ENDL PP_DEF PP_DEFINE
%token <string> PP_INCLUDE
%token <string list> PP_COMMENT
%token WHILE FOR IN DO

%nonassoc YIELDS       /* fun x -> (x+x) */
%nonassoc COALESCE         /* (x | y) == z */
%right SET             /* expr := (expr + expr), expr := (expr := expr) */
%nonassoc REF          /* ref (1+2) */
%left BIN0             /* ((x+(y*z))==3) or ((not a)==b) */
%left BIN1
%nonassoc NOT
%left BIN2 MINUS
%left BIN3 TIMES
%nonassoc GET          /* (!x)+2 */
%left DOT


/* Read %ogg(...) as one block, shifting LPAR rather than reducing %ogg */
%nonassoc no_app
%nonassoc LPAR

%start program
%type <Lang_values.term> program

%start interactive
%type <Lang_values.term> interactive

%%

program:
  | error { raise (Parse_error ($loc, "Syntax error!")) } 
  | EOF { mk ~pos:$loc unit }
  | exprs EOF { $1 }
interactive:
  | error { raise (Parse_error ($loc, "Syntax error!")) }
  | exprs SEQSEQ { $1 }
  | EOF { raise End_of_file }

s: | {} | SEQ  {}
g: | {} | GETS {}

exprs:
  | expr s                   { $1 }
  | expr exprs               { mk ~pos:$loc (Seq ($1,$2)) }
  | expr SEQ exprs           { mk ~pos:$loc (Seq ($1,$3)) }
  | binding s                { mk_let ~pos:$loc($1) $1 (mk ~pos:$loc unit) }
  | binding exprs            { mk_let ~pos:$loc($1) $1 $2 }
  | binding SEQ exprs        { mk_let ~pos:$loc($1) $1 $3 }

/* Sequences of expressions without bindings */
exprss:
  | expr { $1 }
  | expr SEQ exprss { mk ~pos:$loc (Seq ($1,$3)) }

/* General expressions. */
expr:
  | LPAR expr COLON ty RPAR          { Lang_types.(<:) $2.Lang_values.t $4 ; $2 }
  | UMINUS FLOAT                     { mk ~pos:$loc (Ground (Float (-. $2))) }
  | UMINUS INT                       { mk ~pos:$loc (Ground (Int (- $2))) }
  | UMINUS LPAR expr RPAR            { mk ~pos:$loc (App (mk ~pos:$loc($1) (Var "~-"), ["", $3])) }
  | LPAR expr RPAR                   { $2 }
  | INT                              { mk ~pos:$loc (Ground (Int $1)) }
  | NOT expr                         { mk ~pos:$loc (App (mk ~pos:$loc($1) (Var "not"), ["", $2])) }
  | BOOL                             { mk ~pos:$loc (Ground (Bool $1)) }
  | FLOAT                            { mk ~pos:$loc (Ground (Float  $1)) }
  | STRING                           { mk ~pos:$loc (Ground (String $1)) }
  | VAR                              { mk ~pos:$loc (Var $1) }
  | varlist                          { mk ~pos:$loc (List $1) }
  | REF expr                         { mk ~pos:$loc (App (mk ~pos:$loc($1) (Var "ref"), ["", $2])) }
  | GET expr                         { mk ~pos:$loc (App (mk ~pos:$loc($1) (Invoke (mk ~pos:$loc($1) (Var "ref"), "get")), ["", $2])) }
  | expr SET expr                    { mk ~pos:$loc (App (mk ~pos:$loc($2) (Invoke (mk ~pos:$loc($1) (Var "ref"), "set")), ["", $1; "", $3])) }
  | MP3 app_opt                      { mk_enc ~pos:$loc (Lang_mp3.make_cbr $2) }
  | MP3_VBR app_opt                  { mk_enc ~pos:$loc (Lang_mp3.make_vbr $2) }
  | MP3_ABR app_opt                  { mk_enc ~pos:$loc (Lang_mp3.make_abr $2) }
  | SHINE app_opt                    { mk_enc ~pos:$loc (Lang_shine.make $2) }
  | FDKAAC app_opt                   { mk_enc ~pos:$loc (Lang_fdkaac.make $2) }
  | FLAC app_opt                     { mk_enc ~pos:$loc (Lang_flac.make $2) }
  | FFMPEG ffmpeg_opt                { mk_enc ~pos:$loc (Lang_ffmpeg.make $2) }
  | EXTERNAL app_opt                 { mk_enc ~pos:$loc (Lang_external_encoder.make $2) }
  | GSTREAMER app_opt                { mk_enc ~pos:$loc (Lang_gstreamer.make ~pos:$loc $2) }
  | WAV app_opt                      { mk_enc ~pos:$loc (Lang_wav.make $2) }
  | AVI app_opt                      { mk_enc ~pos:$loc (Lang_avi.make $2) }
  | OGG LPAR ogg_items RPAR          { mk_enc ~pos:$loc (Encoder.Ogg $3) }
  | top_level_ogg_item               { mk_enc ~pos:$loc (Encoder.Ogg [$1]) }
  | LPAR RPAR                        { mk ~pos:$loc (Tuple []) }
  | LPAR inner_tuple RPAR            { mk ~pos:$loc (Tuple $2) }
  | expr DOT LCUR record RCUR        { $4 ~pos:$loc $1 }
  | LCUR record RCUR                 { $2 ~pos:$loc (mk ~pos:$loc (Tuple [])) }
  | LCUR RCUR                        { mk ~pos:$loc (Tuple []) }
  | expr DOT VAR                     { mk ~pos:$loc (Invoke ($1, $3)) }
  | expr DOT VARLPAR app_list RPAR   { mk ~pos:$loc (App (mk ~pos:($startpos($1),$endpos($3)) (Invoke ($1, $3)), $4)) }
  | REF DOT VARLPAR app_list RPAR    { mk ~pos:$loc (App (mk ~pos:($startpos($1),$endpos($3)) (Invoke (mk ~pos:$loc($1) (Var "ref"), $3)), $4)) }
  | VARLPAR app_list RPAR            { mk ~pos:$loc (App (mk ~pos:$loc($1) (Var $1), $2)) }
  | VARLBRA expr RBRA                { mk ~pos:$loc (App (mk ~pos:$loc (Var "_[_]"), ["", mk ~pos:$loc($1) (Var $1); "", $2])) }
  | expr DOT VARLBRA expr RBRA       { mk ~pos:$loc (App (mk ~pos:$loc (Var "_[_]"), ["", mk ~pos:($startpos($1),$endpos($3)) (Invoke ($1, $3)); "", $4])) }
  | BEGIN exprs END                  { $2 }
  | FUN LPAR arglist RPAR YIELDS expr{ mk_fun ~pos:$loc $3 $6 }
  | LCUR exprss RCUR                 { mk_fun ~pos:$loc [] $2 }
<<<<<<< HEAD
  | WHILE expr DO exprs END          { mk ~pos:$loc (App (mk ~pos:$loc($1) (Var "while"), ["", mk_fun ~pos:$loc($2) [] $2; "", mk_fun ~pos:$loc($4) [] $4])) }
  | FOR VAR IN expr DO exprs END     { mk ~pos:$loc (App (mk ~pos:$loc($1) (Var "for"), ["", $4; "", mk_fun ~pos:$loc($6) ["", $2, T.fresh_evar ~level:(-1) ~pos:(Some $loc($2)), None] $6])) }
=======
  | expr COALESCE expr               { let null = mk ~pos:$loc($1) (Var "null") in
                                       let op =  mk ~pos:$loc($1) (Invoke (null, "default")) in
                                       let handler = mk_fun ~pos:$loc($3) [] $3 in
                                       mk ~pos:$loc (App (op, ["",$1;"",handler])) }
  | TRY exprs CATCH bindvar COLON varlist DO exprs END
                                     { let fn = mk_fun ~pos:$loc($2) [] $2 in
                                       let err_arg = ["", $4, T.fresh_evar ~level:(-1) ~pos:(Some $loc($4)), None] in
                                       let errors = mk ~pos:$loc (List $6) in
                                       let handler =  mk_fun ~pos:$loc($8) err_arg $8 in
                                       let error_module = mk ~pos:$loc($1) (Var "error") in
                                       let op = mk ~pos:$loc($1) (Invoke (error_module, "catch")) in
                                       mk ~pos:$loc (App (op, ["errors", errors; "", fn; "", handler])) }
  | TRY exprs CATCH bindvar DO exprs END { let fn = mk_fun ~pos:$loc($2) [] $2 in
                                       let err_arg = ["", $4, T.fresh_evar ~level:(-1) ~pos:(Some $loc($4)), None] in
                                       let handler = mk_fun ~pos:$loc($6) err_arg $6 in
                                       let errors = mk ~pos:$loc Null in
                                       let error_module = mk ~pos:$loc($1) (Var "error") in
                                       let op = mk ~pos:$loc($1) (Invoke (error_module, "catch")) in
                                       mk ~pos:$loc (App (op, ["errors", errors; "", fn; "", handler])) }
>>>>>>> e7657486
  | IF exprs THEN exprs if_elsif END { let cond = $2 in
                                       let then_b = mk_fun ~pos:($startpos($3),$endpos($4)) [] $4 in
                                       let else_b = $5 in
                                       let op = mk ~pos:$loc($1) (Var "if") in
                                       mk ~pos:$loc (App (op, ["", cond; "else", else_b; "then", then_b])) }
  | SERVER_WAIT exprs THEN exprs END { let condition = $2 in
                                       let op = mk ~pos:$loc (Var "server.wait") in
                                       let after = mk_fun ~pos:$loc($4) [] $4 in
                                       mk ~pos:$loc (App (op, ["", condition; "", after])) }
  | SERVER_WRITE expr THEN exprs END { let data = $2 in
                                       let after = mk_fun ~pos:$loc($4) [] $4 in
                                       let op = mk ~pos:$loc (Var "server.write") in
                                       mk ~pos:$loc (App (op, ["",after;"",data])) }
  | SERVER_READ expr COLON VAR THEN exprs END {
                                       let marker = $2 in
                                       let arg = mk_ty ~pos:$loc($4) "string" [] in
                                       let after = mk_fun ~pos:$loc($6) ["",$4,arg,None] $6 in
                                       let op = mk ~pos:$loc (Var "server.read") in
                                       mk ~pos:$loc (App (op, ["",after;"",marker])) }
  | SERVER_READCHARS expr COLON VAR THEN exprs END {
                                       let len = $2 in
                                       let arg = mk_ty ~pos:$loc($4) "string" [] in
                                       let after = mk_fun ~pos:$loc($6) ["",$4,arg,None] $6 in
                                       let op = mk ~pos:$loc (Var "server.readchars") in
                                       mk ~pos:$loc (App (op, ["",after;"",len])) }
  | SERVER_READLINE VAR THEN exprs END {
                                       let arg = mk_ty ~pos:$loc($4) "string" [] in
                                       let after = mk_fun ~pos:$loc($4) ["",$2,arg,None] $4 in
                                       let op = mk ~pos:$loc (Var "server.readline") in
                                       mk ~pos:$loc (App (op, ["",after])) }

  | expr BIN0 expr                 { mk ~pos:$loc (App (mk ~pos:$loc($2) (Var $2), ["",$1;"",$3])) }
  | expr BIN1 expr                 { mk ~pos:$loc (App (mk ~pos:$loc($2) (Var $2), ["",$1;"",$3])) }
  | expr BIN2 expr                 { mk ~pos:$loc (App (mk ~pos:$loc($2) (Var $2), ["",$1;"",$3])) }
  | expr BIN3 expr                 { mk ~pos:$loc (App (mk ~pos:$loc($2) (Var $2), ["",$1;"",$3])) }
  | expr TIMES expr                { mk ~pos:$loc (App (mk ~pos:$loc($2) (Var "*"), ["",$1;"",$3])) }
  | expr MINUS expr                { mk ~pos:$loc (App (mk ~pos:$loc($2) (Var "-"), ["",$1;"",$3])) }
  | INTERVAL                       { mk_time_pred ~pos:$loc (between ~pos:$loc (fst $1) (snd $1)) }
  | TIME                           { mk_time_pred ~pos:$loc (during ~pos:$loc $1) }

ty:
  | VAR                       { mk_ty ~pos:$loc $1 [] }
  | VARLPAR ty_args RPAR      { mk_ty ~pos:$loc $1 $2 }
  | REF LPAR ty RPAR          { Lang_values.ref_t ~pos:(Some $loc) $3 }
  | LBRA ty RBRA              { Lang_types.make (Lang_types.List $2) }
  | LPAR ty_tuple RPAR        { Lang_types.make (Lang_types.Tuple $2) }
  | INT                       { Lang_values.type_of_int $1 }
  | TIMES BIN2 INT            { mk_var_mult $2 $3 }
  | INT BIN2 TIMES            { mk_var_mult $2 $1 }
  | LPAR argsty RPAR YIELDS ty{ Lang_types.make (Lang_types.Arrow ($2,$5)) }

ty_tuple:
  | ty TIMES ty { [$1; $3] }
  | ty TIMES ty_tuple { $1::$3 }

ty_args:
  |                      { [] }
  | ty_arg               { [$1] }
  | ty_arg COMMA ty_args { $1::$3 }

ty_arg:
  | ty { "",$1 }
  | VAR GETS ty { $1,$3 }

argty:
  | ty                    { false,"",$1 }
  | VAR COLON ty          { false,$1,$3 }
  | QUESTION VAR COLON ty { true,$2,$4 }

argsty:
  |                    { [] }
  | argty              { [$1] }
  | argty COMMA argsty { $1::$3 }

varlist:
  | LBRA inner_list RBRA { $2 }
inner_list:
  | expr COMMA inner_list  { $1::$3 }
  | expr                   { [$1] }
  |                        { [] }

inner_tuple:
  | expr COMMA expr { [$1;$3] }
  | expr COMMA inner_tuple { $1::$3 }

app_list_elem:
  | VAR GETS expr { $1,$3 }
  | expr          { "",$1 }
app_list:
  |                              { [] }
  | app_list_elem                { [$1] }
  | app_list_elem COMMA app_list { $1::$3 }

bindvar:
  | VAR { $1 }
  | UNDERSCORE { "_" }

pattern:
  | bindvar { PVar [$1] }
  | LPAR pattern_list RPAR { PTuple $2 }

subfield:
  | VAR DOT in_subfield { $1::$3 }

in_subfield:
  | var { [$1] }
  | VAR DOT in_subfield { $1::$3 }

pattern_list:
  | pattern COMMA pattern { [$1;$3] }
  | pattern COMMA pattern_list { $1::$3 }

binding:
  | bindvar GETS expr { (Doc.none (),[]),false,PVar [$1],$3 }
  | LET replaces pattern GETS expr { (Doc.none (),[]),$2,$3,$5 }
  | LET replaces subfield GETS expr { (Doc.none (),[]),$2,PVar $3,$5 }
  | DEF replaces pattern g exprs END {
      let body = $5 in
      $1,$2,$3,body
    }
  | DEF replaces varlpar arglist RPAR g exprs END {
      let arglist = $4 in
      let body = mk_fun ~pos:$loc arglist $7 in
      $1,$2,PVar $3,body
        }
  /* We don't handle recursive fields for now... */
  | DEF REC VARLPAR arglist RPAR g exprs END {
      let doc = $1 in
      let pat = PVar [$3] in
      let arglist = $4 in
      let body = mk_rec_fun ~pos:$loc pat arglist $7 in
      doc,false,pat,body
    }

replaces:
  | { false }
  | REPLACES { true }

var:
  | VAR { $1 }
  | IN  { "in" }

varlpar:
  | VARLPAR         { [$1] }
  | VAR DOT varlpar { $1::$3 }
  | REF DOT varlpar { "ref"::$3 }

arglist:
  |                   { [] }
  | arg               { [$1] }
  | arg COMMA arglist { $1::$3 }
arg:
  | TILD var opt { $2, $2, T.fresh_evar ~level:(-1) ~pos:(Some $loc($2)), $3 }
  | TILD var GETS UNDERSCORE opt { $2, "_", T.fresh_evar ~level:(-1) ~pos:(Some $loc($2)), $5 }
  | bindvar opt  { "", $1, T.fresh_evar ~level:(-1) ~pos:(Some $loc($1)), $2 }
opt:
  | GETS expr { Some $2 }
  |           { None }

if_elsif:
  | ELSIF exprs THEN exprs if_elsif { let cond = $2 in
                                      let then_b = mk_fun ~pos:($startpos($3), $endpos($4)) [] $4 in
                                      let else_b = $5 in
                                      let op = mk ~pos:$loc($1) (Var "if") in
                                      mk_fun ~pos:$loc [] (mk ~pos:$loc (App (op,["",cond; "else",else_b; "then",then_b]))) }
  | ELSE exprs                      { mk_fun ~pos:($startpos($1),$endpos($2)) [] $2 }
  |                                 { mk_fun ~pos:$loc [] (mk ~pos:$loc unit) }


app_opt:
  | %prec no_app { [] }
  | LPAR app_list RPAR { $2 }

ogg_items:
  | ogg_item { [$1] }
  | ogg_item COMMA ogg_items { $1::$3 }
top_level_ogg_item:
  | VORBIS app_opt     { Lang_vorbis.make $2 }
  | VORBIS_CBR app_opt { Lang_vorbis.make_cbr $2 }
  | VORBIS_ABR app_opt { Lang_vorbis.make_abr $2 }
  | THEORA app_opt     { Lang_theora.make $2 }
  | SPEEX app_opt      { Lang_speex.make $2 }
  | OPUS app_opt       { Lang_opus.make $2 }
ogg_item:
  | FLAC app_opt       { Lang_flac.make_ogg $2 }
  | top_level_ogg_item { $1 }

ffmpeg_param:
  | STRING GETS expr { $1,$3 }
  | VAR GETS expr        { $1,$3 }
ffmpeg_params:
  |                                  { [] }
  | ffmpeg_param                     { [$1] }
  | ffmpeg_param COMMA ffmpeg_params { $1::$3 }

ffmpeg_list_elem:
  | AUDIO LPAR ffmpeg_params RPAR { `Audio  $3 }
  | VIDEO LPAR ffmpeg_params RPAR { `Video  $3 }
  | ffmpeg_param                  { `Option $1 }
ffmpeg_list:
  |                                    { [] }
  | ffmpeg_list_elem                   { [$1] }
  | ffmpeg_list_elem COMMA ffmpeg_list { $1::$3 }

ffmpeg_opt:
  | %prec no_app { [] }
  | LPAR ffmpeg_list RPAR { $2 }

record:
  | VAR GETS expr { fun ~pos e -> mk ~pos (Meth ($1, $3, e)) }
  | record COMMA VAR GETS expr { fun ~pos e -> mk ~pos (Meth ($3, $5, $1 ~pos e)) }<|MERGE_RESOLUTION|>--- conflicted
+++ resolved
@@ -297,15 +297,13 @@
   | BEGIN exprs END                  { $2 }
   | FUN LPAR arglist RPAR YIELDS expr{ mk_fun ~pos:$loc $3 $6 }
   | LCUR exprss RCUR                 { mk_fun ~pos:$loc [] $2 }
-<<<<<<< HEAD
   | WHILE expr DO exprs END          { mk ~pos:$loc (App (mk ~pos:$loc($1) (Var "while"), ["", mk_fun ~pos:$loc($2) [] $2; "", mk_fun ~pos:$loc($4) [] $4])) }
   | FOR VAR IN expr DO exprs END     { mk ~pos:$loc (App (mk ~pos:$loc($1) (Var "for"), ["", $4; "", mk_fun ~pos:$loc($6) ["", $2, T.fresh_evar ~level:(-1) ~pos:(Some $loc($2)), None] $6])) }
-=======
   | expr COALESCE expr               { let null = mk ~pos:$loc($1) (Var "null") in
                                        let op =  mk ~pos:$loc($1) (Invoke (null, "default")) in
                                        let handler = mk_fun ~pos:$loc($3) [] $3 in
                                        mk ~pos:$loc (App (op, ["",$1;"",handler])) }
-  | TRY exprs CATCH bindvar COLON varlist DO exprs END
+  | TRY exprs CATCH bindvar IN varlist DO exprs END
                                      { let fn = mk_fun ~pos:$loc($2) [] $2 in
                                        let err_arg = ["", $4, T.fresh_evar ~level:(-1) ~pos:(Some $loc($4)), None] in
                                        let errors = mk ~pos:$loc (List $6) in
@@ -320,7 +318,6 @@
                                        let error_module = mk ~pos:$loc($1) (Var "error") in
                                        let op = mk ~pos:$loc($1) (Invoke (error_module, "catch")) in
                                        mk ~pos:$loc (App (op, ["errors", errors; "", fn; "", handler])) }
->>>>>>> e7657486
   | IF exprs THEN exprs if_elsif END { let cond = $2 in
                                        let then_b = mk_fun ~pos:($startpos($3),$endpos($4)) [] $4 in
                                        let else_b = $5 in
