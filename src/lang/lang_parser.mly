/*****************************************************************************

  Liquidsoap, a programmable audio stream generator.
  Copyright 2003-2019 Savonet team

  This program is free software; you can redistribute it and/or modify
  it under the terms of the GNU General Public License as published by
  the Free Software Foundation; either version 2 of the License, or
  (at your option) any later version.

  This program is distributed in the hope that it will be useful,
  but WITHOUT ANY WARRANTY; without even the implied warranty of
  MERCHANTABILITY or FITNESS FOR A PARTICULAR PURPOSE.  See the
  GNU General Public License for more details, fully stated in the COPYING
  file at the root of the liquidsoap distribution.

  You should have received a copy of the GNU General Public License
  along with this program; if not, write to the Free Software
  Foundation, Inc., 51 Franklin Street, Fifth Floor, Boston, MA 02110-1301  USA

 *****************************************************************************/

%{

  open Lang_values
  open Lang_values.Ground

  (** Create a new value with an unknown type. *)
  let mk ~pos e =
    let kind =
      T.fresh_evar ~level:(-1) ~pos:(Some pos)
    in
      if Lazy.force Lang_values.debug then
        Printf.eprintf "%s (%s): assigned type var %s\n"
          (T.print_pos (Utils.get_some kind.T.pos))
          (try Lang_values.print_term {t=kind;term=e} with _ -> "<?>")
          (T.print kind) ;
      { t = kind ; term = e }

  let mk_fun ~pos args body =
    let bound = List.map (fun (_,x,_,_) -> x) args in
    let fv = Lang_values.free_vars ~bound body in
      mk ~pos (Fun (fv,args,body))

  let mk_let ~pos (doc,pat,def) body =
    mk ~pos (Let { doc ; pat ; gen = [] ; def ; body })

  let mk_rec_fun ~pos pat args body =
    let name = match pat with PVar [name] -> name | _ -> assert false in
    let bound = List.map (fun (_,x,_,_) -> x) args in
    let bound = name::bound in
    let fv = Lang_values.free_vars ~bound body in
      mk ~pos (RFun (name,fv,args,body))

  let mk_enc ~pos e =
    begin
     try
      let (_:Encoder.factory) = Encoder.get_factory e in
      ()
     with Not_found -> raise (Unsupported_format (pos, e))
    end;
    mk ~pos (Encoder e)

  (** Time intervals *)

  let time_units = [| 7*24*60*60 ; 24*60*60 ; 60*60 ; 60 ; 1 |]

  (** Given a date specified as a list of four values (whms),
    * return a date in seconds from the beginning of the week. *)
  let date ~pos =
    let to_int = function None -> 0 | Some i -> i in
    let rec aux = function
      | None::tl -> aux tl
      | [] -> raise (Parse_error (pos, "Invalid time."))
      | l ->
          let a = Array.of_list l in
          let n = Array.length a in
          let tu = time_units and tn = Array.length time_units in
            Array.fold_left (+) 0
              (Array.mapi (fun i s ->
                             let s =
                               if n=4 && i=0 then
                                 (to_int s) mod 7
                               else
                                 to_int s
                             in
                               tu.(tn-1 + i - n+1) * s) a)
    in
      aux

  (** Give the index of the first non-None value in the list. *)
  let last_index l =
    let rec last_index n = function
      | x::tl -> if x=None then last_index (n+1) tl else n
      | [] -> n
    in
      last_index 0 l

  (** Give the precision of a date-as-list.
    * For example, the precision of Xs is 1, XmYs is 60, XhYmZs 3600, etc. *)
  let precision d = time_units.(last_index d)

  (** Give the duration of a data-as-list.
   * For example, the duration of Xs is 1, Xm 60, XhYm 60, etc. *)
  let duration d =
    time_units.(Array.length time_units - 1 - last_index (List.rev d))

  let between ~pos d1 d2 =
    let p1 = precision d1 in
    let p2 = precision d2 in
    let t1 = date ~pos d1 in
    let t2 = date ~pos d2 in
      if p1<>p2 then
        raise (Parse_error (pos,
                            "Invalid time interval: precisions differ."));
      (t1,t2,p1)

  let during ~pos d =
    let t,d,p = date ~pos d, duration d, precision d in
      (t,t+d,p)

  let mk_time_pred ~pos (a,b,c) =
    let args = List.map (fun x -> "", mk ~pos (Ground (Int x))) [a;b;c] in
      mk ~pos (App (mk ~pos (Var "time_in_mod"), args))

  let mk_var_mult bin mul =
    if bin <> "+" then raise Parsing.Parse_error else
      Lang_values.type_of_mul ~pos:None ~level:(-1) (Frame.At_least mul)

  let mk_ty ~pos name args =
    match name with
      | "_" -> Lang_types.fresh_evar ~level:(-1) ~pos:None
      | "unit" -> Lang_types.make Lang_types.unit
      | "bool" -> Lang_types.make (Lang_types.Ground Lang_types.Bool)
      | "int" -> Lang_types.make (Lang_types.Ground Lang_types.Int)
      | "float" -> Lang_types.make (Lang_types.Ground Lang_types.Float)
      | "string" -> Lang_types.make (Lang_types.Ground Lang_types.String)
      | "source" | "active_source" ->
          (* TODO less confusion in hiding the stream_kind constructed type *)
          (* TODO print position in error message *)
          let audio,video,midi =
            match args with
              | ["",a;"",v;"",m] -> a,v,m
              | l when List.length l > 3 ->
                  raise (Parse_error (pos, "Invalid type parameters."))
              | l ->
                  List.iter
                    (fun (lbl,_) ->
                      if not (List.mem lbl ["audio";"video";"midi"]) then
                        raise (Parse_error (pos,
                                            "Invalid type parameters.")))
                    l ;
                  let assoc x =
                    try List.assoc x l with
                      | Not_found ->
                          Lang_types.fresh_evar ~level:(-1) ~pos:None
                  in
                    assoc "audio", assoc "video", assoc "midi"
          in
            Lang_values.source_t
              ~active:(name <> "source")
              (Lang_values.frame_kind_t audio video midi)
      | _ -> raise (Parse_error (pos, "Unknown type constructor."))

%}

%token <string> VAR
%token <string> VARLPAR
%token <string> VARLBRA
%token <string> STRING
%token <int> INT
%token <float> FLOAT
%token <bool> BOOL
%token <int option list> TIME
%token <int option list * int option list> INTERVAL
%token OGG FLAC AUDIO VIDEO FFMPEG OPUS VORBIS VORBIS_CBR VORBIS_ABR THEORA SPEEX GSTREAMER
%token WAV AVI FDKAAC MP3 MP3_VBR MP3_ABR SHINE EXTERNAL
%token EOF
%token BEGIN END REC GETS TILD QUESTION LET
%token <Doc.item * (string*string) list> DEF
%token IF THEN ELSE ELSIF
%token SERVER_WAIT
%token SERVER_WRITE SERVER_READ SERVER_READCHARS SERVER_READLINE
%token LPAR RPAR COMMA SEQ SEQSEQ COLON DOT
%token LBRA RBRA LCUR RCUR
%token FUN YIELDS
%token <string> BIN0
%token <string> BIN1
%token <string> BIN2
%token <string> BIN3
%token TIMES
%token MINUS UMINUS
%token UNDERSCORE
%token NOT
%token REF GET SET
%token<string> PP_IFDEF PP_IFNDEF
%token PP_IFENCODER PP_IFNENCODER PP_ENDIF
%token PP_ENDL PP_DEF PP_DEFINE
%token <string> PP_INCLUDE
%token <string list> PP_COMMENT

%nonassoc YIELDS       /* fun x -> (x+x) */
%right SET             /* expr := (expr + expr), expr := (expr := expr) */
%nonassoc REF          /* ref (1+2) */
%left BIN0             /* ((x+(y*z))==3) or ((not a)==b) */
%left BIN1
%nonassoc NOT
%left BIN2 MINUS
%left BIN3 TIMES
%nonassoc GET          /* (!x)+2 */
%left DOT


/* Read %ogg(...) as one block, shifting LPAR rather than reducing %ogg */
%nonassoc no_app
%nonassoc LPAR

%start program
%type <Lang_values.term> program

%start interactive
%type <Lang_values.term> interactive

%%

program:
  | error { raise (Parse_error ($loc, "Syntax error!")) } 
  | EOF { mk ~pos:$loc unit }
  | exprs EOF { $1 }
interactive:
  | error { raise (Parse_error ($loc, "Syntax error!")) }
  | exprs SEQSEQ { $1 }
  | EOF { raise End_of_file }

s: | {} | SEQ  {}
g: | {} | GETS {}

exprs:
  | expr s                   { $1 }
  | expr exprs               { mk ~pos:$loc (Seq ($1,$2)) }
  | expr SEQ exprs           { mk ~pos:$loc (Seq ($1,$3)) }
  | binding s                { mk_let ~pos:$loc($1) $1 (mk ~pos:$loc unit) }
  | binding exprs            { mk_let ~pos:$loc($1) $1 $2 }
  | binding SEQ exprs        { mk_let ~pos:$loc($1) $1 $3 }

/* Sequences of expressions without bindings */
exprss:
  | expr { $1 }
  | expr SEQ exprss { mk ~pos:$loc (Seq ($1,$3)) }

/* General expressions. */
expr:
  | LPAR expr COLON ty RPAR          { Lang_types.(<:) $2.Lang_values.t $4 ; $2 }
  | UMINUS FLOAT                     { mk ~pos:$loc (Ground (Float (-. $2))) }
  | UMINUS INT                       { mk ~pos:$loc (Ground (Int (- $2))) }
  | UMINUS LPAR expr RPAR            { mk ~pos:$loc (App (mk ~pos:$loc($1) (Var "~-"), ["", $3])) }
  | LPAR expr RPAR                   { $2 }
  | INT                              { mk ~pos:$loc (Ground (Int $1)) }
  | NOT expr                         { mk ~pos:$loc (App (mk ~pos:$loc($1) (Var "not"), ["", $2])) }
  | BOOL                             { mk ~pos:$loc (Ground (Bool $1)) }
  | FLOAT                            { mk ~pos:$loc (Ground (Float  $1)) }
  | STRING                           { mk ~pos:$loc (Ground (String $1)) }
  | VAR                              { mk ~pos:$loc (Var $1) }
  | varlist                          { mk ~pos:$loc (List $1) }
  | REF expr                         { mk ~pos:$loc (App (mk ~pos:$loc($1) (Var "ref"), ["", $2])) }
  | GET expr                         { mk ~pos:$loc (App (mk ~pos:$loc($1) (Invoke (mk ~pos:$loc($1) (Var "ref"), "get")), ["", $2])) }
  | expr SET expr                    { mk ~pos:$loc (App (mk ~pos:$loc($2) (Invoke (mk ~pos:$loc($1) (Var "ref"), "set")), ["", $1; "", $3])) }
  | MP3 app_opt                      { mk_enc ~pos:$loc (Lang_mp3.make_cbr $2) }
  | MP3_VBR app_opt                  { mk_enc ~pos:$loc (Lang_mp3.make_vbr $2) }
  | MP3_ABR app_opt                  { mk_enc ~pos:$loc (Lang_mp3.make_abr $2) }
  | SHINE app_opt                    { mk_enc ~pos:$loc (Lang_shine.make $2) }
  | FDKAAC app_opt                   { mk_enc ~pos:$loc (Lang_fdkaac.make $2) }
  | FLAC app_opt                     { mk_enc ~pos:$loc (Lang_flac.make $2) }
  | FFMPEG ffmpeg_opt                { mk_enc ~pos:$loc (Lang_ffmpeg.make $2) }
  | EXTERNAL app_opt                 { mk_enc ~pos:$loc (Lang_external_encoder.make $2) }
  | GSTREAMER app_opt                { mk_enc ~pos:$loc (Lang_gstreamer.make ~pos:$loc $2) }
  | WAV app_opt                      { mk_enc ~pos:$loc (Lang_wav.make $2) }
  | AVI app_opt                      { mk_enc ~pos:$loc (Lang_avi.make $2) }
  | OGG LPAR ogg_items RPAR          { mk_enc ~pos:$loc (Encoder.Ogg $3) }
  | top_level_ogg_item               { mk_enc ~pos:$loc (Encoder.Ogg [$1]) }
  | LPAR RPAR                        { mk ~pos:$loc (Tuple []) }
  | LPAR inner_tuple RPAR            { mk ~pos:$loc (Tuple $2) }
  | expr DOT LCUR record RCUR        { $4 ~pos:$loc $1 }
  | LCUR record RCUR                 { $2 ~pos:$loc (mk ~pos:$loc (Tuple [])) }
  | LCUR RCUR                        { mk ~pos:$loc (Tuple []) }
  | expr DOT VAR                     { mk ~pos:$loc (Invoke ($1, $3)) }
<<<<<<< HEAD
  | expr DOT VARLPAR app_list RPAR   { mk ~pos:$loc (App (mk ~pos:$loc (Invoke ($1, $3)), $4)) }
  | REF DOT VARLPAR app_list RPAR    { mk ~pos:$loc (App (mk ~pos:$loc (Invoke (mk ~pos:$loc($1) (Var "ref"), $3)), $4)) }
  | VARLPAR app_list RPAR            { mk ~pos:$loc (App (mk ~pos:$loc (Var $1), $2)) }
  | VARLBRA expr RBRA                { mk ~pos:$loc (App (mk ~pos:$loc (Var "_[_]"), ["", $2; "", mk ~pos:$loc($1) (Var $1)])) }
  | expr DOT VARLBRA expr RBRA       { mk ~pos:$loc (App (mk ~pos:$loc (Var "_[_]"), ["", $4; "", mk ~pos:$loc (Invoke ($1, $3))])) }
=======
  | expr DOT VARLPAR app_list RPAR   { mk ~pos:$loc (App (mk ~pos:($startpos($1),$endpos($3)) (Invoke ($1, $3)), $4)) }
  | REF DOT VARLPAR app_list RPAR    { mk ~pos:$loc (App (mk ~pos:($startpos($1),$endpos($3)) (Invoke (mk ~pos:$loc($1) (Var "ref"), $3)), $4)) }
  | VARLPAR app_list RPAR            { mk ~pos:$loc (App (mk ~pos:$loc($1) (Var $1), $2)) }
  | VARLBRA expr RBRA                { mk ~pos:$loc (App (mk ~pos:$loc($1) (Var "_[_]"), ["", $2; "", mk ~pos:$loc($1) (Var $1)])) }
>>>>>>> 2c923c9a
  | BEGIN exprs END                  { $2 }
  | FUN LPAR arglist RPAR YIELDS expr{ mk_fun ~pos:$loc $3 $6 }
  | LCUR exprss RCUR                 { mk_fun ~pos:$loc [] $2 }
  | IF exprs THEN exprs if_elsif END { let cond = $2 in
                                       let then_b = mk_fun ~pos:($startpos($3),$endpos($4)) [] $4 in
                                       let else_b = $5 in
                                       let op = mk ~pos:$loc($1) (Var "if") in
                                       mk ~pos:$loc (App (op, ["", cond; "else", else_b; "then", then_b])) }
  | SERVER_WAIT exprs THEN exprs END { let condition = $2 in
                                       let op = mk ~pos:$loc (Var "server.wait") in
                                       let after = mk_fun ~pos:$loc($4) [] $4 in
                                       mk ~pos:$loc (App (op, ["", condition; "", after])) }
  | SERVER_WRITE expr THEN exprs END { let data = $2 in
                                       let after = mk_fun ~pos:$loc($4) [] $4 in
                                       let op = mk ~pos:$loc (Var "server.write") in
                                       mk ~pos:$loc (App (op, ["",after;"",data])) }
  | SERVER_READ expr COLON VAR THEN exprs END {
                                       let marker = $2 in
                                       let arg = mk_ty ~pos:$loc($4) "string" [] in
                                       let after = mk_fun ~pos:$loc($6) ["",$4,arg,None] $6 in
                                       let op = mk ~pos:$loc (Var "server.read") in
                                       mk ~pos:$loc (App (op, ["",after;"",marker])) }
  | SERVER_READCHARS expr COLON VAR THEN exprs END {
                                       let len = $2 in
                                       let arg = mk_ty ~pos:$loc($4) "string" [] in
                                       let after = mk_fun ~pos:$loc($6) ["",$4,arg,None] $6 in
                                       let op = mk ~pos:$loc (Var "server.readchars") in
                                       mk ~pos:$loc (App (op, ["",after;"",len])) }
  | SERVER_READLINE VAR THEN exprs END {
                                       let arg = mk_ty ~pos:$loc($4) "string" [] in
                                       let after = mk_fun ~pos:$loc($4) ["",$2,arg,None] $4 in
                                       let op = mk ~pos:$loc (Var "server.readline") in
                                       mk ~pos:$loc (App (op, ["",after])) }

  | expr BIN0 expr                 { mk ~pos:$loc (App (mk ~pos:$loc($2) (Var $2), ["",$1;"",$3])) }
  | expr BIN1 expr                 { mk ~pos:$loc (App (mk ~pos:$loc($2) (Var $2), ["",$1;"",$3])) }
  | expr BIN2 expr                 { mk ~pos:$loc (App (mk ~pos:$loc($2) (Var $2), ["",$1;"",$3])) }
  | expr BIN3 expr                 { mk ~pos:$loc (App (mk ~pos:$loc($2) (Var $2), ["",$1;"",$3])) }
  | expr TIMES expr                { mk ~pos:$loc (App (mk ~pos:$loc($2) (Var "*"), ["",$1;"",$3])) }
  | expr MINUS expr                { mk ~pos:$loc (App (mk ~pos:$loc($2) (Var "-"), ["",$1;"",$3])) }
  | INTERVAL                       { mk_time_pred ~pos:$loc (between ~pos:$loc (fst $1) (snd $1)) }
  | TIME                           { mk_time_pred ~pos:$loc (during ~pos:$loc $1) }

ty:
  | VAR                       { mk_ty ~pos:$loc $1 [] }
  | VARLPAR ty_args RPAR      { mk_ty ~pos:$loc $1 $2 }
  | REF LPAR ty RPAR          { Lang_values.ref_t ~pos:(Some $loc) $3 }
  | LBRA ty RBRA              { Lang_types.make (Lang_types.List $2) }
  | LPAR ty_tuple RPAR        { Lang_types.make (Lang_types.Tuple $2) }
  | INT                       { Lang_values.type_of_int $1 }
  | TIMES BIN2 INT            { mk_var_mult $2 $3 }
  | INT BIN2 TIMES            { mk_var_mult $2 $1 }
  | LPAR argsty RPAR YIELDS ty{ Lang_types.make (Lang_types.Arrow ($2,$5)) }

ty_tuple:
  | ty TIMES ty { [$1; $3] }
  | ty TIMES ty_tuple { $1::$3 }

ty_args:
  |                      { [] }
  | ty_arg               { [$1] }
  | ty_arg COMMA ty_args { $1::$3 }

ty_arg:
  | ty { "",$1 }
  | VAR GETS ty { $1,$3 }

argty:
  | ty                    { false,"",$1 }
  | VAR COLON ty          { false,$1,$3 }
  | QUESTION VAR COLON ty { true,$2,$4 }

argsty:
  |                    { [] }
  | argty              { [$1] }
  | argty COMMA argsty { $1::$3 }

varlist:
  | LBRA inner_list RBRA { $2 }
inner_list:
  | expr COMMA inner_list  { $1::$3 }
  | expr                   { [$1] }
  |                        { [] }

inner_tuple:
  | expr COMMA expr { [$1;$3] }
  | expr COMMA inner_tuple { $1::$3 }

app_list_elem:
  | VAR GETS expr { $1,$3 }
  | expr          { "",$1 }
app_list:
  |                              { [] }
  | app_list_elem                { [$1] }
  | app_list_elem COMMA app_list { $1::$3 }

bindvar:
  | VAR { $1 }
  | UNDERSCORE { "_" }

pattern:
  | bindvar { PVar [$1] }
  | LPAR pattern_list RPAR { PTuple $2 }

subfield:
  | VAR DOT in_subfield { $1::$3 }

in_subfield:
  | VAR { [$1] }
  | VAR DOT in_subfield { $1::$3 }

pattern_list:
  | pattern COMMA pattern { [$1;$3] }
  | pattern COMMA pattern_list { $1::$3 }

binding:
  | bindvar GETS expr { (Doc.none (),[]),PVar [$1],$3 }
  | LET pattern GETS expr { (Doc.none (),[]),$2,$4 }
  | LET subfield GETS expr { (Doc.none (),[]),PVar $2,$4 }
  | DEF pattern g exprs END {
      let body = $4 in
      $1,$2,body
    }
  | DEF varlpar arglist RPAR g exprs END {
      let arglist = $3 in
      let body = mk_fun ~pos:$loc arglist $6 in
      $1,PVar $2,body
        }
  /* We don't handle recursive fields for now... */
  | DEF REC VARLPAR arglist RPAR g exprs END {
      let doc = $1 in
      let pat = PVar [$3] in
      let arglist = $4 in
      let body = mk_rec_fun ~pos:$loc pat arglist $7 in
      doc,pat,body
    }

varlpar:
  | VARLPAR         { [$1] }
  | VAR DOT varlpar { $1::$3 }
  | REF DOT varlpar { "ref"::$3 }

arglist:
  |                   { [] }
  | arg               { [$1] }
  | arg COMMA arglist { $1::$3 }
arg:
  | TILD VAR opt { $2, $2, T.fresh_evar ~level:(-1) ~pos:(Some $loc($2)), $3 }
  | TILD VAR GETS UNDERSCORE opt { $2, "_", T.fresh_evar ~level:(-1) ~pos:(Some $loc($2)), $5 }
  | bindvar opt  { "", $1, T.fresh_evar ~level:(-1) ~pos:(Some $loc($1)), $2 }
opt:
  | GETS expr { Some $2 }
  |           { None }

if_elsif:
  | ELSIF exprs THEN exprs if_elsif { let cond = $2 in
                                      let then_b = mk_fun ~pos:($startpos($3), $endpos($4)) [] $4 in
                                      let else_b = $5 in
                                      let op = mk ~pos:$loc($1) (Var "if") in
                                      mk_fun ~pos:$loc [] (mk ~pos:$loc (App (op,["",cond; "else",else_b; "then",then_b]))) }
  | ELSE exprs                      { mk_fun ~pos:($startpos($1),$endpos($2)) [] $2 }
  |                                 { mk_fun ~pos:$loc [] (mk ~pos:$loc unit) }


app_opt:
  | %prec no_app { [] }
  | LPAR app_list RPAR { $2 }

ogg_items:
  | ogg_item { [$1] }
  | ogg_item COMMA ogg_items { $1::$3 }
top_level_ogg_item:
  | VORBIS app_opt     { Lang_vorbis.make $2 }
  | VORBIS_CBR app_opt { Lang_vorbis.make_cbr $2 }
  | VORBIS_ABR app_opt { Lang_vorbis.make_abr $2 }
  | THEORA app_opt     { Lang_theora.make $2 }
  | SPEEX app_opt      { Lang_speex.make $2 }
  | OPUS app_opt       { Lang_opus.make $2 }
ogg_item:
  | FLAC app_opt       { Lang_flac.make_ogg $2 }
  | top_level_ogg_item { $1 }

ffmpeg_param:
  | STRING GETS expr { $1,$3 }
  | VAR GETS expr        { $1,$3 }
ffmpeg_params:
  |                                  { [] }
  | ffmpeg_param                     { [$1] }
  | ffmpeg_param COMMA ffmpeg_params { $1::$3 }

ffmpeg_list_elem:
  | AUDIO LPAR ffmpeg_params RPAR { `Audio  $3 }
  | VIDEO LPAR ffmpeg_params RPAR { `Video  $3 }
  | ffmpeg_param                  { `Option $1 }
ffmpeg_list:
  |                                    { [] }
  | ffmpeg_list_elem                   { [$1] }
  | ffmpeg_list_elem COMMA ffmpeg_list { $1::$3 }

ffmpeg_opt:
  | %prec no_app { [] }
  | LPAR ffmpeg_list RPAR { $2 }

record:
  | VAR GETS expr { fun ~pos e -> mk ~pos (Meth ($1, $3, e)) }
  | record COMMA VAR GETS expr { fun ~pos e -> mk ~pos (Meth ($3, $5, $1 ~pos e)) }<|MERGE_RESOLUTION|>--- conflicted
+++ resolved
@@ -284,18 +284,11 @@
   | LCUR record RCUR                 { $2 ~pos:$loc (mk ~pos:$loc (Tuple [])) }
   | LCUR RCUR                        { mk ~pos:$loc (Tuple []) }
   | expr DOT VAR                     { mk ~pos:$loc (Invoke ($1, $3)) }
-<<<<<<< HEAD
-  | expr DOT VARLPAR app_list RPAR   { mk ~pos:$loc (App (mk ~pos:$loc (Invoke ($1, $3)), $4)) }
-  | REF DOT VARLPAR app_list RPAR    { mk ~pos:$loc (App (mk ~pos:$loc (Invoke (mk ~pos:$loc($1) (Var "ref"), $3)), $4)) }
-  | VARLPAR app_list RPAR            { mk ~pos:$loc (App (mk ~pos:$loc (Var $1), $2)) }
-  | VARLBRA expr RBRA                { mk ~pos:$loc (App (mk ~pos:$loc (Var "_[_]"), ["", $2; "", mk ~pos:$loc($1) (Var $1)])) }
-  | expr DOT VARLBRA expr RBRA       { mk ~pos:$loc (App (mk ~pos:$loc (Var "_[_]"), ["", $4; "", mk ~pos:$loc (Invoke ($1, $3))])) }
-=======
   | expr DOT VARLPAR app_list RPAR   { mk ~pos:$loc (App (mk ~pos:($startpos($1),$endpos($3)) (Invoke ($1, $3)), $4)) }
   | REF DOT VARLPAR app_list RPAR    { mk ~pos:$loc (App (mk ~pos:($startpos($1),$endpos($3)) (Invoke (mk ~pos:$loc($1) (Var "ref"), $3)), $4)) }
   | VARLPAR app_list RPAR            { mk ~pos:$loc (App (mk ~pos:$loc($1) (Var $1), $2)) }
-  | VARLBRA expr RBRA                { mk ~pos:$loc (App (mk ~pos:$loc($1) (Var "_[_]"), ["", $2; "", mk ~pos:$loc($1) (Var $1)])) }
->>>>>>> 2c923c9a
+  | VARLBRA expr RBRA                { mk ~pos:$loc (App (mk ~pos:$loc (Var "_[_]"), ["", $2; "", mk ~pos:$loc($1) (Var $1)])) }
+  | expr DOT VARLBRA expr RBRA       { mk ~pos:$loc (App (mk ~pos:$loc (Var "_[_]"), ["", $4; "", mk ~pos:($startpos($1),$endpos($3)) (Invoke ($1, $3))])) }
   | BEGIN exprs END                  { $2 }
   | FUN LPAR arglist RPAR YIELDS expr{ mk_fun ~pos:$loc $3 $6 }
   | LCUR exprss RCUR                 { mk_fun ~pos:$loc [] $2 }
