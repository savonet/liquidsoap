--- conflicted
+++ resolved
@@ -41,26 +41,17 @@
     let fv = Lang_values.free_vars ~bound body in
       mk ~pos (Fun (fv,args,body))
 
-<<<<<<< HEAD
-  let mk_enc ~pos e = mk ~pos (Encoder e)
-=======
-  let mk_rec_fun ?pos doc name args body =
+  let mk_rec_fun ~pos doc name args body =
     let bound = List.map (fun (_,x,_,_) -> x) args in
     let fv = Lang_values.free_vars ~bound body in
-    let cached = ref None in
     let rec fn () =
-      match !cached with
-        | Some t -> t
-        | None ->
-            let fnv = mk ?pos (RFun (fv,args,fn)) in
-            mk ?pos (Let {doc=doc;var=name;gen=[];
-                          def=fnv;body=body})
+      let fnv = mk ~pos (RFun (fv,args,fn)) in
+      mk ~pos (Let {doc=doc;var=name;gen=[];
+                    def=fnv;body=body})
     in
-      cached := Some (fn());
-      mk ?pos (RFun (fv,args,fn))
-
-  let mk_enc e = mk (Encoder e)
->>>>>>> 1b80e166
+      mk ~pos (RFun (fv,args,fn))
+
+  let mk_enc ~pos e = mk ~pos (Encoder e)
 
   (** Time intervals *)
 
@@ -481,7 +472,7 @@
       let doc = $1 in
       let name = $3 in
       let arglist = $4 in
-      let body = mk_rec_fun doc name arglist $7 in
+      let body = mk_rec_fun ~pos:($symbolstartpos, $endpos) doc name arglist $7 in
         doc,name,body
     }
 
