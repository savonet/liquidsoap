--- conflicted
+++ resolved
@@ -245,12 +245,7 @@
     | Encoder e -> Encoder.string_of_format e
     | List l -> "[" ^ String.concat ", " (List.map print_term l) ^ "]"
     | Tuple l -> "(" ^ String.concat ", " (List.map print_term l) ^ ")"
-<<<<<<< HEAD
-    | Meth (l, v, e) ->
-        "{{ " ^ print_term e ^ " | " ^ l ^ " = " ^ print_term v ^ " }}"
-=======
     | Meth (l, v, e) -> print_term e ^ ".{" ^ l ^ " = " ^ print_term v ^ "}"
->>>>>>> 51a7e790
     | Invoke (e, l) -> print_term e ^ "." ^ l
     | Fun (_, [], v) when is_ground v -> "{" ^ print_term v ^ "}"
     | Fun _ | RFun _ -> "<fun>"
@@ -479,12 +474,7 @@
       | List l -> "[" ^ String.concat ", " (List.map print_value l) ^ "]"
       | Ref a -> Printf.sprintf "ref(%s)" (print_value !a)
       | Tuple l -> "(" ^ String.concat ", " (List.map print_value l) ^ ")"
-<<<<<<< HEAD
-      | Meth (l, v, e) ->
-          "{{" ^ print_value e ^ " | " ^ l ^ " = " ^ print_value v ^ "}}"
-=======
       | Meth (l, v, e) -> print_value e ^ ".{" ^ l ^ "=" ^ print_value v ^ "}"
->>>>>>> 51a7e790
       | Fun ([], _, _, x) when is_ground x -> "{" ^ print_term x ^ "}"
       | Fun (l, _, _, x) when is_ground x ->
           let f (label, _, value) =
@@ -505,7 +495,6 @@
       | Meth (l', y, _) when l' = l -> y
       | Meth (_, _, x) -> invoke x l
       | _ -> failwith ("Could not find method " ^ l ^ " of " ^ print_value x)
-<<<<<<< HEAD
 
   (** Perform a sequence of invokes: invokes x [l1;l2;l3;...] is x.l1.l2.l3... *)
   let rec invokes x = function l :: ll -> invokes (invoke x l) ll | [] -> x
@@ -516,13 +505,6 @@
     match t.value with
       | Meth (l, v, t) -> { t with value = Meth (l, v, remeth t u) }
       | _ -> u
-=======
-
-  (** Perform a sequence of invokes: invokes x [l1;l2;l3;...] is x.l1.l2.l3... *)
-  let rec invokes x = function l :: ll -> invokes (invoke x l) ll | [] -> x
-
-  let rec demeth v = match v.value with Meth (_, _, v) -> demeth v | _ -> v
->>>>>>> 51a7e790
 end
 
 (** {2 Built-in values and toplevel definitions} *)
@@ -559,14 +541,10 @@
               let vg, vt = T.invokes t0 (List.rev prefix) in
               let lvt, lv = aux (l :: prefix) ll in
               let t =
-<<<<<<< HEAD
                 T.make ~pos:vt.T.pos
                   (T.Meth (l, ((if ll = [] then g else vg), lvt), vt))
-=======
-                T.make (T.Meth (l, ((if ll = [] then g else vg), lvt), vt))
->>>>>>> 51a7e790
               in
-              (t, { V.pos = None; value = V.Meth (l, lv, v) })
+              (t, { V.pos = v.V.pos; value = V.Meth (l, lv, v) })
           | [] -> (t, v)
         in
         let t, v = aux [] ll in
@@ -831,7 +809,6 @@
             (fun (ll, a) ->
               match ll with
                 | [] -> assert false
-<<<<<<< HEAD
                 | [x] ->
                     let a =
                       if replace then T.remeth (snd (List.assoc x env)) a else a
@@ -844,12 +821,6 @@
                         (* If we are replacing the value, we keep the previous methods. *)
                         if replace then T.remeth (snd (T.invokes t ll)) a else a
                       in
-=======
-                | [x] -> (x, (generalized, a))
-                | l :: ll -> (
-                    try
-                      let g, t = List.assoc l env in
->>>>>>> 51a7e790
                       (l, (g, T.meths ~pos ~level ll (generalized, a) t))
                     with Not_found ->
                       raise (Unbound (pos, String.concat "." (l :: ll))) ))
@@ -957,18 +928,13 @@
             | _ -> failwith ("Fatal error: invoked method " ^ l ^ " not found")
         in
         aux (eval ~env t)
-<<<<<<< HEAD
     | Let { pat; replace; def = v; body = b; _ } ->
-=======
-    | Let { pat; def = v; body = b; _ } ->
->>>>>>> 51a7e790
         let v = eval ~env v in
         let penv =
           List.map
             (fun (ll, v) ->
               match ll with
                 | [] -> assert false
-<<<<<<< HEAD
                 | [x] ->
                     let v () =
                       if replace then V.remeth (Lazy.force (List.assoc x env)) v
@@ -977,10 +943,6 @@
                     (x, Lazy.from_fun v)
                 | l :: ll ->
                     (* Add method ll with value v to t *)
-=======
-                | [x] -> (x, Lazy.from_val v)
-                | l :: ll ->
->>>>>>> 51a7e790
                     let rec meths ll v t =
                       match ll with
                         | [] -> assert false
@@ -988,7 +950,6 @@
                         | l :: ll ->
                             mk (V.Meth (l, meths ll v (V.invoke t l), t))
                     in
-<<<<<<< HEAD
                     let v () =
                       let t = Lazy.force (List.assoc l env) in
                       let v = meths ll v t in
@@ -996,9 +957,6 @@
                       if replace then V.remeth (V.invokes t ll) v else v
                     in
                     (l, Lazy.from_fun v))
-=======
-                    (l, lazy (meths ll v (Lazy.force (List.assoc l env)))))
->>>>>>> 51a7e790
             (eval_pat pat v)
         in
         let env = penv @ env in
@@ -1144,7 +1102,6 @@
 
 let rec eval_toplevel ?(interactive = false) t =
   match t.term with
-<<<<<<< HEAD
     | Let { doc = comment; gen = generalized; replace; pat; def; body } ->
         let def_t = def.t in
         let def = eval def in
@@ -1160,11 +1117,6 @@
               | PTuple _ ->
                   failwith "TODO: cannot replace toplevel tuples for now" )
         in
-=======
-    | Let { doc = comment; gen = generalized; pat; def; body } ->
-        let def_t = def.t in
-        let def = eval def in
->>>>>>> 51a7e790
         toplevel_add comment pat ~t:(generalized, def_t) def;
         if Lazy.force debug then
           Printf.eprintf "Added toplevel %s : %s\n%!" (string_of_pat pat)
