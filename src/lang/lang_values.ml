(*****************************************************************************

  Liquidsoap, a programmable audio stream generator.
  Copyright 2003-2019 Savonet team

  This program is free software; you can redistribute it and/or modify
  it under the terms of the GNU General Public License as published by
  the Free Software Foundation; either version 2 of the License, or
  (at your option) any later version.

  This program is distributed in the hope that it will be useful,
  but WITHOUT ANY WARRANTY; without even the implied warranty of
  MERCHANTABILITY or FITNESS FOR A PARTICULAR PURPOSE.  See the
  GNU General Public License for more details, fully stated in the COPYING
  file at the root of the liquidsoap distribution.

  You should have received a copy of the GNU General Public License
  along with this program; if not, write to the Free Software
  Foundation, Inc., 51 Franklin Street, Fifth Floor, Boston, MA 02110-1301  USA

 *****************************************************************************)

(** Values in the Liquidsoap language. *)

(** A parsing error. *)
exception Parse_error of ((Lexing.position * Lexing.position) * string)

(** Unsupported format *)
exception
  Unsupported_format of ((Lexing.position * Lexing.position) * Encoder.format)

let conf =
  Dtools.Conf.void ~p:(Configure.conf#plug "lang") "Language configuration."

let conf_debug =
  Dtools.Conf.bool ~p:(conf#plug "debug") ~d:false
    "Debug language features such as type inference and reduction."

let conf_debug_errors =
  Dtools.Conf.bool ~p:(conf#plug "debug_errors") ~d:false
    "Debug errors by showing stacktraces instead of printing messages."

(** Are we in debugging mode? *)
let debug =
  Lazy.from_fun (fun () ->
      try
        ignore (Sys.getenv "LIQUIDSOAP_DEBUG_LANG");
        true
      with Not_found -> conf_debug#get)

(* We want to keep this a reference and not a dtools and not something more
   complicated (e.g. dtools) in order not to impact performances. *)
let profile = ref false

(** {2 Kinds} *)

(* In a sense this could move to Lang_types, but I like to keep that
    part free of some specificities of liquidsoap, as much as possible. *)

module T = Lang_types

let ref_t ?pos ?level t =
  T.make ?pos ?level
    (T.Constr { T.name = "ref"; T.params = [(T.Invariant, t)] })

let zero_t = T.make T.Zero
let succ_t t = T.make (T.Succ t)
let rec add_t n m = if n = 0 then m else succ_t (add_t (n - 1) m)
let type_of_int n = add_t n zero_t

(** A frame kind type is a purely abstract type representing a frame kind.
  * The parameters [audio,video,midi] are intended to be multiplicity types,
  * i.e. types of the form Succ*(Zero|Any). *)
let frame_kind_t ?pos ?level audio video midi =
  T.make ?pos ?level
    (T.Constr
       {
         T.name = "stream_kind";
         T.params =
           [(T.Covariant, audio); (T.Covariant, video); (T.Covariant, midi)];
       })

let of_frame_kind_t t =
  match (T.deref t).T.descr with
    | T.Constr
        {
          T.name = "stream_kind";
          T.params = [(_, audio); (_, video); (_, midi)];
        } ->
        { Frame.audio; video; midi }
    | T.EVar (_, _) ->
        let audio = type_of_int (Lazy.force Frame.audio_channels) in
        let video = type_of_int (Lazy.force Frame.video_channels) in
        let midi = type_of_int (Lazy.force Frame.midi_channels) in
        T.bind t (frame_kind_t audio video midi);
        { Frame.audio; video; midi }
    | _ -> assert false

(** Type of audio formats that can encode frame of a given kind. *)
let format_t ?pos ?level k =
  T.make ?pos ?level
    (T.Constr { T.name = "format"; T.params = [(T.Covariant, k)] })

(** Type of sources carrying frames of a given kind. *)
let source_t ?(active = false) ?pos ?level k =
  let name = if active then "active_source" else "source" in
  T.make ?pos ?level (T.Constr { T.name; T.params = [(T.Invariant, k)] })

let of_source_t t =
  match (T.deref t).T.descr with
    | T.Constr { T.name = "source"; T.params = [(_, t)] } -> t
    | T.Constr { T.name = "active_source"; T.params = [(_, t)] } -> t
    | _ -> assert false

let request_t ?pos ?level () = T.make ?pos ?level (T.Ground T.Request)

let rec type_of_mul ~pos ~level m =
  T.make ~pos ~level
    ( match m with
      | Frame.Fixed 0 -> T.Zero
      | Frame.Fixed n -> T.Succ (type_of_mul ~pos ~level (Frame.Fixed (n - 1)))
      | Frame.At_least 0 -> (T.fresh_evar ~pos ~level).T.descr
      | Frame.At_least n ->
          T.Succ (type_of_mul ~pos ~level (Frame.At_least (n - 1))) )

let rec mul_of_type t =
  match (T.deref t).T.descr with
    | T.Zero -> Frame.Fixed 0
    | T.Succ t -> (
        match mul_of_type t with
          | Frame.Fixed n -> Frame.Fixed (n + 1)
          | Frame.At_least n -> Frame.At_least (n + 1) )
    | T.EVar _ -> Frame.At_least 0
    | _ -> assert false

let type_of_format ~pos ~level f =
  let kind = Encoder.kind_of_format f in
  let audio = type_of_mul ~pos ~level kind.Frame.audio in
  let video = type_of_mul ~pos ~level kind.Frame.video in
  let midi = type_of_mul ~pos ~level kind.Frame.midi in
  format_t ~pos ~level (frame_kind_t ~pos ~level audio video midi)

(** {2 Terms} *)

(** The way we implement this mini-language is not very efficient. It should not
    matter, since very little computation is done here. It is mostly used for a
    single run on startup to build the sources, and then sometimes for building
    transitions. Terms are small, no recursion is possible. In order to report
    informative errors, including runtime errors (invalid values of a valid type
    given to a FF) we need to keep a complete AST all the way long.  We actually
    don't need the types anymore after the static checking, but I don't want to
    bother with stripping down to another datatype. *)

(** Sets of variables. *)
module Vars = Set.Make (String)

module Ground = struct
  type t = ..
  type content = { descr : string; typ : T.ground }

  let handlers = Queue.create ()
  let register fn = Queue.add fn handlers

  exception Found of content

  let find v =
    try
      Queue.iter
        (fun h -> match h v with Some c -> raise (Found c) | None -> ())
        handlers;
      assert false
    with Found c -> c

  let to_string (v : t) = (find v).descr
  let to_type (v : t) = (find v).typ

  type t +=
    | Bool of bool
    | Int of int
    | String of string
    | Float of float
    | Request of Request.t

  let () =
    register (function
      | Bool b -> Some { descr = string_of_bool b; typ = T.Bool }
      | Int i -> Some { descr = string_of_int i; typ = T.Int }
      | String s -> Some { descr = Printf.sprintf "%S" s; typ = T.String }
      | Float f -> Some { descr = string_of_float f; typ = T.Float }
      | Request _ -> Some { descr = "<request>"; typ = T.Request }
      | _ -> None)
end

type term = { mutable t : T.t; term : in_term }

and let_t = {
  doc : Doc.item * (string * string) list;
  pat : pattern;
  mutable gen : (int * T.constraints) list;
  def : term;
  body : term;
}

and in_term =
  | Ground of Ground.t
  | Encoder of Encoder.format
  | List of term list
  | Tuple of term list
  | Meth of string * term * term
  | Invoke of term * string
  | Let of let_t
  | Var of string
  | Seq of term * term
  | App of term * (string * term) list
  | Fun of Vars.t * (string * string * T.t * term option) list * term
  (* [fun ~l1:x1 .. ?li:(xi=defi) .. -> body] =
   * [Fun (V, [(l1,x1,None)..(li,xi,Some defi)..], body)]
   * The first component [V] is the list containing all
   * variables occurring in the function. It is used to
   * restrict the environment captured when a closure is
   * formed. *)
  | RFun of string * Vars.t * (string * string * T.t * term option) list * term

(* A recursive function, the first string is the name of the recursive
   variable. *)
and pattern =
  | PVar of string list  (** a field *)
  | PTuple of pattern list  (** a tuple *)

let unit = Tuple []

(* Only used for printing very simple functions. *)
let is_ground x =
  match x.term with
    | Ground _ | Encoder _ -> true
    (* | Ref x -> is_ground x *)
    | _ -> false

(** Print terms, (almost) assuming they are in normal form. *)
let rec print_term v =
  match v.term with
    | Ground g -> Ground.to_string g
    | Encoder e -> Encoder.string_of_format e
    | List l -> "[" ^ String.concat ", " (List.map print_term l) ^ "]"
    | Tuple l -> "(" ^ String.concat ", " (List.map print_term l) ^ ")"
    | Meth (l, v, e) -> print_term e ^ ".{" ^ l ^ " = " ^ print_term v ^ "}"
    | Invoke (e, l) -> print_term e ^ "." ^ l
    | Fun (_, [], v) when is_ground v -> "{" ^ print_term v ^ "}"
    | Fun _ | RFun _ -> "<fun>"
    | Var s -> s
    | App (hd, tl) ->
        let tl =
          List.map
            (fun (lbl, v) ->
              (if lbl = "" then "" else lbl ^ " = ") ^ print_term v)
            tl
        in
        print_term hd ^ "(" ^ String.concat "," tl ^ ")"
    | Let _ | Seq _ -> assert false

let rec string_of_pat = function
  | PVar l -> String.concat "." l
  | PTuple l -> "(" ^ String.concat ", " (List.map string_of_pat l) ^ ")"

let rec free_vars_pat = function
  | PVar [] -> assert false
  | PVar [_] -> Vars.empty
  | PVar (x :: _) -> Vars.singleton x
  | PTuple l -> List.fold_left Vars.union Vars.empty (List.map free_vars_pat l)

let rec bound_vars_pat = function
  | PVar [] -> assert false
  | PVar [x] -> Vars.singleton x
  | PVar _ -> Vars.empty
  | PTuple l -> List.fold_left Vars.union Vars.empty (List.map bound_vars_pat l)

let rec free_vars tm =
  match tm.term with
    | Ground _ | Encoder _ -> Vars.empty
    | Var x -> Vars.singleton x
    | Tuple l ->
        List.fold_left (fun v a -> Vars.union v (free_vars a)) Vars.empty l
    | Seq (a, b) -> Vars.union (free_vars a) (free_vars b)
    | Meth (_, v, e) -> Vars.union (free_vars v) (free_vars e)
    | Invoke (e, _) -> free_vars e
    | List l ->
        List.fold_left (fun v t -> Vars.union v (free_vars t)) Vars.empty l
    | App (hd, l) ->
        List.fold_left
          (fun v (_, t) -> Vars.union v (free_vars t))
          (free_vars hd) l
    | RFun (_, fv, _, _) | Fun (fv, _, _) -> fv
    | Let l ->
        Vars.union (free_vars l.def)
          (Vars.diff (free_vars l.body) (bound_vars_pat l.pat))

let free_vars ?bound body =
  match bound with
    | None -> free_vars body
    | Some s -> List.fold_left (fun v x -> Vars.remove x v) (free_vars body) s

(** Values which can be ignored (and will thus not raise a warning if
   ignored). *)
let can_ignore t =
  match (T.deref t).T.descr with
    | T.Tuple [] | T.Constr { T.name = "active_source"; _ } -> true
    | T.EVar _ -> true
    | _ -> false

let is_fun t = match (T.deref t).T.descr with T.Arrow _ -> true | _ -> false

let is_source t =
  match (T.deref t).T.descr with
    | T.Constr { T.name = "source"; _ } -> true
    | _ -> false

(** Check that all let-bound variables are used.
  * No check is performed for variable arguments.
  * This cannot be done at parse-time (as for the computatin of the
  * free variables of functions) because we need types, as well as
  * the ability to distinguish toplevel and inner let-in terms. *)

exception Unused_variable of (string * Lexing.position)

let check_unused ~lib tm =
  let rec check ?(toplevel = false) v tm =
    match tm.term with
      | Var s -> Vars.remove s v
      | Ground _ | Encoder _ -> v
      | Tuple l -> List.fold_left (fun a -> check a) v l
      | Meth (_, f, e) -> check (check v e) f
      | Invoke (e, _) -> check v e
      | Seq (a, b) -> check ~toplevel (check v a) b
      | List l -> List.fold_left (fun x y -> check x y) v l
      | App (hd, l) ->
          let v = check v hd in
          List.fold_left (fun v (_, t) -> check v t) v l
      | RFun (_, arg, p, body) -> check v { tm with term = Fun (arg, p, body) }
      | Fun (_, p, body) ->
          let v =
            List.fold_left
              (fun v -> function _, _, _, Some default -> check v default
                | _ -> v)
              v p
          in
          let masked, v =
            let v0 = v in
            List.fold_left
              (fun (masked, v) (_, var, _, _) ->
                if Vars.mem var v0 then (Vars.add var masked, v)
                else (masked, Vars.add var v))
              (Vars.empty, v) p
          in
          let v = check v body in
          (* Restore masked variables. The masking variables have been used but it
             does not count for the ones they masked. *)
          Vars.union masked v
      | Let { pat; def; body; _ } ->
          let v = check v def in
          let bvpat = bound_vars_pat pat in
          let mask = Vars.inter v bvpat in
          let v = Vars.union v bvpat in
          let v = check ~toplevel v body in
          if
            (* Do not check for anything at toplevel in libraries *)
            not (toplevel && lib)
          then
            Vars.iter
              (fun s ->
                (* Do we have an unused definition? *)
                if Vars.mem s v then
                  (* There are exceptions: unit, active_source and functions when
                     at toplevel (sort of a lib situation...) *)
                  if
                    s <> "_"
                    && not (can_ignore def.t || (toplevel && is_fun def.t))
                  then (
                    let start_pos = fst (Utils.get_some tm.t.T.pos) in
                    raise (Unused_variable (s, start_pos)) ))
              bvpat;
          Vars.union v mask
  in
  (* Unused free variables may remain *)
  ignore (check ~toplevel:true Vars.empty tm)

<<<<<<< HEAD
(** Maps a function on all types occurring in a term.
  * Ignores variable generalizations. *)
let rec map_types f gen tm =
  let aux = function
    | lbl, var, t, None -> (lbl, var, f gen t, None)
    | lbl, var, t, Some tm -> (lbl, var, f gen t, Some (map_types f gen tm))
  in
  match tm.term with
    | Ground _ | Encoder _ | Var _ -> { tm with t = f gen tm.t }
    | Tuple l -> { t = f gen tm.t; term = Tuple (List.map (map_types f gen) l) }
    | Meth (l, x, e) ->
        {
          t = f gen tm.t;
          term = Meth (l, map_types f gen x, map_types f gen e);
        }
    | Invoke (e, l) -> { t = f gen tm.t; term = Invoke (map_types f gen e, l) }
    | Seq (a, b) ->
        { t = f gen tm.t; term = Seq (map_types f gen a, map_types f gen b) }
    | List l -> { t = f gen tm.t; term = List (List.map (map_types f gen) l) }
    | App (hd, l) ->
        {
          t = f gen tm.t;
          term =
            App
              ( map_types f gen hd,
                List.map (fun (lbl, v) -> (lbl, map_types f gen v)) l );
        }
    | Fun (fv, p, v) ->
        { t = f gen tm.t; term = Fun (fv, List.map aux p, map_types f gen v) }
    | RFun (x, fv, p, v) ->
        {
          t = f gen tm.t;
          term = RFun (x, fv, List.map aux p, map_types f gen v);
        }
    | Let l ->
        let gen' = l.gen @ gen in
        {
          t = f gen tm.t;
          term =
            Let
              {
                l with
                def = map_types f gen' l.def;
                body = map_types f gen l.body;
              };
        }

module SMap = Map.Make (struct
  type t = string

  let compare x y = compare (x : string) (y : string)
end)

=======
>>>>>>> 2c923c9a
(** Values are untyped normal forms of terms. *)
module V = struct
  type value = { pos : T.pos option; value : in_value }

  and env = (string * value) list

  (* Some values have to be lazy in the environment because of recursive functions. *)
  and lazy_env = (string * value Lazy.t) list

  and in_value =
    | Ground of Ground.t
    | Source of Source.source
    | Encoder of Encoder.format
    | List of value list
    | Tuple of value list
    | Meth of value * value SMap.t
    | Ref of value ref
        (** The first environment contains the parameters already passed to the
        function. Next parameters will be inserted between that and the second
        env which is part of the closure. *)
    | Fun of (string * string * value option) list * env * lazy_env * term
        (** For a foreign function only the arguments are visible, the closure
       doesn't capture anything in the environment. *)
    | FFI of (string * string * value option) list * env * (env -> value)

  let unit : in_value = Tuple []

  let string_of_float f =
    let s = string_of_float f in
    if s.[String.length s - 1] = '.' then s ^ "0" else s

  let rec print_value v =
    match v.value with
      | Ground g -> Ground.to_string g
      | Source _ -> "<source>"
      | Encoder e -> Encoder.string_of_format e
      | List l -> "[" ^ String.concat ", " (List.map print_value l) ^ "]"
      | Ref a -> Printf.sprintf "ref(%s)" (print_value !a)
      | Tuple l -> "(" ^ String.concat ", " (List.map print_value l) ^ ")"
      | Meth (e, m) ->
          let m =
            SMap.fold
              (fun l v s ->
                (if s = "" then "" else ", ") ^ l ^ "=" ^ print_value v)
              m ""
          in
          print_value e ^ ".{" ^ m ^ "}"
      | Fun ([], _, _, x) when is_ground x -> "{" ^ print_term x ^ "}"
      | Fun (l, _, _, x) when is_ground x ->
          let f (label, _, value) =
            match (label, value) with
              | "", None -> "_"
              | "", Some v -> Printf.sprintf "_=%s" (print_value v)
              | label, Some v -> Printf.sprintf "~%s=%s" label (print_value v)
              | label, None -> Printf.sprintf "~%s=_" label
          in
          let args = List.map f l in
          Printf.sprintf "fun (%s) -> %s" (String.concat "," args)
            (print_term x)
      | Fun _ | FFI _ -> "<fun>"

  (** Find a method in a value. *)
  let rec invoke x l =
    match x.value with
      | Meth (x, m) -> ( try SMap.find l m with Not_found -> invoke x l )
      | _ -> failwith ("Could not find method " ^ l ^ " of " ^ print_value x)

  (** Perform a sequence of invokes: invokes x [l1;l2;l3;...] is x.l1.l2.l3... *)
  let rec invokes x = function l :: ll -> invokes (invoke x l) ll | [] -> x

  let meth x l v : in_value =
    match x.value with
      | Meth (x, m) -> Meth (x, SMap.add l v m)
      | _ -> Meth (x, SMap.singleton l v)

  let rec demeth v = match v.value with Meth (v, _) -> demeth v | _ -> v
end

(** {2 Built-in values and toplevel definitions} *)

let builtins : (((int * T.constraints) list * T.t) * V.value) Plug.plug =
  Plug.create ~duplicates:false ~doc:"scripting values" "scripting values"

(* Environment for builtins. *)
let builtins_env : (string * (T.scheme * V.value)) list ref = ref []
let default_environment () = !builtins_env

let default_typing_environment () =
  List.map (fun (x, (t, _)) -> (x, t)) !builtins_env

let add_builtin ?(override = false) ?(register = true) ?doc name ((g, t), v) =
  if register then builtins#register ?doc (String.concat "." name) ((g, t), v);
  match name with
    | [name] ->
        (* Don't allow overriding builtins. *)
        if (not override) && List.mem_assoc name !builtins_env then
          failwith ("Trying to override builtin " ^ name);
        builtins_env := (name, ((g, t), v)) :: !builtins_env
    | x :: ll ->
        let (g0, t0), xv =
          try List.assoc x !builtins_env
          with Not_found -> failwith ("Could not find builtin variable " ^ x)
        in
        (* x.l1.l2.l3 = v means
           x = (x where l1 = (x.l1 where l2 = (x.l1.l2 where l3 = v)))
        *)
        let rec aux prefix = function
          | l :: ll ->
              let v = V.invokes xv (List.rev prefix) in
              let vg, vt = T.invokes t0 (List.rev prefix) in
              let lvt, lv = aux (l :: prefix) ll in
              let t =
                T.make ~pos:t.T.pos
                  (T.Meth (l, ((if ll = [] then g else vg), lvt), vt))
              in
              (t, { V.pos = v.V.pos; value = V.meth v l lv })
          | [] -> (t, v)
        in
        let t, v = aux [] ll in
        builtins_env := (x, ((g0, t), v)) :: !builtins_env
    | [] -> assert false

let has_builtin name = builtins#is_registered name

(** Declare a module. *)
let add_module name =
  (* Ensure that it does not already exist. *)
  ( match name with
    | [] -> assert false
    | [x] ->
        if List.mem_assoc x !builtins_env then
          failwith ("Module " ^ String.concat "." name ^ " already declared")
    | x :: mm -> (
        let mm = List.rev mm in
        let l = List.hd mm in
        let mm = List.rev (List.tl mm) in
        let e =
          try V.invokes (snd (List.assoc x !builtins_env)) mm
          with _ ->
            failwith
              ("Could not find the parent module of " ^ String.concat "." name)
        in
        try
          ignore (V.invoke e l);
          failwith ("Module " ^ String.concat "." name ^ " already exists")
        with _ -> () ) );
  add_builtin ~register:false name
    (([], T.make T.unit), { V.pos = None; value = V.unit })

(* Builtins are only used for documentation now. *)
let builtins = (builtins :> Doc.item)

(** {2 Type checking/inference} *)

let ( <: ) = T.( <: )
let ( >: ) = T.( >: )

let rec value_restriction t =
  match t.term with
    | Var _ -> true
    | Fun _ -> true
    | RFun _ -> true
    | List l | Tuple l -> List.for_all value_restriction l
    | Meth (_, t, u) -> value_restriction t && value_restriction u
    (* | Invoke (t, _) -> value_restriction t *)
    | Ground _ -> true
    | _ -> false

exception Unbound of T.pos option * string
exception Ignored of term

(** [No_label (f,lbl,first,x)] indicates that the parameter [x] could not be
  * passed to the function [f] because the latter has no label [lbl].
  * The [first] information tells whether [lbl=x] is the first parameter with
  * label [lbl] in the considered application, which makes the message a bit
  * more helpful. *)
exception No_label of term * string * bool * term

(** A simple mechanism for delaying printing toplevel tasks
  * as late as possible, to avoid seeing too many unknown variables. *)
let add_task, pop_tasks =
  let q = Queue.create () in
  ( (fun f -> Queue.add f q),
    fun () ->
      try
        while true do
          (Queue.take q) ()
        done
      with Queue.Empty -> () )

(** Generate a type with fresh variables for a patten. *)
let rec type_of_pat ~level ~pos = function
  | PVar x ->
      let a = T.fresh_evar ~level ~pos in
      ([(x, a)], a)
  | PTuple l ->
      let env, l =
        List.fold_left
          (fun (env, l) p ->
            let env', a = type_of_pat ~level ~pos p in
            (env' @ env, a :: l))
          ([], []) l
      in
      let l = List.rev l in
      (env, T.make ~level ~pos (T.Tuple l))

(* Type-check an expression.
 * [level] should be the sum of the lengths of [env] and [builtins],
 * that is the size of the typing context, that is the number of surrounding
 * abstractions. *)
let rec check ?(print_toplevel = false) ~level ~(env : T.env) e =
  (* The role of this function is not only to type-check but also to assign
   * meaningful levels to type variables, and unify the types of
   * all occurrences of the same variable, since the parser does not do it. *)
  assert (e.t.T.level = -1);
  e.t.T.level <- level;

  (* The toplevel position of the (un-dereferenced) type
   * is the actual parsing position of the value.
   * When we synthesize a type against which the type of the term is unified,
   * we have to set the position information in order not to loose it. *)
  let pos = e.t.T.pos in
  let mk t = T.make ~level ~pos t in
  let mkg t = mk (T.Ground t) in
  let check_fun ~proto ~env e body =
    let base_check = check ~level ~env in
    let proto_t, env, level =
      List.fold_left
        (fun (p, env, level) -> function
          | lbl, var, kind, None ->
              if Lazy.force debug then
                Printf.eprintf "Assigning level %d to %s (%s).\n" level var
                  (T.print kind);
              kind.T.level <- level;
              ((false, lbl, kind) :: p, (var, ([], kind)) :: env, level + 1)
          | lbl, var, kind, Some v ->
              if Lazy.force debug then
                Printf.eprintf "Assigning level %d to %s (%s).\n" level var
                  (T.print kind);
              kind.T.level <- level;
              base_check v;
              v.t <: kind;
              ((true, lbl, kind) :: p, (var, ([], kind)) :: env, level + 1))
        ([], env, level) proto
    in
    let proto_t = List.rev proto_t in
    check ~level ~env body;
    e.t >: mk (T.Arrow (proto_t, body.t))
  in
  match e.term with
    | Ground g -> e.t >: mkg (Ground.to_type g)
    | Encoder f -> e.t >: type_of_format ~pos:e.t.T.pos ~level f
    | List l ->
        List.iter (fun x -> check ~level ~env x) l;

        (* We first try to compute the sup of types of elements in the list,
           which will give us the type of the list. *)
        let tsup =
          List.fold_left
            (fun sup e ->
              try
                e.t >: sup;
                e.t
              with T.Type_Error _ ->
                if Lazy.force debug then
                  Printf.eprintf
                    "Ignoring type error to compute a sup of list element types.\n";
                e.t <: sup;
                sup)
            (T.fresh_evar ~level ~pos) l
        in
        e.t >: mk (T.List tsup);
        List.iter (fun item -> item.t <: tsup) l
    | Tuple l ->
        List.iter (fun a -> check ~level ~env a) l;
        e.t >: mk (T.Tuple (List.map (fun a -> a.t) l))
    | Meth (l, a, b) ->
        check ~level ~env a;
        check ~level ~env b;
        e.t >: mk (T.Meth (l, (T.generalizable ~level a.t, a.t), b.t))
    | Invoke (a, l) ->
        check ~level ~env a;
        let rec aux t =
          match (T.deref t).T.descr with
            | T.Meth (l', (generalized, b), c) ->
                if l = l' then T.instantiate ~level ~generalized b else aux c
            | _ ->
                (* We did not find the method, the type we will infer is not the
                   most general one (no generalization), but this is safe and
                   enough for records. *)
                let x = T.fresh_evar ~level ~pos in
                let y = T.fresh_evar ~level ~pos in
                { t with T.pos } <: mk (T.Meth (l, ([], x), y));
                x
        in
        e.t >: aux a.t
    | Seq (a, b) ->
        check ~env ~level a;
        if not (can_ignore a.t) then raise (Ignored a);
        check ~print_toplevel ~level ~env b;
        e.t >: b.t
    | App (a, l) -> (
        check ~level ~env a;
        List.iter (fun (_, b) -> check ~env ~level b) l;

        (* If [a] is known to have a function type, manually dig through
         * it for better error messages. Otherwise generate its type
         * and unify -- in that case the optionality can't be guessed
         * and mandatory is the default. *)
        match (T.demeth a.t).T.descr with
          | T.Arrow (ap, t) ->
              (* Find in l the first arg labeled lbl,
               * return it together with the remaining of the list. *)
              let get_arg lbl l =
                let rec aux acc = function
                  | [] -> None
                  | (o, lbl', t) :: l ->
                      if lbl = lbl' then Some (o, t, List.rev_append acc l)
                      else aux ((o, lbl', t) :: acc) l
                in
                aux [] l
              in
              let _, ap =
                (* Remove the applied parameters,
                 * check their types on the fly. *)
                List.fold_left
                  (fun (already, ap) (lbl, v) ->
                    match get_arg lbl ap with
                      | None ->
                          let first = not (List.mem lbl already) in
                          raise (No_label (a, lbl, first, v))
                      | Some (_, t, ap') ->
                          v.t <: t;
                          (lbl :: already, ap'))
                  ([], ap) l
              in
              (* See if any mandatory argument remains, check the return type. *)
              if List.for_all (fun (o, _, _) -> o) ap then e.t >: t
              else e.t >: T.make ~level ~pos:None (T.Arrow (ap, t))
          | _ ->
              let p = List.map (fun (lbl, b) -> (false, lbl, b.t)) l in
              a.t <: T.make ~level ~pos:None (T.Arrow (p, e.t)) )
    | Fun (_, proto, body) -> check_fun ~proto ~env e body
    | RFun (x, _, proto, body) ->
        let env = (x, ([], e.t)) :: env in
        check_fun ~proto ~env e body
    | Var var ->
        let generalized, orig =
          try List.assoc var env
          with Not_found -> raise (Unbound (e.t.T.pos, var))
        in
        e.t >: T.instantiate ~level ~generalized orig;
        if Lazy.force debug then
          Printf.eprintf "Instantiate %s[%d] : %s becomes %s\n" var
            (T.deref e.t).T.level (T.print orig) (T.print e.t)
    | Let ({ pat; def; body; _ } as l) ->
        check ~level ~env def;
        let generalized =
          if value_restriction def then (
            let f x t =
              let x' =
                T.filter_vars
                  (function
                    | { T.descr = T.EVar (i, _); level = l; _ } ->
                        (not (List.mem_assoc i x)) && l >= level
                    | _ -> assert false)
                  t
              in
              x' @ x
            in
            f [] def.t )
          else []
        in
        let penv, pa = type_of_pat ~level ~pos pat in
        def.t <: pa;
        let penv =
          List.map
            (fun (ll, a) ->
              match ll with
                | [] -> assert false
                | [x] -> (x, (generalized, a))
                | l :: ll -> (
                    try
                      let g, t = List.assoc l env in
                      (l, (g, T.meths ~pos ~level ll (generalized, a) t))
                    with Not_found ->
                      raise (Unbound (pos, String.concat "." (l :: ll))) ))
            penv
        in
        let env = penv @ env in
        l.gen <- generalized;
        if print_toplevel then
          add_task (fun () ->
              Format.printf "@[<2>%s :@ %a@]@."
                (let name = string_of_pat pat in
                 let l = String.length name and max = 5 in
                 if l >= max then name else name ^ String.make (max - l) ' ')
                (T.pp_type_generalized generalized)
                def.t);
        check ~print_toplevel ~level:(level + 1) ~env body;
        e.t >: body.t

(* The simple definition for external use. *)
let check ?(ignored = false) e =
  let print_toplevel = !Configure.display_types in
  try
    let env = default_typing_environment () in
    check ~print_toplevel ~level:(List.length env) ~env e;
    if print_toplevel && (T.deref e.t).T.descr <> T.unit then
      add_task (fun () -> Format.printf "@[<2>-     :@ %a@]@." T.pp_type e.t);
    if ignored && not (can_ignore e.t) then raise (Ignored e);
    pop_tasks ()
  with e ->
    let bt = Printexc.get_raw_backtrace () in
    pop_tasks ();
    Printexc.raise_with_backtrace e bt

(** {2 Computations} *)

(** [remove_first f l] removes the first element [e] of [l] such that [f e],
  * and returns [e,l'] where [l'] is the list without [e].
  * Asserts that there is such an element. *)
let remove_first filter =
  let rec aux acc = function
    | [] -> assert false
    | hd :: tl ->
        if filter hd then (hd, List.rev_append acc tl) else aux (hd :: acc) tl
  in
  aux []

let lookup (env : V.lazy_env) var = Lazy.force (List.assoc var env)

let eval_pat pat v =
  let rec aux env pat v =
    match (pat, v) with
      | PVar x, v -> (x, v) :: env
      | PTuple pl, { V.value = V.Tuple l } -> List.fold_left2 aux env pl l
      | _ -> assert false
  in
  aux [] pat v

let rec eval ~env tm =
  let env = (env : V.lazy_env) in
  let prepare_fun fv p env =
    (* Unlike OCaml we always evaluate default values, and we do that early. I
       think the only reason is homogeneity with FFI, which are declared with
       values as defaults. *)
    let p =
      List.map
        (function
          | lbl, var, _, Some v -> (lbl, var, Some (eval ~env v))
          | lbl, var, _, None -> (lbl, var, None))
        p
    in
    let env = List.filter (fun (x, _) -> Vars.mem x fv) env in
    (p, env)
  in
  let mk v =
    ( (* Ensure that the kind computed at runtime for sources will agree with
         the typing. *)
      match (T.deref tm.t).T.descr with
      | T.Constr { T.name = "source"; params = [(T.Invariant, k)] } -> (
          let k = of_frame_kind_t k in
          let k =
            {
              Frame.audio = mul_of_type k.Frame.audio;
              video = mul_of_type k.Frame.video;
              midi = mul_of_type k.Frame.midi;
            }
          in
          let k = Source.Kind.of_formats k in
          match v with
            | V.Source s -> Source.Kind.unify s#kind_var k
            | _ -> assert false )
      | _ -> () );
    { V.pos = tm.t.T.pos; V.value = v }
  in
  match tm.term with
    | Ground g -> mk (V.Ground g)
    | Encoder x -> mk (V.Encoder x)
    | List l -> mk (V.List (List.map (eval ~env) l))
    | Tuple l -> mk (V.Tuple (List.map (fun a -> eval ~env a) l))
    | Meth (l, u, v) -> mk (V.meth (eval ~env v) l (eval ~env u))
    | Invoke (t, l) ->
        let rec aux t =
          match t.V.value with
            | V.Meth (t, m) -> ( try SMap.find l m with Not_found -> aux t )
            | _ -> failwith ("Fatal error: invoked method " ^ l ^ " not found")
        in
        aux (eval ~env t)
    | Let { pat; def = v; body = b; _ } ->
        let v = eval ~env v in
        let penv =
          List.map
            (fun (ll, v) ->
              match ll with
                | [] -> assert false
                | [x] -> (x, Lazy.from_val v)
                | l :: ll ->
                    let rec meths ll v t =
                      match ll with
                        | [] -> assert false
                        | [l] -> mk (V.meth t l v)
                        | l :: ll -> mk (V.meth t l (meths ll v (V.invoke t l)))
                    in
                    (l, lazy (meths ll v (Lazy.force (List.assoc l env)))))
            (eval_pat pat v)
        in
        let env = penv @ env in
        eval ~env b
    | Fun (fv, p, body) ->
        let p, env = prepare_fun fv p env in
        mk (V.Fun (p, [], env, body))
    | RFun (x, fv, p, body) ->
        let p, env = prepare_fun fv p env in
        let rec v () =
          let env = (x, Lazy.from_fun v) :: env in
          { V.pos = tm.t.T.pos; value = V.Fun (p, [], env, body) }
        in
        v ()
    | Var var -> lookup env var
    | Seq (a, b) ->
        ignore (eval ~env a);
        eval ~env b
    | App (f, l) ->
        let ans () =
          apply (eval ~env f) (List.map (fun (l, t) -> (l, eval ~env t)) l)
        in
        if !profile then (
          match f.term with
            | Var fname -> Profiler.time fname ans ()
            | _ -> ans () )
        else ans ()

and apply f l =
  let rec pos = function
    | [(_, v)] -> (
        match (f.V.pos, v.V.pos) with
          | Some (p, _), Some (_, q) -> Some (p, q)
          | Some pos, None -> Some pos
          | None, Some pos -> Some pos
          | None, None -> None )
    | _ :: l -> pos l
    | [] -> f.V.pos
  in
  (* Position of the whole application. *)
  let pos = pos l in
  let pos_f = f.V.pos in
  let mk ~pos v = { pos; V.value = v } in
  (* Extract the components of the function, whether it's explicit or foreign,
     together with a rewrapping function for creating a closure in case of
     partial application. *)
  let p, pe, f, rewrap =
    match (V.demeth f).V.value with
      | V.Fun (p, pe, e, body) ->
          ( p,
            pe,
            (fun pe ->
              let pe = List.map (fun (x, gv) -> (x, Lazy.from_val gv)) pe in
              eval ~env:(List.rev_append pe e) body),
            fun p pe -> mk ~pos:pos_f (V.Fun (p, pe, e, body)) )
      | V.FFI (p, pe, f) ->
          ( p,
            pe,
            (fun pe -> f (List.rev pe)),
            fun p pe -> mk ~pos:pos_f (V.FFI (p, pe, f)) )
      | _ -> assert false
  in
  let pe, p =
    List.fold_left
      (fun (pe, p) (lbl, v) ->
        let (_, var, _), p = remove_first (fun (l, _, _) -> l = lbl) p in
        ((var, v) :: pe, p))
      (pe, p) l
  in
  if List.exists (fun (_, _, x) -> x = None) p then
    (* Partial application. *)
    rewrap p pe
  else (
    let pe =
      List.fold_left
        (fun pe (_, var, v) ->
          ( var,
            (* Set the position information on FFI's default values. Cf. r5008:
               if an Invalid_value is raised on a default value, which happens
               with the mount/name params of output.icecast.*, the printing of
               the error should succeed at getting a position information. *)
            let v = Utils.get_some v in
            { v with V.pos } )
          :: pe)
        pe p
    in
    let v = f pe in
    (* Similarly here, the result of an FFI call should have some position
       information. For example, if we build a fallible source and pass it to an
       operator that expects an infallible one, an error is issued about that
       FFI-made value and a position is needed. *)
    { v with V.pos } )

let eval ?env tm =
  let env = match env with Some env -> env | None -> default_environment () in
  let env = List.map (fun (x, (_, v)) -> (x, Lazy.from_val v)) env in
  eval ~env tm

(** Add toplevel definitions to [builtins] so they can be looked during the
    evaluation of the next scripts. Also try to generate a structured
    documentation from the source code. *)
let toplevel_add (doc, params) pat ~t v =
  let generalized, t = t in
  let ptypes = match (T.deref t).T.descr with T.Arrow (p, _) -> p | _ -> [] in
  let pvalues =
    match v.V.value with
      | V.Fun (p, _, _, _) -> List.map (fun (l, _, o) -> (l, o)) p
      | _ -> []
  in
  let params, _ =
    List.fold_left
      (fun (params, pvalues) (_, label, t) ->
        let descr, params =
          try (List.assoc label params, List.remove_assoc label params)
          with Not_found -> ("", params)
        in
        let default, pvalues =
          try
            (`Known (List.assoc label pvalues), List.remove_assoc label pvalues)
          with Not_found -> (`Unknown, pvalues)
        in
        let item = Doc.trivial (if descr = "" then "(no doc)" else descr) in
        item#add_subsection "type" (T.doc_of_type ~generalized t);
        item#add_subsection "default"
          (Doc.trivial
             ( match default with
               | `Unknown -> "???"
               | `Known (Some v) -> V.print_value v
               | `Known None -> "None" ));
        doc#add_subsection (if label = "" then "(unlabeled)" else label) item;
        (params, pvalues))
      (params, pvalues) ptypes
  in
  List.iter
    (fun (s, _) ->
      Printf.eprintf "WARNING: Unused @param %S for %s %s\n" s
        (string_of_pat pat) (T.print_pos_opt v.V.pos))
    params;
  doc#add_subsection "_type" (T.doc_of_type ~generalized t);
  List.iter
    (fun (x, v) -> add_builtin ~override:true ~doc x ((generalized, t), v))
    (eval_pat pat v)

let rec eval_toplevel ?(interactive = false) t =
  match t.term with
    | Let { doc = comment; gen = generalized; pat; def; body } ->
        let def_t = def.t in
        let def = eval def in
        toplevel_add comment pat ~t:(generalized, def_t) def;
        if Lazy.force debug then
          Printf.eprintf "Added toplevel %s : %s\n%!" (string_of_pat pat)
            (T.print ~generalized def_t);
        if interactive then
          Format.printf "@[<2>%s :@ %a =@ %s@]@." (string_of_pat pat)
            (T.pp_type_generalized generalized)
            def_t (V.print_value def);
        eval_toplevel ~interactive body
    | Seq (a, b) ->
        ignore
          (let v = eval_toplevel a in
           if v.V.pos = None then { v with V.pos = a.t.T.pos } else v);
        eval_toplevel ~interactive b
    | _ ->
        let v = eval t in
        if interactive && t.term <> unit then
          Format.printf "- : %a = %s@." T.pp_type t.t (V.print_value v);
        v<|MERGE_RESOLUTION|>--- conflicted
+++ resolved
@@ -383,62 +383,12 @@
   (* Unused free variables may remain *)
   ignore (check ~toplevel:true Vars.empty tm)
 
-<<<<<<< HEAD
-(** Maps a function on all types occurring in a term.
-  * Ignores variable generalizations. *)
-let rec map_types f gen tm =
-  let aux = function
-    | lbl, var, t, None -> (lbl, var, f gen t, None)
-    | lbl, var, t, Some tm -> (lbl, var, f gen t, Some (map_types f gen tm))
-  in
-  match tm.term with
-    | Ground _ | Encoder _ | Var _ -> { tm with t = f gen tm.t }
-    | Tuple l -> { t = f gen tm.t; term = Tuple (List.map (map_types f gen) l) }
-    | Meth (l, x, e) ->
-        {
-          t = f gen tm.t;
-          term = Meth (l, map_types f gen x, map_types f gen e);
-        }
-    | Invoke (e, l) -> { t = f gen tm.t; term = Invoke (map_types f gen e, l) }
-    | Seq (a, b) ->
-        { t = f gen tm.t; term = Seq (map_types f gen a, map_types f gen b) }
-    | List l -> { t = f gen tm.t; term = List (List.map (map_types f gen) l) }
-    | App (hd, l) ->
-        {
-          t = f gen tm.t;
-          term =
-            App
-              ( map_types f gen hd,
-                List.map (fun (lbl, v) -> (lbl, map_types f gen v)) l );
-        }
-    | Fun (fv, p, v) ->
-        { t = f gen tm.t; term = Fun (fv, List.map aux p, map_types f gen v) }
-    | RFun (x, fv, p, v) ->
-        {
-          t = f gen tm.t;
-          term = RFun (x, fv, List.map aux p, map_types f gen v);
-        }
-    | Let l ->
-        let gen' = l.gen @ gen in
-        {
-          t = f gen tm.t;
-          term =
-            Let
-              {
-                l with
-                def = map_types f gen' l.def;
-                body = map_types f gen l.body;
-              };
-        }
-
 module SMap = Map.Make (struct
   type t = string
 
   let compare x y = compare (x : string) (y : string)
 end)
 
-=======
->>>>>>> 2c923c9a
 (** Values are untyped normal forms of terms. *)
 module V = struct
   type value = { pos : T.pos option; value : in_value }
