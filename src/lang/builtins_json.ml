(*****************************************************************************

  Liquidsoap, a programmable audio stream generator.
  Copyright 2003-2021 Savonet team

  This program is free software; you can redistribute it and/or modify
  it under the terms of the GNU General Public License as published by
  the Free Software Foundation; either version 2 of the License, or
  (at your option) any later version.

  This program is distributed in the hope that it will be useful,
  but WITHOUT ANY WARRANTY; without even the implied warranty of
  MERCHANTABILITY or FITNESS FOR A PARTICULAR PURPOSE.  See the
  GNU General Public License for more details, fully stated in the COPYING
  file at the root of the liquidsoap distribution.

  You should have received a copy of the GNU General Public License
  along with this program; if not, write to the Free Software
  Foundation, Inc., 51 Franklin Street, Fifth Floor, Boston, MA 02110-1301  USA

 *****************************************************************************)

let log = Log.make ["lang"; "json"]

let rec json_of_value v : Json.t =
  match v.Value.value with
    | Value.Null -> `Null
    | Value.Ground g -> Term.Ground.to_json g
    | Value.List l -> `Tuple (List.map json_of_value l)
    | Value.Tuple l -> `Tuple (List.map json_of_value l)
    | Value.Meth _ -> (
        let m, v = Value.split_meths v in
        match v.Value.value with
          | Value.Tuple [] ->
              `Assoc (List.map (fun (l, v) -> (l, json_of_value v)) m)
          | _ -> json_of_value v)
    | _ ->
        raise
          Runtime_error.(
            Runtime_error
              {
                kind = "json";
                msg =
                  Printf.sprintf "Value %s cannot be represented as json"
                    (Value.print_value v);
                pos = (match v.Value.pos with Some p -> [p] | None -> []);
              })

let rec type_of_json = function
  | `Assoc l ->
      Lang.record_t (List.map (fun (lbl, j) -> (lbl, type_of_json j)) l)
  | `Tuple l -> Lang.tuple_t (List.map type_of_json l)
  | `String _ -> Lang.string_t
  | `Bool _ -> Lang.bool_t
  | `Float _ -> Lang.float_t
  | `Int _ -> Lang.int_t
  | `Null -> Lang.(nullable_t (univ_t ()))

let nullable_deref ty =
  let ty = Type.deref ty in
  match ty.Type.descr with Type.Nullable ty -> (true, ty) | _ -> (false, ty)

let rec json_of_typed_value ~ty v : Json.t =
  let nullable, _ty = nullable_deref ty in
  try
    match (v.Value.value, _ty.Type.descr) with
      | Value.Null, Type.Nullable _ -> `Null
      | Value.Ground g, Type.Ground g' when Term.Ground.to_type g = g' ->
          Term.Ground.to_json g
      | Value.List l, Type.(List { t = ty; json_repr = `Tuple }) ->
          `Tuple (List.map (json_of_typed_value ~ty) l)
      | ( Value.List l,
          Type.(
            List
              {
                t = { descr = Tuple [{ descr = Ground String }; ty] };
                json_repr = `Object;
              }) ) ->
          `Assoc
            (List.map
               (fun v ->
                 let lbl, v = Lang.to_product v in
                 (Lang.to_string lbl, json_of_typed_value ~ty v))
               l)
      | Value.Tuple l, Type.Tuple t ->
          `Tuple
            (List.mapi
               (fun idx ty -> json_of_typed_value ~ty (List.nth l idx))
               t)
      | Value.Meth _, _ -> (
          let tm, ty = Type.split_meths _ty in
          let m, v = Value.split_meths v in
          match ty.Type.descr with
            | Type.Var _ | Type.Tuple [] ->
                Typing.(ty <: Lang.unit_t);
                `Assoc
                  (List.mapi
                     (fun idx Type.{ meth; json_name; scheme = _, ty } ->
                       let _, v = List.nth m idx in
                       let lbl = Option.value ~default:meth json_name in
                       (lbl, json_of_typed_value ~ty v))
                     tm)
            | _ -> json_of_typed_value ~ty v)
      | _, Type.Var _ ->
          let j = json_of_value v in
          Typing.(_ty <: type_of_json j);
          j
      | _ -> assert false
  with
    | _ when nullable -> `Null
    | _ ->
        raise
          Runtime_error.(
            Runtime_error
              {
                kind = "json";
                msg =
                  Printf.sprintf
                    "Value %s of type %s cannot be represented as json"
                    (Value.print_value v) (Type.to_string ty);
                pos = (match v.Value.pos with Some p -> [p] | None -> []);
              })

type json_ellipsis_base =
  [ `Assoc of (string * string option * json_ellipsis) list
  | `List of json_ellipsis
  | `Tuple of json_ellipsis list
  | `String
  | `Bool
  | `Float
  | `Int
  | `Null
  | `Ignore ]

and json_ellipsis = bool * json_ellipsis_base

let rec string_of_json_ellipsis (nullable, ty) =
  let f ty = if nullable then ty ^ "?" else ty in
  match ty with
    | `Ignore -> "_"
    | `Null -> f "null"
    | `Int -> f "int"
    | `Float -> f "float"
    | `Bool -> f "bool"
    | `String -> f "string"
    | `List ty -> f ("[" ^ string_of_json_ellipsis ty ^ "]")
    | `Tuple [] -> f "()"
    | `Tuple l ->
        f ("(" ^ String.concat "," (List.map string_of_json_ellipsis l) ^ ")")
    | `Assoc [] -> f "{}"
    (* We should only report the one attribute that has failed to parse. *)
    | `Assoc ((lbl, lbl', ty) :: _) ->
        let lbl =
          match lbl' with
            | Some v ->
                Printf.sprintf "%s as %s" (Utils.quote_utf8_string v) lbl
            | None -> lbl
        in
        f
          ("{"
          ^ Printf.sprintf "%s: %s" lbl (string_of_json_ellipsis ty)
          ^ ", _}")

exception Failed of json_ellipsis

let rec value_of_typed_json ~ty json =
  let nullable, _ty = nullable_deref ty in
  try
    let tm, ty = Type.split_meths _ty in
    match (json, ty.Type.descr) with
      | `Assoc l, Type.Var _ | `Assoc l, Type.Tuple [] ->
          Typing.(ty <: Lang.unit_t);
          let meth =
            List.map
              (fun Type.{ meth; json_name; scheme = _, ty } ->
                let ty = Type.deref ty in
                let lbl = Option.value ~default:meth json_name in
                let nullable_meth, _ = nullable_deref ty in
                let v =
                  match List.assoc_opt lbl l with
                    | Some v -> (
                        try value_of_typed_json ~ty v
                        with Failed v ->
                          raise
                            (Failed (nullable, `Assoc [(meth, json_name, v)])))
                    | None when nullable_meth -> Lang.null
                    | _ ->
                        raise
                          (Failed
                             ( nullable,
                               `Assoc
                                 [(meth, json_name, (nullable_meth, `Ignore))]
                             ))
                in
                (meth, v))
              tm
          in
          Lang.meth Lang.unit meth
      | ( `Assoc l,
          Type.(
            List
              {
                t = { descr = Tuple [{ descr = Ground String }; ty] };
                json_repr = `Object;
              }) ) ->
          Lang.list
            (List.map
               (fun (lbl, v) ->
                 try Lang.product (Lang.string lbl) (value_of_typed_json ~ty v)
                 with Failed v ->
                   raise (Failed (nullable, `Assoc [(lbl, None, v)])))
               l)
      | `Tuple l, Type.(List { t = ty; json_repr = `Tuple }) ->
          Lang.list
            (List.map
               (fun v ->
                 try value_of_typed_json ~ty v
                 with Failed v -> raise (Failed (nullable, `List v)))
               l)
      | `Tuple l, Type.Tuple t ->
          Lang.tuple
            (List.mapi
               (fun idx ty ->
                 try value_of_typed_json ~ty (List.nth l idx)
                 with Failed v ->
                   let l =
                     List.init (List.length t) (fun _ -> (false, `Ignore))
                   in
                   let l =
                     List.mapi (fun idx' el -> if idx = idx' then v else el) l
                   in
                   raise (Failed (nullable, `Tuple l)))
               t)
      | `String s, Type.(Ground String) -> Lang.string s
      | `Bool b, Type.(Ground Bool) -> Lang.bool b
      | `Float f, Type.(Ground Float) -> Lang.float f
      | `Int i, Type.(Ground Float) -> Lang.float (float i)
      | `Int i, Type.(Ground Int) -> Lang.int i
      | _, Type.Var _ ->
          Typing.(ty <: type_of_json json);
          Lang.null
      | _, Type.(Ground String) -> raise (Failed (nullable, `String))
      | _, Type.(Ground Bool) -> raise (Failed (nullable, `Bool))
      | _, Type.(Ground Float) -> raise (Failed (nullable, `Float))
      | _, Type.(Ground Int) -> raise (Failed (nullable, `Int))
      | _ -> assert false
  with _ when nullable -> Lang.null

let value_of_typed_json ~ty json =
  try value_of_typed_json ~ty json with
    | Failed v ->
        raise
          Runtime_error.(
            Runtime_error
              {
                kind = "json";
                msg =
                  Printf.sprintf
                    "Parsing error: json value cannot be parsed as type %s"
                    (string_of_json_ellipsis v);
                pos = (match ty.Type.pos with Some p -> [p] | None -> []);
              })
    | _ ->
        raise
          Runtime_error.(
            Runtime_error
              {
                kind = "json";
                msg =
                  Printf.sprintf
                    "Parsing error: json value cannot be parsed as type %s"
                    (Type.to_string ty);
                pos = (match ty.Type.pos with Some p -> [p] | None -> []);
              })

module JsonValue = Value.MkAbstract (struct
  type content = (string, Lang.value) Hashtbl.t

  let name = "json"
  let descr _ = "json"

  let to_json v =
    `Assoc (Hashtbl.fold (fun k v l -> (k, json_of_value v) :: l) v [])

  let compare = Stdlib.compare
end)

let () =
  let val_t = Lang.univ_t () in
  let var =
    match val_t.Type.descr with
      | Type.Var { contents = Type.Free v } -> v
      | _ -> assert false
  in
  let meth =
    [
      ( "add",
        ( [var],
          Lang.fun_t
            [(false, "", Lang.string_t); (false, "", val_t)]
            Lang.unit_t ),
        "Add or replace a new `key`/`value` pair to the object.",
        fun v ->
          Lang.val_fun [("", "", None); ("", "", None)] (fun p ->
              let key = Lang.to_string (Lang.assoc "" 1 p) in
              let value = Lang.assoc "" 2 p in
              Hashtbl.replace v key value;
              Lang.unit) );
      ( "remove",
        ([], Lang.fun_t [(false, "", Lang.string_t)] Lang.unit_t),
        "Remove a key from the object. Does not nothing if the key does not \
         exist.",
        fun v ->
          Lang.val_fun [("", "", None)] (fun p ->
              let key = Lang.to_string (List.assoc "" p) in
              Hashtbl.remove v key;
              Lang.unit) );
    ]
  in
  let t =
    Lang.method_t JsonValue.t
      (List.map (fun (name, typ, doc, _) -> (name, typ, doc)) meth)
  in
  Lang.add_builtin "json" ~category:`String
    ~descr:"Create a generic json object" [] t (fun _ ->
      let v = Hashtbl.create 10 in
      let meth = List.map (fun (name, _, _, fn) -> (name, fn v)) meth in
      Lang.meth (JsonValue.to_value v) meth)

let () =
  Lang.add_builtin "_internal_json_renderer_" ~category:`String ~flags:[`Hidden]
<<<<<<< HEAD
    ~descr:"Internal JSON renderer"
=======
    ~descr:"Internal JSON renderer."
>>>>>>> a8e26e94
    [
      ("type", Value.RuntimeType.t, None, Some "Runtime type.");
      ( "compact",
        Lang.bool_t,
        Some (Lang.bool false),
        Some "Output compact text." );
      ( "json5",
        Lang.bool_t,
        Some (Lang.bool false),
        Some "Use json5 extended spec." );
      ("", Lang.univ_t (), None, None);
    ]
    Lang.string_t
    (fun p ->
      let v = List.assoc "" p in
      let ty = Value.RuntimeType.of_value (List.assoc "type" p) in
      let compact = Lang.to_bool (List.assoc "compact" p) in
      let json5 = Lang.to_bool (List.assoc "json5" p) in
      let nullable, ty = nullable_deref ty in
      let v =
        try
          let json =
            match ty.Type.descr with
              | Type.Var _ -> json_of_value v
              | _ -> json_of_typed_value ~ty v
          in
          Json.to_string ~compact ~json5 json
        with _ when nullable -> "null"
      in
      Lang.string v)

let () =
  Lang.add_builtin "_internal_json_parser_" ~category:`String ~flags:[`Hidden]
    ~descr:"Internal json parser"
    [
      ("type", Value.RuntimeType.t, None, Some "Runtime type");
      ( "json5",
        Lang.bool_t,
        Some (Lang.bool false),
        Some "Use json5 extended spec." );
      ("", Lang.string_t, None, None);
    ]
    (Lang.univ_t ())
    (fun p ->
      let s = Lang.to_string (List.assoc "" p) in
      let ty = Value.RuntimeType.of_value (List.assoc "type" p) in
      let json5 = Lang.to_bool (List.assoc "json5" p) in
      try
        let json = Json.from_string ~json5 s in
        value_of_typed_json ~ty json
      with exn ->
        let bt = Printexc.get_raw_backtrace () in
        let exn =
          match exn with
            | Runtime_error.Runtime_error _ -> exn
            | _ ->
                Runtime_error.(
                  Runtime_error
                    {
                      kind = "json";
                      msg =
                        Printf.sprintf "Parse error: %s"
                          (Printexc.to_string exn);
                      pos = [];
                    })
        in
        Printexc.raise_with_backtrace exn bt)

exception DeprecatedFailed

let () =
  Printexc.register_printer (function
    | DeprecatedFailed -> Some "Liquidsoap count not parse JSON string"
    | _ -> None)

(* We compare the default's type with the parsed json value and return if they
   match. This comes with json.stringify in Builtin. *)
let rec deprecated_of_json d j =
  Lang.(
    match (d.value, j) with
      | Tuple [], `Null -> unit
      | Ground (Ground.Bool _), `Bool b -> bool b
      (* JSON specs do not differentiate between ints and floats. Therefore, we
         should parse int as floats when required. *)
      | Ground (Ground.Int _), `Int i -> int i
      | Ground (Ground.Float _), `Int i -> float (float_of_int i)
      | Ground (Ground.Float _), `Float x -> float x
      | Ground (Ground.String _), `String s -> string s
      (* Be liberal and allow casting basic types to string. *)
      | Ground (Ground.String _), `Int i -> string (string_of_int i)
      | Ground (Ground.String _), `Float x -> string (string_of_float x)
      | Ground (Ground.String _), `Bool b -> string (string_of_bool b)
      | List [], `Tuple [] -> list []
      | List (d :: _), `Tuple l ->
          (* TODO: we could also try with other elements of the default list... *)
          let l = List.map (deprecated_of_json d) l in
          list l
      | Tuple dd, `Tuple jj when List.length dd = List.length jj ->
          tuple (List.map2 deprecated_of_json dd jj)
      | ( List ({ value = Tuple [{ value = Ground (Ground.String _) }; d] } :: _),
          `Assoc l ) ->
          (* Try to convert the object to a list of pairs, dropping fields that
             cannot be parsed.  This requires the target type to be [(string*'a)],
             currently it won't work if it is [?T] which would be obtained with
             of_json(default=[],...). *)
          let l =
            List.fold_left
              (fun cur (x, y) ->
                try product (string x) (deprecated_of_json d y) :: cur
                with _ -> cur)
              [] l
          in
          list l
      (* Parse records. *)
      | Meth (l, x, d), `Assoc a -> (
          try
            let y = List.assoc l a in
            let v = deprecated_of_json x y in
            let a' = List.remove_assoc l a in
            meth (deprecated_of_json d (`Assoc a')) [(l, v)]
          with Not_found -> raise DeprecatedFailed)
      | Tuple [], `Assoc _ -> unit
      | _ -> raise DeprecatedFailed)

let () =
  let t = Lang.univ_t () in
  Lang.add_builtin ~category:`String
    ~descr:
      "Parse a json string into a liquidsoap value. The value provided in the \
       `default` parameter is quite important: only the part of the JSON data \
       which has the same type as the `default` parameter will be kept \
       (heterogeneous data cannot be represented in Liquidsoap because of \
       typing). For instance, if the JSON `j` is\n\
       ```\n\
       {\n\
      \ \"a\": \"test\",\n\
      \ \"b\": 5\n\
       }\n\
       ```\n\
       the value returned by `json.parse(default=[(\"\",0)], j)` will be \
       `[(\"b\",5)]`: the pair `(\"a\",\"test\")` is not kept because it is \
       not of type `string * int`. The use of the alternative `let json.parse \
       ...` is recommended instead of this function, because it allows \
       specifying the expected type for the value instead of infering it from \
       the default value." "json.parse"
    [
      ("default", t, None, Some "Default value if string cannot be parsed.");
      ("", Lang.string_t, None, None);
    ] t (fun p ->
      let default = List.assoc "default" p in
      let s = Lang.to_string (List.assoc "" p) in
      try
        let json = Json.from_string s in
        deprecated_of_json default json
      with e ->
        log#info "JSON parsing failed: %s" (Printexc.to_string e);
        default)<|MERGE_RESOLUTION|>--- conflicted
+++ resolved
@@ -329,11 +329,7 @@
 
 let () =
   Lang.add_builtin "_internal_json_renderer_" ~category:`String ~flags:[`Hidden]
-<<<<<<< HEAD
-    ~descr:"Internal JSON renderer"
-=======
     ~descr:"Internal JSON renderer."
->>>>>>> a8e26e94
     [
       ("type", Value.RuntimeType.t, None, Some "Runtime type.");
       ( "compact",
