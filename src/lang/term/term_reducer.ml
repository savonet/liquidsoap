--- conflicted
+++ resolved
@@ -111,7 +111,7 @@
         l
   | `Invoke (t, s) -> snd (Type.invoke (mk_parsed_ty ?pos ~env ~to_term t) s)
   | `Typeof v ->
-      let v = to_term v in
+      let v = to_term ~env v in
       Type.typeof
         ?pos:(Option.map Pos.of_lexing_pos pos)
         (Lazy.from_fun (fun () ->
@@ -674,13 +674,8 @@
                typ =
                  (match arg.typ with
                    | None -> mk_var ()
-<<<<<<< HEAD
                    | Some typ -> mk_parsed_ty ~env ~to_term typ);
-               default = Option.map to_term arg.default;
-=======
-                   | Some typ -> Parser_helper.mk_ty typ);
                default = Option.map (to_term ~env) arg.default;
->>>>>>> cfe23f4e
              }
              :: args)
        [] args)
@@ -1147,12 +1142,7 @@
     in
     to_term ~env body
   in
-<<<<<<< HEAD
-  let to_term = to_term ~env in
   let cast = Option.map (mk_parsed_ty ~pos ~env ~to_term) cast in
-=======
-  let cast = Option.map (Parser_helper.mk_ty ~pos) cast in
->>>>>>> cfe23f4e
   let arglist = Option.map (expand_argsof ~pos ~env ~to_term) arglist in
   match (arglist, decoration) with
     | Some arglist, `None | Some arglist, `Replaces ->
@@ -1282,11 +1272,8 @@
           parse_error ~pos (Printf.sprintf "Invalid float value: %s" f))
     | `Null -> `Null
     | `Cast { cast = t; typ } ->
-<<<<<<< HEAD
-        `Cast { cast = to_term t; typ = mk_parsed_ty ~pos ~env ~to_term typ }
-=======
-        `Cast { cast = to_term ~env t; typ = Parser_helper.mk_ty ~pos typ }
->>>>>>> cfe23f4e
+        `Cast
+          { cast = to_term ~env t; typ = mk_parsed_ty ~pos ~env ~to_term typ }
     | `Invoke { invoked; optional; meth } ->
         let default = if optional then Some (mk_parsed ~pos `Null) else None in
         mk_invoke ~pos ~env ?default ~to_term invoked meth
