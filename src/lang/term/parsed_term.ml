--- conflicted
+++ resolved
@@ -66,17 +66,85 @@
 
 type _of = { only : string list; except : string list; source : string }
 
-type time_el = {
+type _if = {
+  if_condition : t;
+  if_then : t;
+  if_elsif : (t * t) list;
+  if_else : t option;
+}
+
+and _while = { while_condition : t; while_loop : t }
+and _for = { for_variable : string; for_from : t; for_to : t; for_loop : t }
+
+and iterable_for = {
+  iterable_for_variable : string;
+  iterable_for_iterator : t;
+  iterable_for_loop : t;
+}
+
+and _try = {
+  try_body : t;
+  try_variable : string;
+  try_errors_list : t option;
+  try_handler : t option;
+  try_finally : t option;
+}
+
+and let_decoration =
+  [ `None
+  | `Recursive
+  | `Replaces
+  | `Eval
+  | `Sqlite_query
+  | `Sqlite_row
+  | `Yaml_parse
+  | `Json_parse of (string * t) list ]
+
+and _let = {
+  decoration : let_decoration;
+  pat : pattern;
+  arglist : fun_arg list option;
+  cast : type_annotation option;
+  def : t;
+}
+
+and invoke = { invoked : t; optional : bool; meth : invoke_meth }
+and invoke_meth = [ `String of string | `App of string * app_arg list ]
+and app_arg = [ `Term of string * t | `Argsof of _of ]
+
+and fun_arg =
+  [ `Term of (t, type_annotation option) func_argument | `Argsof of _of ]
+
+and list_el = [ `Term of t | `Ellipsis of t ]
+
+and if_def = {
+  if_def_negative : bool;
+  if_def_condition : string;
+  if_def_then : t;
+  if_def_else : t option;
+}
+
+and if_version = {
+  if_version_op : [ `Eq | `Geq | `Leq | `Gt | `Lt ];
+  if_version_version : Lang_string.Version.t;
+  if_version_then : t;
+  if_version_else : t option;
+}
+
+and if_encoder = {
+  if_encoder_negative : bool;
+  if_encoder_condition : string;
+  if_encoder_then : t;
+  if_encoder_else : t option;
+}
+
+and time_el = {
   week : int option;
   hours : int option;
   minutes : int option;
   seconds : int option;
 }
 
-<<<<<<< HEAD
-type 't term = {
-  term : 't;
-=======
 (* These terms are reduced at runtime *)
 and parsed_ast =
   [ `If of _if
@@ -126,165 +194,20 @@
 
 and t = {
   term : parsed_ast;
->>>>>>> c9442a9c
   pos : Pos.t;
   mutable comments : (Pos.t * comment) list;
 }
 
-module Generic = struct
-  type 't _if = {
-    if_condition : 't;
-    if_then : 't;
-    if_elsif : ('t * 't) list;
-    if_else : 't option;
-  }
-
-  type 't _while = { while_condition : 't; while_loop : 't }
-
-  type 't _for = {
-    for_variable : string;
-    for_from : 't;
-    for_to : 't;
-    for_loop : 't;
-  }
-
-  type 't iterable_for = {
-    iterable_for_variable : string;
-    iterable_for_iterator : 't;
-    iterable_for_loop : 't;
-  }
-
-  type 't _try = {
-    try_body : 't;
-    try_variable : string;
-    try_errors_list : 't option;
-    try_handler : 't option;
-    try_finally : 't option;
-  }
-
-  type 't let_decoration =
-    [ `None
-    | `Recursive
-    | `Replaces
-    | `Eval
-    | `Sqlite_query
-    | `Sqlite_row
-    | `Yaml_parse
-    | `Json_parse of (string * 't) list ]
-
-  type 't fun_arg =
-    [ `Term of ('t, type_annotation option) func_argument | `Argsof of _of ]
-
-  type 't _let = {
-    decoration : 't let_decoration;
-    pat : pattern;
-    arglist : 't fun_arg list option;
-    cast : type_annotation option;
-    def : 't;
-  }
-
-  type 't app_arg = [ `Term of string * 't | `Argsof of _of ]
-  type 't invoke_meth = [ `String of string | `App of string * 't app_arg list ]
-  type 't invoke = { invoked : 't; optional : bool; meth : 't invoke_meth }
-  type 't list_el = [ `Term of 't | `Ellipsis of 't ]
-
-  type 't if_def = {
-    if_def_negative : bool;
-    if_def_condition : string;
-    if_def_then : 't;
-    if_def_else : 't option;
-  }
-
-  type 't if_version = {
-    if_version_op : [ `Eq | `Geq | `Leq | `Gt | `Lt ];
-    if_version_version : Lang_string.Version.t;
-    if_version_then : 't;
-    if_version_else : 't option;
-  }
-
-  type 't if_encoder = {
-    if_encoder_negative : bool;
-    if_encoder_condition : string;
-    if_encoder_then : 't;
-    if_encoder_else : 't option;
-  }
-
-  type 't methods = [ `Ellipsis of 't | `Method of string * 't ]
-  type 't string_interpolation = [ `String of string | `Term of 't ]
-
-  type 't encoder_params =
-    [ `Anonymous of string_param
-    | `Encoder of 't encoder
-    | `Labelled of string_param * 't ]
-    list
-
-  and 't encoder = string * 't encoder_params
-
-  (* These terms are reduced at runtime *)
-  type 't methods_ast = [ `Methods of 't option * 't methods list ]
-
-  type 't no_methods_ast =
-    [ `Include of inc
-    | `If_def of 't if_def
-    | `If_version of 't if_version
-    | `If_encoder of 't if_encoder
-    | `If of 't _if
-    | `Inline_if of 't _if
-    | `While of 't _while
-    | `For of 't _for
-    | `Iterable_for of 't iterable_for
-    | `List of 't list_el list
-    | `Try of 't _try
-    | `Regexp of string * char list
-    | `Time_interval of time_el * time_el
-    | `Time of time_el
-    | `Def of 't _let * 't
-    | `Let of 't _let * 't
-    | `Binding of 't _let * 't
-    | `Cast of 't * type_annotation
-    | `App of 't * 't app_arg list
-    | `Invoke of 't invoke
-    | `Fun of 't fun_arg list * 't
-    | `RFun of string * 't fun_arg list * 't
-    | `Not of 't
-    | `Get of 't
-    | `Set of 't * 't
-    | `Negative of 't
-    | `Append of 't * 't
-    | `Assoc of 't * 't
-    | `Infix of 't * string * 't
-    | `Bool of string * 't list
-    | `Coalesce of 't * 't
-    | `At of 't * 't
-    | `Simple_fun of 't
-    | `String_interpolation of char * 't string_interpolation list
-    | `Int of string
-    | `Float of bool * string * string
-    | `String of char * string
-    | `Encoder of 't encoder
-    | 't ast ]
-
-  type 't expanded_ast = [ 't no_methods_ast | 't methods_ast ]
-
-  type 't parsed_ast =
-    [ 't expanded_ast
-    | 't methods_ast
-    | `Parenthesis of 't
-    | `Block of 't
-    | `Eof ]
-end
-
-open Generic
-
-type t = t Generic.parsed_ast term
-type fun_arg = t Generic.fun_arg
-type _let = t Generic._let
-type let_decoration = t Generic.let_decoration
-type parsed_ast = t Generic.parsed_ast
-type list_el = t Generic.list_el
-type methods = t Generic.methods
-type app_arg = t Generic.app_arg
-type encoder_params = t Generic.encoder_params
+and methods = [ `Ellipsis of t | `Method of string * t ]
+and string_interpolation = [ `String of string | `Term of t ]
+
+and encoder_params =
+  [ `Anonymous of string_param
+  | `Encoder of encoder
+  | `Labelled of string_param * t ]
+  list
+
+and encoder = string * encoder_params
 
 let unit = `Tuple []
 let make ?(comments = []) ~pos term = { pos; term; comments }
