(*****************************************************************************

  Liquidsoap, a programmable audio stream generator.
  Copyright 2003-2023 Savonet team

  This program is free software; you can redistribute it and/or modify
  it under the terms of the GNU General Public License as published by
  the Free Software Foundation; either version 2 of the License, or
  (at your option) any later version.

  This program is distributed in the hope that it will be useful,
  but WITHOUT ANY WARRANTY; without even the implied warranty of
  MERCHANTABILITY or FITNESS FOR A PARTICULAR PURPOSE.  See the
  GNU General Public License for more details, fully stated in the COPYING
  file at the root of the liquidsoap distribution.

  You should have received a copy of the GNU General Public License
  along with this program; if not, write to the Free Software
  Foundation, Inc., 51 Franklin Street, Fifth Floor, Boston, MA 02110-1301  USA

 *****************************************************************************)

(** Terms and values in the Liquidsoap language. *)

include Runtime_term

(** An internal error. Those should not happen in theory... *)
exception Internal_error of (Pos.t list * string)

(** A parsing error. *)
exception Parse_error of (Pos.t * string)

(** Unsupported encoder *)
exception Unsupported_encoder of (Pos.t option * string)

let () =
  Printexc.register_printer (function
    | Internal_error (pos, e) ->
        Some
          (Printf.sprintf "Lang_values.Internal_error %s: %s"
             (Pos.List.to_string pos) e)
    | Parse_error (pos, e) ->
        Some
          (Printf.sprintf "Term_base.Parse_error %s: %s" (Pos.to_string pos) e)
    | Unsupported_encoder (pos, e) ->
        Some
          (Printf.sprintf "Lang_values.Unsupported_encoder at %s: %s"
             (Pos.Option.to_string pos) e)
    | _ -> None)

let conf_debug = ref false
let conf_debug_errors = ref false

(** Are we in debugging mode? *)
let debug =
  Lazy.from_fun (fun () ->
      try
        ignore (Sys.getenv "LIQUIDSOAP_DEBUG_LANG");
        true
      with Not_found -> !conf_debug)

(* We want to keep this a reference and not a dtools and not something more
   complicated (e.g. dtools) in order not to impact performances. *)
let profile = ref false

let ref_t ?pos t =
  Type.make ?pos
    (* The type has to be invariant because we don't want the sup mechanism to be used here, see #2806. *)
    (Type.Constr { Type.constructor = "ref"; params = [(`Invariant, t)] })

(** {2 Terms} *)

type bigstring =
  (char, Bigarray.int8_unsigned_elt, Bigarray.c_layout) Bigarray.Array1.t

let string_of_bigstring = Bigstringaf.to_string

module Ground = struct
  type t = ground = ..

  type content = {
    descr : t -> string;
    to_json : pos:Pos.t list -> t -> Json.t;
    compare : t -> t -> int;
    typ : (module Type.Ground.Custom);
  }

  let handlers = Hashtbl.create 10

  let register matcher c =
    let module C = (val c.typ : Type.Ground.Custom) in
    Hashtbl.add handlers C.Type (c, matcher)

  exception Found of content

  let find v =
    try
      Hashtbl.iter
        (fun _ (c, matcher) -> if matcher v then raise (Found c))
        handlers;
      raise Not_found
    with Found c -> c

  let to_string (v : t) = (find v).descr v
  let to_json (v : t) = (find v).to_json v

  let to_descr (v : t) =
    let module C = (val (find v).typ : Type.Ground.Custom) in
    C.descr

  let to_type (v : t) =
    let module C = (val (find v).typ : Type.Ground.Custom) in
    C.Type

  let compare (v : t) = (find v).compare v

  type t +=
    | Bool of bool
    | Int of int
<<<<<<< HEAD
    | String of string
    | Bigstring of bigstring
=======
    | OctalInt of int
    | HexInt of int
    | String of string
>>>>>>> deffedad
    | Float of float

  let () =
    let compare conv v v' = Stdlib.compare (conv v) (conv v') in

    let to_bool = function Bool b -> b | _ -> assert false in
    let to_string b = string_of_bool (to_bool b) in
    let to_json ~pos:_ b = `Bool (to_bool b) in
    register
      (function Bool _ -> true | _ -> false)
      {
        descr = to_string;
        to_json;
        compare = compare to_bool;
        typ = (module Type.Ground.Bool : Type.Ground.Custom);
      };

<<<<<<< HEAD
    let to_int = function Int i -> i | _ -> assert false in
    let to_string i = string_of_int (to_int i) in
=======
    let to_int = function
      | Int i | OctalInt i | HexInt i -> i
      | _ -> assert false
    in
    let to_string = function
      | Int i -> string_of_int i
      | OctalInt i -> Printf.sprintf "0o%o" i
      | HexInt i -> Printf.sprintf "0x%x" i
      | _ -> assert false
    in
>>>>>>> deffedad
    let to_json ~pos:_ i = `Int (to_int i) in
    register
      (function Int _ | OctalInt _ | HexInt _ -> true | _ -> false)
      {
        descr = to_string;
        to_json;
        compare = compare to_int;
        typ = (module Type.Ground.Int : Type.Ground.Custom);
      };

<<<<<<< HEAD
    let bigstring_compare ~len1 ~len2 = function
      | 0 -> Stdlib.compare len1 len2
      | v -> v
    in

    let string_compare v v' =
      match (v, v') with
        | String s, String s' -> String.compare s s'
        | Bigstring s, String s' ->
            let len1 = Bigstringaf.length s in
            let len2 = String.length s' in
            bigstring_compare ~len1 ~len2
              (Bigstringaf.memcmp_string s 0 s' 0 (min len1 len2))
        | String s, Bigstring s' ->
            let len1 = String.length s in
            let len2 = Bigstringaf.length s' in
            bigstring_compare ~len1 ~len2
              (-Bigstringaf.memcmp_string s' 0 s 0 (min len1 len2))
        | Bigstring s, Bigstring s' ->
            let len1 = Bigstringaf.length s in
            let len2 = Bigstringaf.length s' in
            bigstring_compare ~len1 ~len2
              (Bigstringaf.memcmp s 0 s' 0 (min len1 len2))
        | _ -> assert false
    in

=======
>>>>>>> deffedad
    let to_string = function
      | String s -> Lang_string.quote_string s
      | _ -> assert false
    in
    let to_json ~pos:_ = function String s -> `String s | _ -> assert false in
    register
      (function String _ -> true | _ -> false)
      {
        descr = to_string;
        to_json;
        compare = string_compare;
        typ = (module Type.Ground.String : Type.Ground.Custom);
      };

    let to_string = function
      | Bigstring bs -> Bigstringaf.to_string bs
      | _ -> assert false
    in
    let to_json ~pos:_ = function
      | Bigstring _ as ba -> `String (to_string ba)
      | _ -> assert false
    in
    register
      (function Bigstring _ -> true | _ -> false)
      {
        descr = to_string;
        to_json;
        compare = string_compare;
        typ = (module Type.Ground.String : Type.Ground.Custom);
      };

    let to_float = function Float f -> f | _ -> assert false in
    let to_json ~pos:_ f = `Float (to_float f) in
    register
      (function Float _ -> true | _ -> false)
      {
        descr = (fun f -> string_of_float (to_float f));
        to_json;
        compare = compare to_float;
        typ = (module Type.Ground.Float : Type.Ground.Custom);
      }
end

module type GroundDef = sig
  type content

  val descr : content -> string
  val to_json : pos:Pos.t list -> content -> Json.t
  val compare : content -> content -> int
  val typ : (module Type.Ground.Custom)
end

module MkGround (D : GroundDef) = struct
  type Ground.t += Ground of D.content

  let () =
    let to_ground = function Ground g -> g | _ -> assert false in
    let to_json ~pos v = D.to_json ~pos (to_ground v) in
    let compare v v' = D.compare (to_ground v) (to_ground v') in
    let descr v = D.descr (to_ground v) in
    Ground.register
      (function Ground _ -> true | _ -> false)
      { Ground.typ = D.typ; to_json; compare; descr }
end

let unit = `Tuple []

(* Only used for printing very simple functions. *)
let rec is_ground x =
  match x.term with
    | `List l | `Tuple l -> List.for_all is_ground l
    | `Null | `Ground _ -> true
    | _ -> false

let rec string_of_pat = function
  | `PVar l -> String.concat "." l
  | `PTuple l -> "(" ^ String.concat ", " (List.map string_of_pat l) ^ ")"
  | `PList (l, spread, l') ->
      "["
      ^ String.concat ", "
          (List.map string_of_pat l
          @ (match spread with None -> [] | Some v -> ["..." ^ v])
          @ List.map string_of_pat l')
      ^ "]"
  | `PMeth (pat, l) ->
      (match pat with None -> "" | Some pat -> string_of_pat pat ^ ".")
      ^ "{"
      ^ String.concat ", "
          (List.map
             (fun (lbl, pat) ->
               match pat with
                 | `None -> lbl
                 | `Nullable -> lbl ^ "?"
                 | `Pattern pat -> lbl ^ ": " ^ string_of_pat pat)
             l)
      ^ "}"

(** String representation of terms, (almost) assuming they are in normal
    form. *)

let rec to_string (v : t) =
  let to_base_string (v : t) =
    match v.term with
      | `Ground g -> Ground.to_string g
      | `Encoder e ->
          let rec aux (e, p) =
            let p =
              p
              |> List.map (function
                   | `Anonymous s -> s
                   | `Encoder e -> aux e
                   | `Labelled (l, v) -> l ^ "=" ^ to_string v)
              |> String.concat ", "
            in
            "%" ^ e ^ "(" ^ p ^ ")"
          in
          aux e
      | `List l -> "[" ^ String.concat ", " (List.map to_string l) ^ "]"
      | `Tuple l -> "(" ^ String.concat ", " (List.map to_string l) ^ ")"
      | `Null -> "null"
      | `Cast (e, t) -> "(" ^ to_string e ^ " : " ^ Type.to_string t ^ ")"
      | `Invoke { invoked = e; meth = l; invoke_default } -> (
          match invoke_default with
            | None -> to_string e ^ "." ^ l
            | Some v -> "(" ^ to_string e ^ "." ^ l ^ " ?? " ^ to_string v ^ ")"
          )
      | `Open (m, e) -> "open " ^ to_string m ^ " " ^ to_string e
      | `Fun { name = None; arguments = []; body = v } when is_ground v ->
          "{" ^ to_string v ^ "}"
      | `Fun _ -> "<fun>"
      | `Var s -> s
      | `App (hd, tl) ->
          let tl =
            List.map
              (fun (lbl, v) ->
                (if lbl = "" then "" else lbl ^ " = ") ^ to_string v)
              tl
          in
          to_string hd ^ "(" ^ String.concat "," tl ^ ")"
      (* | Let _ | Seq _ -> assert false *)
      | `Let { pat; def; body } ->
          Printf.sprintf "let %s = %s in %s" (string_of_pat pat) (to_string def)
            (to_string body)
      | `Seq (e, e') -> to_string e ^ "; " ^ to_string e'
  in
  let term = to_base_string v in
  if Methods.is_empty v.methods then term
  else (
    let methods = Methods.bindings v.methods in
    (if v.term = `Tuple [] then "" else term ^ ".")
    ^ "{"
    ^ String.concat ", "
        (List.map (fun (l, meth_term) -> l ^ "=" ^ to_string meth_term) methods)
    ^ "}")

(** Create a new value. *)
let make ?pos ?t ?(methods = Methods.empty) e =
  let t = match t with Some t -> t | None -> Type.var ?pos () in
  { t; term = e; methods }

let rec free_vars_pat = function
  | `PVar [] -> assert false
  | `PVar [_] -> Vars.empty
  | `PVar (x :: _) -> Vars.singleton x
  | `PTuple l -> List.fold_left Vars.union Vars.empty (List.map free_vars_pat l)
  | `PList (l, spread, l') ->
      List.fold_left Vars.union Vars.empty
        (List.map free_vars_pat
           (l @ (match spread with None -> [] | Some v -> [`PVar [v]]) @ l'))
  | `PMeth (pat, l) ->
      List.fold_left Vars.union
        (match pat with None -> Vars.empty | Some pat -> free_vars_pat pat)
        (List.map free_vars_pat
           (List.fold_left
              (fun cur (lbl, pat) ->
                [`PVar [lbl]]
                @ (match pat with
                    | `None | `Nullable -> []
                    | `Pattern pat -> [pat])
                @ cur)
              [] l))

let rec bound_vars_pat = function
  | `PVar [] -> assert false
  | `PVar [x] -> Vars.singleton x
  | `PVar _ -> Vars.empty
  | `PTuple l ->
      List.fold_left Vars.union Vars.empty (List.map bound_vars_pat l)
  | `PList (l, spread, l') ->
      List.fold_left Vars.union Vars.empty
        (List.map bound_vars_pat
           (l @ (match spread with None -> [] | Some v -> [`PVar [v]]) @ l'))
  | `PMeth (pat, l) ->
      List.fold_left Vars.union
        (match pat with None -> Vars.empty | Some pat -> bound_vars_pat pat)
        (List.map bound_vars_pat
           (List.fold_left
              (fun cur (lbl, pat) ->
                [`PVar [lbl]]
                @ (match pat with
                    | `None | `Nullable -> []
                    | `Pattern pat -> [pat])
                @ cur)
              [] l))

let rec free_term_vars tm =
  let root_free_vars = function
    | `Ground _ -> Vars.empty
    | `Var x -> Vars.singleton x
    | `Tuple l ->
        List.fold_left (fun v a -> Vars.union v (free_vars a)) Vars.empty l
    | `Null -> Vars.empty
    | `Encoder e ->
        let rec enc (_, p) =
          List.fold_left
            (fun v t ->
              match t with
                | `Anonymous _ -> v
                | `Labelled (_, t) -> Vars.union v (free_vars t)
                | `Encoder e -> Vars.union v (enc e))
            Vars.empty p
        in
        enc e
    | `Cast (e, _) -> free_vars e
    | `Seq (a, b) -> Vars.union (free_vars a) (free_vars b)
    | `Invoke { invoked = e; invoke_default } ->
        Vars.union (free_vars e)
          (match invoke_default with
            | None -> Vars.empty
            | Some d -> free_vars d)
    | `Open (a, b) -> Vars.union (free_vars a) (free_vars b)
    | `List l ->
        List.fold_left (fun v t -> Vars.union v (free_vars t)) Vars.empty l
    | `App (hd, l) ->
        List.fold_left
          (fun v (_, t) -> Vars.union v (free_vars t))
          (free_vars hd) l
    | `Fun p -> free_fun_vars p
    | `Let l ->
        Vars.union (free_vars l.def)
          (Vars.diff (free_vars l.body) (bound_vars_pat l.pat))
  in
  Methods.fold
    (fun _ meth_term fv -> Vars.union fv (free_vars meth_term))
    tm.methods (root_free_vars tm.term)

and free_fun_vars = function
  | { free_vars = Some fv } -> fv
  | { arguments; body } as p ->
      let bound =
        List.map
          (fun { label; as_variable } ->
            Option.value ~default:label as_variable)
          arguments
      in
      let fv =
        List.fold_left
          (fun fv -> function
            | { default = Some d } -> Vars.union fv (free_vars d)
            | _ -> fv)
          Vars.empty arguments
      in
      let fv = Vars.union fv (free_vars ~bound body) in
      p.free_vars <- Some fv;
      fv

and free_vars ?(bound = []) body : Vars.t =
  Vars.diff (free_term_vars body) (Vars.of_list bound)

(** Values which can be ignored (and will thus not raise a warning if
   ignored). *)
let can_ignore t =
  match (Type.demeth t).Type.descr with
    | Type.Tuple [] | Type.Var _ -> true
    | _ -> false

(** {1 Basic checks and errors} *)

(** Trying to use an unbound variable. *)
exception Unbound of Pos.Option.t * string

(** Silently discarding a meaningful value. *)
exception Ignored of t

(** [No_label (f,lbl,first,x)] indicates that the parameter [x] could not be
    passed to the function [f] because the latter has no label [lbl].  The
    [first] information tells whether [lbl=x] is the first parameter with label
    [lbl] in the considered application, which makes the message a bit more
    helpful. *)
exception No_label of t * string * bool * t

(** A function defines multiple arguments with the same label. *)
exception Duplicate_label of Pos.Option.t * string

(** Some mandatory arguments with given label and typed were not passed to the
    function during an application. *)
exception Missing_arguments of Pos.Option.t * (string * Type.t) list

(** Check that all let-bound variables are used. No check is performed for
    variable arguments. This cannot be done at parse-time (as for the
    computation of the free variables of functions) because we need types, as
    well as the ability to distinguish toplevel and inner let-in terms. *)
exception Unused_variable of (string * Pos.t)

let check_unused ~throw ~lib tm =
  let rec check ?(toplevel = false) v tm =
    let v =
      Methods.fold (fun _ meth_term e -> check e meth_term) tm.methods v
    in
    match tm.term with
      | `Var s -> Vars.remove s v
      | `Ground _ -> v
      | `Tuple l -> List.fold_left (fun a -> check a) v l
      | `Null -> v
      | `Cast (e, _) -> check v e
      | `Invoke { invoked = e } -> check v e
      | `Open (a, b) -> check (check v a) b
      | `Seq (a, b) -> check ~toplevel (check v a) b
      | `List l -> List.fold_left (fun x y -> check x y) v l
      | `Encoder e ->
          let rec enc v (_, p) =
            List.fold_left
              (fun v t ->
                match t with
                  | `Anonymous _ -> v
                  | `Labelled (_, t) -> check v t
                  | `Encoder e -> enc v e)
              v p
          in
          enc v e
      | `App (hd, l) ->
          let v = check v hd in
          List.fold_left (fun v (_, t) -> check v t) v l
      | `Fun { arguments; body } ->
          let v =
            List.fold_left
              (fun v -> function { default = Some d } -> check v d | _ -> v)
              v arguments
          in
          let bound =
            List.fold_left
              (fun v { label; as_variable } ->
                Vars.add (Option.value ~default:label as_variable) v)
              Vars.empty arguments
          in
          let masked = Vars.inter v bound in
          let v = Vars.union v bound in
          let v = check v body in
          Vars.iter
            (fun x ->
              if Vars.mem x v && x <> "_" then
                throw (Unused_variable (x, Option.get tm.t.Type.pos)))
            bound;
          (* Restore masked variables. The masking variables have been used but
             it does not count for the ones they masked. Bound variables have
             been handled above. *)
          Vars.union masked (Vars.diff v bound)
      | `Let { pat; def; body; _ } ->
          let v = check v def in
          let bvpat = bound_vars_pat pat in
          let mask = Vars.inter v bvpat in
          let v = Vars.union v bvpat in
          let v = check ~toplevel v body in
          if
            (* Do not check for anything at toplevel in libraries *)
            not (toplevel && lib)
          then
            Vars.iter
              (fun s ->
                (* Do we have an unused definition? *)
                if Vars.mem s v then
                  (* There are exceptions: unit and functions when
                     at toplevel (sort of a lib situation...) *)
                  if
                    s <> "_"
                    && not (can_ignore def.t || (toplevel && Type.is_fun def.t))
                  then throw (Unused_variable (s, Option.get tm.t.Type.pos)))
              bvpat;
          Vars.union v mask
  in
  (* Unused free variables may remain *)
  ignore (check ~toplevel:true Vars.empty tm)

(* Abstract types. *)

module type Abstract = sig
  type content

  val t : Type.t
  val to_ground : content -> Ground.t
  val of_ground : Ground.t -> content
  val is_ground : Ground.t -> bool
  val to_term : content -> t
  val of_term : t -> content
  val is_term : t -> bool
end

module type AbstractDef = sig
  type content

  val name : string
  val to_json : pos:Pos.t list -> content -> Json.t
  val descr : content -> string
  val compare : content -> content -> int
end

module MkAbstract (Def : AbstractDef) = struct
  module T = Type.Ground.Make (struct
    let name = Def.name
  end)

  type Ground.t += Value of Def.content

  let () =
    let to_value = function Value v -> v | _ -> assert false in
    let compare v v' = Def.compare (to_value v) (to_value v') in
    let descr v = Def.descr (to_value v) in
    let to_json ~pos v = Def.to_json ~pos (to_value v) in
    Ground.register
      (function Value _ -> true | _ -> false)
      { Ground.descr; to_json; compare; typ = (module T : Type.Ground.Custom) }

  type content = Def.content

  let t = Type.make T.descr
  let of_ground = function Value c -> c | _ -> assert false
  let to_ground c = Value c
  let is_ground = function Value _ -> true | _ -> false
  let of_term t = match t.term with `Ground (Value c) -> c | _ -> assert false

  let to_term c =
    { t = Type.make T.descr; term = `Ground (Value c); methods = Methods.empty }

  let is_term t = match t.term with `Ground (Value _) -> true | _ -> false
end

module ActiveTerm = Weak.Make (struct
  type typ = t
  type t = typ

  let equal t t' = t == t'
  let hash = Hashtbl.hash
end)

let active_terms = ActiveTerm.create 1024

let trim_runtime_types () =
  ActiveTerm.iter (fun term -> term.t <- Type.deep_demeth term.t) active_terms

(** Create a new value. *)
let make ?pos ?t ?methods e =
  let term = make ?pos ?t ?methods e in
  let t = match t with Some t -> t | None -> Type.var ?pos () in
  if Lazy.force debug then
    Printf.eprintf "%s (%s): assigned type var %s\n"
      (Pos.Option.to_string t.Type.pos)
      (try to_string term with _ -> "<?>")
      (Repr.string_of_type t);
  ActiveTerm.add active_terms term;
  term

let rec fresh ~handler { t; term; methods } =
  let term =
    match term with
      | `Ground g -> `Ground g
      | `Tuple l -> `Tuple (List.map (fresh ~handler) l)
      | `Null -> `Null
      | `Open (t, t') -> `Open (fresh ~handler t, fresh ~handler t')
      | `Var s -> `Var s
      | `Seq (t, t') -> `Seq (fresh ~handler t, fresh ~handler t')
      | `Let { doc; replace; pat; gen; def; body } ->
          `Let
            {
              doc;
              replace;
              pat;
              gen = List.map (Type.Fresh.make_var handler) gen;
              def = fresh ~handler def;
              body = fresh ~handler body;
            }
      | `List l -> `List (List.map (fresh ~handler) l)
      | `Cast (t, typ) -> `Cast (fresh ~handler t, Type.Fresh.make handler typ)
      | `App (t, l) ->
          `App
            ( fresh ~handler t,
              List.map (fun (lbl, t) -> (lbl, fresh ~handler t)) l )
      | `Invoke { invoked; invoke_default; meth } ->
          `Invoke
            {
              invoked = fresh ~handler invoked;
              invoke_default = Option.map (fresh ~handler) invoke_default;
              meth;
            }
      | `Encoder encoder ->
          let rec map_encoder (lbl, params) =
            ( lbl,
              List.map
                (function
                  | `Anonymous s -> `Anonymous s
                  | `Encoder enc -> `Encoder (map_encoder enc)
                  | `Labelled (lbl, t) -> `Labelled (lbl, fresh ~handler t))
                params )
          in
          `Encoder (map_encoder encoder)
      | `Fun { free_vars; name; arguments; body } ->
          `Fun
            {
              free_vars;
              name;
              arguments =
                List.map
                  (fun { label; as_variable; default; typ } ->
                    {
                      label;
                      as_variable;
                      default = Option.map (fresh ~handler) default;
                      typ = Type.Fresh.make handler typ;
                    })
                  arguments;
              body = fresh ~handler body;
            }
  in
  let term =
    {
      t = Type.Fresh.make handler t;
      term;
      methods = Methods.map (fresh ~handler) methods;
    }
  in
  ActiveTerm.add active_terms term;
  term<|MERGE_RESOLUTION|>--- conflicted
+++ resolved
@@ -89,7 +89,7 @@
 
   let register matcher c =
     let module C = (val c.typ : Type.Ground.Custom) in
-    Hashtbl.add handlers C.Type (c, matcher)
+    Hashtbl.replace handlers C.Type (c, matcher)
 
   exception Found of content
 
@@ -117,14 +117,10 @@
   type t +=
     | Bool of bool
     | Int of int
-<<<<<<< HEAD
-    | String of string
-    | Bigstring of bigstring
-=======
     | OctalInt of int
     | HexInt of int
     | String of string
->>>>>>> deffedad
+    | Bigstring of bigstring
     | Float of float
 
   let () =
@@ -142,21 +138,18 @@
         typ = (module Type.Ground.Bool : Type.Ground.Custom);
       };
 
-<<<<<<< HEAD
-    let to_int = function Int i -> i | _ -> assert false in
-    let to_string i = string_of_int (to_int i) in
-=======
     let to_int = function
       | Int i | OctalInt i | HexInt i -> i
       | _ -> assert false
     in
+
     let to_string = function
       | Int i -> string_of_int i
       | OctalInt i -> Printf.sprintf "0o%o" i
       | HexInt i -> Printf.sprintf "0x%x" i
       | _ -> assert false
     in
->>>>>>> deffedad
+
     let to_json ~pos:_ i = `Int (to_int i) in
     register
       (function Int _ | OctalInt _ | HexInt _ -> true | _ -> false)
@@ -167,7 +160,6 @@
         typ = (module Type.Ground.Int : Type.Ground.Custom);
       };
 
-<<<<<<< HEAD
     let bigstring_compare ~len1 ~len2 = function
       | 0 -> Stdlib.compare len1 len2
       | v -> v
@@ -194,32 +186,13 @@
         | _ -> assert false
     in
 
-=======
->>>>>>> deffedad
-    let to_string = function
-      | String s -> Lang_string.quote_string s
-      | _ -> assert false
-    in
-    let to_json ~pos:_ = function String s -> `String s | _ -> assert false in
-    register
-      (function String _ -> true | _ -> false)
-      {
-        descr = to_string;
-        to_json;
-        compare = string_compare;
-        typ = (module Type.Ground.String : Type.Ground.Custom);
-      };
-
-    let to_string = function
-      | Bigstring bs -> Bigstringaf.to_string bs
-      | _ -> assert false
-    in
     let to_json ~pos:_ = function
-      | Bigstring _ as ba -> `String (to_string ba)
+      | String s -> `String s
+      | Bigstring bs -> `String (Bigstringaf.to_string bs)
       | _ -> assert false
     in
     register
-      (function Bigstring _ -> true | _ -> false)
+      (function String _ | Bigstring _ -> true | _ -> false)
       {
         descr = to_string;
         to_json;
