--- conflicted
+++ resolved
@@ -87,11 +87,8 @@
   body : 'a;
 }
 
-<<<<<<< HEAD
 type value
-=======
 type cached_env = { var_name : int; var_id : int; env : Typing.env }
->>>>>>> e99f26ce
 
 type 'a runtime_ast =
   [ `Int of int
@@ -123,6 +120,7 @@
   | `Custom _ as ast -> ast
   | `Tuple l -> `Tuple (List.map map_term l)
   | `Null -> `Null
+  | `Cache_env _ as ast -> ast
   | `Int _ as ast -> ast
   | `Float _ as ast -> ast
   | `Bool _ as ast -> ast
