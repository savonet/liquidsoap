(*****************************************************************************

  Liquidsoap, a programmable audio stream generator.
  Copyright 2003-2019 Savonet team

  This program is free software; you can redistribute it and/or modify
  it under the terms of the GNU General Public License as published by
  the Free Software Foundation; either version 2 of the License, or
  (at your option) any later version.

  This program is distributed in the hope that it will be useful,
  but WITHOUT ANY WARRANTY; without even the implied warranty of
  MERCHANTABILITY or FITNESS FOR A PARTICULAR PURPOSE.  See the
  GNU General Public License for more details, fully stated in the COPYING
  file at the root of the liquidsoap distribution.

  You should have received a copy of the GNU General Public License
  along with this program; if not, write to the Free Software
  Foundation, Inc., 51 Franklin Street, Fifth Floor, Boston, MA 02110-1301  USA

 *****************************************************************************)

open Lang_builtins

let () =
  add_builtin "source.skip" ~cat:Liq ~descr:"Skip to the next track."
    [("", Lang.source_t (Lang.univ_t ()), None, None)]
    Lang.unit_t
    (fun p ->
      (Lang.to_source (List.assoc "" p))#abort_track;
      Lang.unit)

let () =
  add_builtin "source.seek" ~cat:Liq
    ~descr:
      "Seek forward, in seconds. Returns the amount of time effectively seeked."
    [
      ("", Lang.source_t (Lang.univ_t ()), None, None);
      ("", Lang.float_t, None, None);
    ]
    Lang.float_t
    (fun p ->
      let s = Lang.to_source (Lang.assoc "" 1 p) in
      let time = Lang.to_float (Lang.assoc "" 2 p) in
      let len = Frame.master_of_seconds time in
      let ret = s#seek len in
      Lang.float (Frame.seconds_of_master ret))

let () =
  add_builtin "source.id" ~cat:Liq ~descr:"Get one source's identifier."
    [("", Lang.source_t (Lang.univ_t ()), None, None)]
    Lang.string_t
    (fun p -> Lang.string (Lang.to_source (List.assoc "" p))#id)

let () =
  add_builtin "source.fallible" ~cat:Liq
    ~descr:"Indicate if a source may fail, i.e. may not be ready to stream."
    [("", Lang.source_t (Lang.univ_t ()), None, None)]
    Lang.bool_t
    (fun p ->
      Lang.bool ((Lang.to_source (List.assoc "" p))#stype == Source.Fallible))

let () =
  add_builtin "source.is_ready" ~cat:Liq
    ~descr:"Indicate if a source is ready to stream, or currently streaming."
    [("", Lang.source_t (Lang.univ_t ()), None, None)]
    Lang.bool_t
    (fun p -> Lang.bool (Lang.to_source (List.assoc "" p))#is_ready)

let () =
  add_builtin "source.remaining" ~cat:Liq
    ~descr:"Estimation of remaining time in the current track."
    [("", Lang.source_t (Lang.univ_t ()), None, None)]
    Lang.float_t
    (fun p ->
      let r = (Lang.to_source (List.assoc "" p))#remaining in
      let f = if r = -1 then infinity else Frame.seconds_of_master r in
      Lang.float f)

let () =
  add_builtin "source.shutdown" ~cat:Liq ~descr:"Desactivate a source."
    [("", Lang.source_t (Lang.univ_t ()), None, None)]
    Lang.unit_t
    (fun p ->
      let s = Lang.to_source (List.assoc "" p) in
      (Clock.get s#clock)#detach (fun (s' : Source.active_source) ->
          (s' :> Source.source) = s);
      Lang.unit)

let () =
  let s_t =
    let v = Lang.any_t in
    Lang.source_t (Lang.frame_kind_t ~audio:v ~video:v ~midi:v)
  in
  add_builtin "source.init" ~cat:Liq
    ~descr:
      "Simultaneously initialize sources, return the sublist of sources that \
       failed to initialize."
    [("", Lang.list_t s_t, None, None)]
    (Lang.list_t s_t)
    (fun p ->
      let l = Lang.to_list (List.assoc "" p) in
      let l = List.map Lang.to_source l in
      let l =
        (* TODO this whole function should be about active sources,
         *   just like source.shutdown() but the language has no runtime
         *   difference between sources and active sources, so we use
         *   this trick to compare active sources and passive ones... *)
        Clock.force_init (fun x -> List.exists (fun y -> Oo.id x = Oo.id y) l)
      in
      Lang.list ~t:s_t (List.map (fun x -> Lang.source (x :> Source.source)) l))

let () =
<<<<<<< HEAD
  let kind = Lang.univ_t 1 in
  add_builtin "source.dump" ~cat:Liq
    ~descr:"Immediately encode the whole contents of a source into a file."
    ~flags:[Lang.Experimental]
    [
      ("", Lang.format_t kind, None, Some "Encoding format.");
      ("", Lang.string_t, None, Some "Name of the file.");
      ("", Lang.source_t (Lang.univ_t 1), None, Some "Source to encode");
    ]
=======
  let kind = Lang.univ_t () in
  add_builtin "source.dump" ~cat:Liq
    ~descr:"Immediately encode the whole contents of a source into a file."
    ~flags:[Lang.Experimental]
    [ ("", Lang.format_t kind, None, Some "Encoding format.");
      ("", Lang.string_t, None, Some "Name of the file.");
      ("", Lang.source_t (Lang.univ_t 1), None, Some "Source to encode") ]
>>>>>>> b792da0d
    Lang.unit_t
    (fun p ->
      let format_val = Lang.assoc "" 1 p in
      let format = Lang.to_format format_val in
      let encoder =
        try Encoder.get_factory format
        with Not_found ->
          raise (Lang_errors.Invalid_value (format_val, "Unsupported format"))
      in
      let kind = Encoder.kind_of_format format in
      let file = Lang.to_string (Lang.assoc "" 2 p) in
      let s = Lang.to_source (Lang.assoc "" 3 p) in
      let encoder = encoder "source.dump" Meta_format.empty_metadata in
      let frame = Frame.create kind in
      let oc = open_out file in
<<<<<<< HEAD
      Strings.iter (output_substring oc) encoder.Encoder.header;
      s#get_ready [];
      while s#is_ready do
        Frame.clear frame;
        let start = Frame.position frame in
        s#get frame;
        let stop = Frame.position frame in
        let data = encoder.Encoder.encode frame start (stop - start) in
        Strings.iter (output_substring oc) data
      done;
      Strings.iter (output_substring oc) (encoder.Encoder.stop ());
      close_out oc;
=======
      Strings.iter (output_substring oc) encoder.Encoder.header ;
      s#get_ready [] ;
      while s#is_ready do
        Frame.clear frame ;
        let start = Frame.position frame in
        s#get frame ;
        let stop = Frame.position frame in
        let data = encoder.Encoder.encode frame start (stop - start) in
        Strings.iter (output_substring oc) data
      done ;
      Strings.iter (output_substring oc) (encoder.Encoder.stop ()) ;
      close_out oc ;
>>>>>>> b792da0d
      Lang.unit)<|MERGE_RESOLUTION|>--- conflicted
+++ resolved
@@ -111,8 +111,7 @@
       Lang.list ~t:s_t (List.map (fun x -> Lang.source (x :> Source.source)) l))
 
 let () =
-<<<<<<< HEAD
-  let kind = Lang.univ_t 1 in
+  let kind = Lang.univ_t () in
   add_builtin "source.dump" ~cat:Liq
     ~descr:"Immediately encode the whole contents of a source into a file."
     ~flags:[Lang.Experimental]
@@ -121,15 +120,6 @@
       ("", Lang.string_t, None, Some "Name of the file.");
       ("", Lang.source_t (Lang.univ_t 1), None, Some "Source to encode");
     ]
-=======
-  let kind = Lang.univ_t () in
-  add_builtin "source.dump" ~cat:Liq
-    ~descr:"Immediately encode the whole contents of a source into a file."
-    ~flags:[Lang.Experimental]
-    [ ("", Lang.format_t kind, None, Some "Encoding format.");
-      ("", Lang.string_t, None, Some "Name of the file.");
-      ("", Lang.source_t (Lang.univ_t 1), None, Some "Source to encode") ]
->>>>>>> b792da0d
     Lang.unit_t
     (fun p ->
       let format_val = Lang.assoc "" 1 p in
@@ -145,7 +135,6 @@
       let encoder = encoder "source.dump" Meta_format.empty_metadata in
       let frame = Frame.create kind in
       let oc = open_out file in
-<<<<<<< HEAD
       Strings.iter (output_substring oc) encoder.Encoder.header;
       s#get_ready [];
       while s#is_ready do
@@ -158,18 +147,4 @@
       done;
       Strings.iter (output_substring oc) (encoder.Encoder.stop ());
       close_out oc;
-=======
-      Strings.iter (output_substring oc) encoder.Encoder.header ;
-      s#get_ready [] ;
-      while s#is_ready do
-        Frame.clear frame ;
-        let start = Frame.position frame in
-        s#get frame ;
-        let stop = Frame.position frame in
-        let data = encoder.Encoder.encode frame start (stop - start) in
-        Strings.iter (output_substring oc) data
-      done ;
-      Strings.iter (output_substring oc) (encoder.Encoder.stop ()) ;
-      close_out oc ;
->>>>>>> b792da0d
       Lang.unit)