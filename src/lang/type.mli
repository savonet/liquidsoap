--- conflicted
+++ resolved
@@ -26,11 +26,8 @@
 (** Show variables levels. *)
 val debug_levels : bool ref
 
-<<<<<<< HEAD
 val debug_subtyping : bool ref
 
-=======
->>>>>>> 783e6d35
 (** {1 Positions} *)
 
 type pos = Lexing.position * Lexing.position
@@ -139,11 +136,7 @@
   | `UVar of string * constraints (* universal variable *)
   | `Ellipsis (* omitted sub-term *)
   | `Range_Ellipsis (* omitted sub-terms (in a list, e.g. list of args) *)
-<<<<<<< HEAD
-  | `Misc of string * repr * string ]
-=======
   | `Debug of string * repr * string ]
->>>>>>> 783e6d35
 
 val repr : ?filter_out:(t -> bool) -> ?generalized:var list -> t -> repr
 val print_repr : Format.formatter -> repr -> unit
