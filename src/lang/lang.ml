(*****************************************************************************

  Liquidsoap, a programmable audio stream generator.
  Copyright 2003-2019 Savonet team

  This program is free software; you can redistribute it and/or modify
  it under the terms of the GNU General Public License as published by
  the Free Software Foundation; either version 2 of the License, or
  (at your option) any later version.

  This program is distributed in the hope that it will be useful,
  but WITHOUT ANY WARRANTY; without even the implied warranty of
  MERCHANTABILITY or FITNESS FOR A PARTICULAR PURPOSE.  See the
  GNU General Public License for more details, fully stated in the COPYING
  file at the root of the liquidsoap distribution.

  You should have received a copy of the GNU General Public License
  along with this program; if not, write to the Free Software
  Foundation, Inc., 51 Franklin Street, Fifth Floor, Boston, MA 02110-1301  USA

 *****************************************************************************)

module Term = Lang_values
include Term.V
module T = Lang_types
module Ground = Term.Ground
open Ground

type t = T.t
type pos = T.pos

let log = Log.make ["lang"]

(** Type construction *)

let ground_t x = T.make (T.Ground x)
let int_t = ground_t T.Int
let unit_t = T.make T.unit
let float_t = ground_t T.Float
let bool_t = ground_t T.Bool
let string_t = ground_t T.String
let tuple_t l = T.make (T.Tuple l)
let product_t a b = tuple_t [a; b]

let of_tuple_t t =
  match (T.deref t).T.descr with T.Tuple l -> l | _ -> assert false

let of_product_t t =
  match of_tuple_t t with [a; b] -> (a, b) | _ -> assert false

let fun_t p b = T.make (T.Arrow (p, b))
let list_t t = T.make (T.List t)

let of_list_t t =
  match (T.deref t).T.descr with T.List t -> t | _ -> assert false

let metadata_t = list_t (product_t string_t string_t)
let zero_t = Term.zero_t
let succ_t t = Term.succ_t t
let rec n_t n = if n = 0 then zero_t else succ_t (n_t (n - 1))
let add_t = Term.add_t
let type_of_int = Term.type_of_int
let univ_t ?(constraints = []) () = T.fresh ~level:0 ~constraints ~pos:None
let getter_t a = univ_t ~constraints:[T.Getter a] ()
let string_getter_t () = getter_t T.String
let float_getter_t () = getter_t T.Float
let int_getter_t () = getter_t T.Int
let bool_getter_t () = getter_t T.Bool
let frame_kind_t ~audio ~video ~midi = Term.frame_kind_t audio video midi
let of_frame_kind_t t = Term.of_frame_kind_t t
let source_t t = Term.source_t t
let of_source_t t = Term.of_source_t t
let format_t t = Term.format_t t
let request_t = Term.request_t ()

type lang_kind_format = Source.Kind.format = Fixed of int | At_least of int
type lang_kind_formats = Source.Kind.formats

let any = { Frame.audio = At_least 0; video = At_least 0; midi = At_least 0 }
let empty = { Frame.audio = Fixed 0; video = Fixed 0; midi = Fixed 0 }

let any_with ?(audio = 0) ?(video = 0) ?(midi = 0) () =
  { Frame.audio = At_least audio; video = At_least video; midi = At_least midi }

let audio_any = { Frame.audio = At_least 1; video = Fixed 0; midi = Fixed 0 }
let audio_n n = { Frame.audio = Fixed n; video = Fixed 0; midi = Fixed 0 }
let audio_mono = audio_n 1
let audio_stereo = audio_n 2
let video_only = { Frame.audio = Fixed 0; video = Fixed 1; midi = Fixed 0 }
let video = { Frame.audio = At_least 0; video = Fixed 1; midi = At_least 0 }

let audio_video_any =
  { Frame.audio = At_least 0; video = At_least 0; midi = Fixed 0 }

let video_n n = { Frame.audio = Fixed 0; video = Fixed n; midi = Fixed 0 }
let midi_n n = { Frame.audio = Fixed 0; video = Fixed 0; midi = Fixed n }
let midi_only = midi_n 1

let kind_type_of_kind_format fields =
  let aux = function
    | Fixed i -> type_of_int i
    | At_least i -> Term.add_t i (univ_t ())
  in
  let audio = aux fields.Frame.audio in
  let video = aux fields.Frame.video in
  let midi = aux fields.Frame.midi in
  frame_kind_t ~audio ~video ~midi

(** Value construction *)

let mk ?pos value = { pos; value }
let unit = mk unit
let int i = mk (Ground (Int i))
let bool i = mk (Ground (Bool i))
let float i = mk (Ground (Float i))
let string i = mk (Ground (String i))
let tuple l = mk (Tuple l)
let product a b = tuple [a; b]
let list l = mk (List l)
let source s = mk (Source s)
let request r = mk (Ground (Request r))

let val_fun p f =
  let p' = List.map (fun (l, x, d) -> (l, x, d)) p in
  mk (FFI (p', [], f))

let val_cst_fun p c =
  let p' = List.map (fun (l, d) -> (l, l, d)) p in
  let f t tm = mk (Fun (p', [], [], { Term.t; Term.term = tm })) in
  let mkg t = T.make (T.Ground t) in
  (* Convert the value into a term if possible, to enable introspection, mostly
     for printing. *)
  match c.value with
    | Tuple [] -> f (T.make T.unit) Term.unit
    | Ground (Int i) -> f (mkg T.Int) (Term.Ground (Term.Ground.Int i))
    | Ground (Bool i) -> f (mkg T.Bool) (Term.Ground (Term.Ground.Bool i))
    | Ground (Float i) -> f (mkg T.Float) (Term.Ground (Term.Ground.Float i))
    | Ground (String i) -> f (mkg T.String) (Term.Ground (Term.Ground.String i))
    | _ -> mk (FFI (p', [], fun _ -> c))

let metadata m =
  list (Hashtbl.fold (fun k v l -> product (string k) (string v) :: l) m [])

(** Helpers for defining protocols. *)

let to_proto_doc ~syntax ~static doc =
  let item = new Doc.item ~sort:false doc in
  item#add_subsection "syntax" (Doc.trivial syntax);
  item#add_subsection "static" (Doc.trivial (string_of_bool static));
  item

let add_protocol ~syntax ~doc ~static name resolver =
  let doc = to_proto_doc ~syntax ~static doc in
  let spec = { Request.static; resolve = resolver } in
  Request.protocols#register ~doc name spec

(** Helpers for defining builtin functions. *)

type proto = (string * t * value option * string option) list

let doc_of_prototype_item ~generalized t d doc =
  let doc = match doc with None -> "(no doc)" | Some d -> d in
  let item = new Doc.item doc in
  item#add_subsection "type" (T.doc_of_type ~generalized t);
  item#add_subsection "default"
    ( match d with
      | None -> Doc.trivial "None"
      | Some d -> Doc.trivial (print_value d) );
  item

type doc_flag = Hidden | Deprecated | Experimental | Extra

let string_of_flag = function
  | Hidden -> "hidden"
  | Deprecated -> "deprecated"
  | Experimental -> "experimental"
  | Extra -> "extra"

let builtin_type p t =
  T.make
    (T.Arrow (List.map (fun (lbl, t, opt, _) -> (opt <> None, lbl, t)) p, t))

let to_plugin_doc category flags main_doc proto return_t =
  let item = new Doc.item ~sort:false main_doc in
  let t = builtin_type proto return_t in
  let generalized = T.filter_vars (fun _ -> true) t in
  item#add_subsection "_category" (Doc.trivial category);
  item#add_subsection "_type" (T.doc_of_type ~generalized t);
  List.iter
    (fun f -> item#add_subsection "_flag" (Doc.trivial (string_of_flag f)))
    flags;
  List.iter
    (fun (l, t, d, doc) ->
      item#add_subsection
        (if l = "" then "(unlabeled)" else l)
        (doc_of_prototype_item ~generalized t d doc))
    proto;
  item

let add_builtin ~category ~descr ?(flags = []) name proto return_t f =
  let t = builtin_type proto return_t in
  let value =
    {
      pos = None;
      value =
        FFI (List.map (fun (lbl, _, opt, _) -> (lbl, lbl, opt)) proto, [], f);
    }
  in
  let generalized = T.filter_vars (fun _ -> true) t in
  Term.builtins#register
    ~doc:(to_plugin_doc category flags descr proto return_t)
    name
    ((generalized, t), value)

let add_builtin_base ~category ~descr ?(flags = []) name value t =
  let doc = new Doc.item ~sort:false descr in
  let value = { pos = t.T.pos; value } in
  let generalized = T.filter_vars (fun _ -> true) t in
  doc#add_subsection "_category" (Doc.trivial category);
  doc#add_subsection "_type" (T.doc_of_type ~generalized t);
  List.iter
    (fun f -> doc#add_subsection "_flag" (Doc.trivial (string_of_flag f)))
    flags;
  Term.builtins#register ~doc name ((generalized, t), value)

(** Specialized version for operators, that is builtins returning sources. *)

type category =
  | Input
  | Output
  | Conversions
  | TrackProcessing
  | SoundProcessing
  | VideoProcessing
  | MIDIProcessing
  | Visualization
  | SoundSynthesis
  | Liquidsoap

let string_of_category x =
  "Source / "
  ^
  match x with
    | Input -> "Input"
    | Output -> "Output"
    | Conversions -> "Conversions"
    | TrackProcessing -> "Track Processing"
    | SoundProcessing -> "Sound Processing"
    | VideoProcessing -> "Video Processing"
    | MIDIProcessing -> "MIDI Processing"
    | SoundSynthesis -> "Sound Synthesis"
    | Visualization -> "Visualization"
    | Liquidsoap -> "Liquidsoap"

(** An operator is a builtin function that builds a source.
  * It is registered using the wrapper [add_operator].
  * Creating the associated function type (and function) requires some work:
  *  - Specify which content_kind the source will carry:
  *    a given fixed number of channels, any fixed, a variable number?
  *  - The content_kind can also be linked to a type variable,
  *    e.g. the parameter of a format type.
  * From this high-level description a type is created. Often it will
  * carry a type constraint.
  * Once the type has been inferred, the function might be executed,
  * and at this point the type might still not be known completely
  * so we have to force its value withing the acceptable range. *)

let add_operator ~category ~descr ?(flags = []) ?(active = false) name proto
    ~return_t f =
  let compare (x, _, _, _) (y, _, _, _) =
    match (x, y) with
      | "", "" -> 0
      | _, "" -> -1
      | "", _ -> 1
      | x, y -> compare x y
  in
  let proto =
    let t = T.make (T.Ground T.String) in
    ( "id",
      t,
      Some { pos = t.T.pos; value = Ground (String "") },
      Some "Force the value of the source ID." )
    :: List.stable_sort compare proto
  in
  let f env =
    let src : Source.source = f env in
    let id =
      match (List.assoc "id" env).value with
        | Ground (String s) -> s
        | _ -> assert false
    in
    if id <> "" then src#set_id id;
    { pos = None; value = Source src }
  in
  let f env =
    let pos = None in
    try f env with
      | Source.Clock_conflict (a, b) ->
          raise (Lang_errors.Clock_conflict (pos, a, b))
      | Source.Clock_loop (a, b) -> raise (Lang_errors.Clock_loop (pos, a, b))
  in
  let return_t = Term.source_t ~active return_t in
  let category = string_of_category category in
  add_builtin ~category ~descr ~flags name proto return_t f

(** List of references for which iter_sources had to give up --- see below. *)
let static_analysis_failed = ref []

let iter_sources f v =
  let rec iter_term env v =
    match v.Term.term with
      | Term.Ground _ | Term.Encoder _ -> ()
      | Term.List l -> List.iter (iter_term env) l
      | Term.Ref a | Term.Get a -> iter_term env a
      | Term.Tuple l -> List.iter (iter_term env) l
      | Term.Let { Term.def = a; body = b; _ }
      | Term.Seq (a, b)
      | Term.Set (a, b) ->
          iter_term env a;
          iter_term env b
      | Term.Var v -> (
          try
            (* If it's locally bound it won't be in [env]. *)
            (* TODO since inner-bound variables don't mask outer ones in [env],
             *   we are actually checking values that may be out of reach. *)
            let v = List.assoc v env in
            if Lazy.is_val v then (
              let v = Lazy.force v in
              iter_value v )
            else ()
          with Not_found -> () )
      | Term.App (a, l) ->
          iter_term env a;
          List.iter (fun (_, v) -> iter_term env v) l
      | Term.Fun (_, proto, body) | Term.RFun (_, _, proto, body) ->
          iter_term env body;
          List.iter
            (fun (_, _, _, v) ->
              match v with Some v -> iter_term env v | None -> ())
            proto
  and iter_value v =
    match v.value with
      | Source s -> f s
      | Ground _ | Encoder _ -> ()
      | List l -> List.iter iter_value l
      | Tuple l -> List.iter iter_value l
      | Fun (proto, pe, env, body) ->
          (* The following is necessarily imprecise: we might see sources that
             will be unused in the execution of the function. *)
          iter_term env body;
          List.iter (fun (_, v) -> iter_value v) pe;
          List.iter (function _, _, Some v -> iter_value v | _ -> ()) proto
      | FFI (proto, pe, _) ->
          List.iter (fun (_, v) -> iter_value v) pe;
          List.iter (function _, _, Some v -> iter_value v | _ -> ()) proto
      | Ref r ->
          if List.memq r !static_analysis_failed then ()
          else (
            (* Do not walk inside references, otherwise the list of "contained"
             * sources may change from one time to the next, which makes it
             * impossible to avoid ill-balanced activations.
             * Not walking inside references does not break things more than they
             * are already: detecting sharing in presence of references to sources
             * cannot be done statically anyway.)
<<<<<<< HEAD
             * Display a fat log message to warn about this risky situation,
             * which probably won't prevent users to get biffled [I spot a mrpingouin here! - RB]... *)
=======
             * Display a fat log message to warn about this risky situation *)
>>>>>>> aadec9b8
            let may_have_source =
              (* TODO: restore this if possible *)
              false
              (*
              try
                let _, has_var_pos =
                  Lang_types.iter_constr
                    (fun pos c ->
                      if
                        pos
                        &&
                        match c with
                          | { T.name = "source"; _ } -> true
                          | _ -> false
                      then raise Exit)
                    v.t
                in
                has_var_pos
              with Exit -> true
                *)
            in
            static_analysis_failed := r :: !static_analysis_failed;
            if may_have_source then
              log#severe
                "WARNING! Found a reference, potentially containing sources, \
                 inside a dynamic source-producing function. Static analysis \
                 cannot be performed: make sure you are not sharing sources \
                 contained in references!" )
  in
  iter_value v

let apply f p = Clock.collect_after (fun () -> Term.apply f p)

(** {1 High-level manipulation of values} *)

let to_unit t = match t.value with Tuple [] -> () | _ -> assert false
let to_bool t = match t.value with Ground (Bool b) -> b | _ -> assert false

let to_bool_getter t =
  match t.value with
    | Ground (Bool b) -> fun () -> b
    | Fun _ | FFI _ -> (
        fun () ->
          match (apply t []).value with
            | Ground (Bool b) -> b
            | _ -> assert false )
    | _ -> assert false

let to_fun f =
  match f.value with
    | Fun _ | FFI _ -> fun args -> apply f args
    | _ -> assert false

let to_string t =
  match t.value with Ground (String s) -> s | _ -> assert false

let to_string_getter t =
  match t.value with
    | Ground (String s) -> fun () -> s
    | Fun _ | FFI _ -> (
        fun () ->
          match (apply t []).value with
            | Ground (String s) -> s
            | _ -> assert false )
    | _ -> assert false

let to_float t = match t.value with Ground (Float s) -> s | _ -> assert false

let to_float_getter t =
  match t.value with
    | Ground (Float s) -> fun () -> s
    | Fun _ | FFI _ -> (
        fun () ->
          match (apply t []).value with
            | Ground (Float s) -> s
            | _ -> assert false )
    | _ -> assert false

let to_source t = match t.value with Source s -> s | _ -> assert false
let to_format t = match t.value with Encoder f -> f | _ -> assert false

let to_request t =
  match t.value with Ground (Request x) -> x | _ -> assert false

let to_int t = match t.value with Ground (Int s) -> s | _ -> assert false

let to_int_getter t =
  match t.value with
    | Ground (Int n) -> fun () -> n
    | Fun _ | FFI _ -> (
        fun () ->
          match (apply t []).value with
            | Ground (Int n) -> n
            | _ -> assert false )
    | _ -> assert false

let to_list t = match t.value with List l -> l | _ -> assert false
let to_tuple t = match t.value with Tuple l -> l | _ -> assert false

let to_product t =
  match t.value with Tuple [a; b] -> (a, b) | _ -> assert false

let to_metadata_list t =
  let pop v =
    let f (a, b) = (to_string a, to_string b) in
    f (to_product v)
  in
  List.map pop (to_list t)

let to_metadata t =
  let t = to_metadata_list t in
  let metas = Hashtbl.create 10 in
  List.iter (fun (a, b) -> Hashtbl.add metas a b) t;
  metas

let to_string_list l = List.map to_string (to_list l)
let to_int_list l = List.map to_int (to_list l)
let to_source_list l = List.map to_source (to_list l)

(** [assoc lbl n l] returns the [n]th element in [l]
  * of which the first component is [lbl]. *)
let rec assoc label n = function
  | [] -> raise Not_found
  | (l, e) :: tl ->
      if l = label then if n = 1 then e else assoc label (n - 1) tl
      else assoc label n tl

(** {1 Parsing} *)

let type_and_run ~lib ast =
  Clock.collect_after (fun () ->
      (* Type checking *)
      Term.check ~ignored:true ast;

      (* Check for unused variables, relies on types *)
      Term.check_unused ~lib ast;
      ignore (Term.eval_toplevel ast))

let mk_expr ~pwd processor lexbuf =
  let processor = MenhirLib.Convert.Simplified.traditional2revised processor in
  let tokenizer = Lang_pp.mk_tokenizer ~pwd lexbuf in
  let tokenizer () =
    let token, (startp, endp) = tokenizer () in
    (token, startp, endp)
  in
  processor tokenizer

let from_in_channel ?(dir = Unix.getcwd ()) ?(parse_only = false) ~ns ~lib
    in_chan =
  let lexbuf = Sedlexing.Utf8.from_channel in_chan in
  begin
    match ns with
    | Some ns -> Sedlexing.set_filename lexbuf ns
    | None -> ()
  end;
  try
    Lang_errors.report lexbuf (fun () ->
        let expr = mk_expr ~pwd:dir Lang_parser.program lexbuf in
        if not parse_only then type_and_run ~lib expr)
  with Lang_errors.Error -> exit 1

let from_file ?parse_only ~ns ~lib filename =
  let ic = open_in filename in
  from_in_channel ~dir:(Filename.dirname filename) ?parse_only ~ns ~lib ic;
  close_in ic

let load_libs ?parse_only () =
  let dir = Configure.libs_dir in
  let file = Filename.concat dir "pervasives.liq" in
  if Sys.file_exists file then
    from_file ?parse_only ~ns:(Some file) ~lib:true file

let from_file = from_file ~ns:None

let from_string ?parse_only ~lib expr =
  let i, o = Unix.pipe ~cloexec:true () in
  let i = Unix.in_channel_of_descr i in
  let o = Unix.out_channel_of_descr o in
  output_string o expr;
  close_out o;
  from_in_channel ?parse_only ~ns:None ~lib i;
  close_in i

let eval s =
  try
    let lexbuf = Sedlexing.Utf8.from_string s in
    let expr = mk_expr ~pwd:"/nonexistent" Lang_parser.program lexbuf in
    Clock.collect_after (fun () ->
        Term.check ~ignored:false expr;
        let env = List.map (fun (x, (_, v)) -> (x, v)) Term.builtins#get_all in
        Some (Term.eval ~env expr))
  with e ->
    Printf.eprintf "Evaluating %S failed: %s!" s (Printexc.to_string e);
    None

let from_in_channel ?parse_only ~lib x =
  from_in_channel ?parse_only ~ns:None ~lib x

let interactive () =
  Format.printf
    "\n\
     Welcome to the liquidsoap interactive loop.\n\n\
     You may enter any sequence of expressions, terminated by \";;\".\n\
     Each input will be fully processed: parsing, type-checking,\n\
     evaluation (forces default types), output startup (forces default clock).\n\
     @.";
  if Dtools.Log.conf_file#get then
    Format.printf "Logs can be found in %S.\n@." Dtools.Log.conf_file_path#get;
  let lexbuf =
    (* See ocaml-community/sedlex#45 *)
    let chunk_size = 512 in
    let buf = Bytes.create chunk_size in
    let cached = ref (-1) in
    let position = ref (-1) in
    let rec gen () =
      match (!position, !cached) with
        | _, 0 -> None
        | -1, _ ->
            position := 0;
            cached := input stdin buf 0 chunk_size;
            gen ()
        | len, c when len = c ->
            position := -1;

            (* This means that the last read was a full chunk. Safe to try a new
               one right away. *)
            if len = chunk_size then gen () else None
        | len, _ ->
            position := len + 1;
            Some (Bytes.get buf len)
    in
    Sedlexing.Utf8.from_gen gen
  in
  let rec loop () =
    Format.printf "# %!";
    if
      try
        Lang_errors.report lexbuf (fun () ->
            let expr =
              mk_expr ~pwd:(Unix.getcwd ()) Lang_parser.interactive lexbuf
            in
            Term.check ~ignored:false expr;
            Term.check_unused ~lib:true expr;
            Clock.collect_after (fun () ->
                ignore (Term.eval_toplevel ~interactive:true expr)));
        true
      with
        | End_of_file ->
            Format.printf "Bye bye!@.";
            false
        | Lang_errors.Error -> true
        | e ->
            let e = Console.colorize [`white; `bold] (Printexc.to_string e) in
            Format.printf "Exception: %s!@." e;
            true
    then loop ()
  in
  loop ();
  Tutils.shutdown 0

(* Abstract types. *)

module type Abstract = sig
  type content

  val t : t
  val to_value : content -> value
  val of_value : value -> content
end

module type AbstractDef = sig
  type content

  val name : string
end

module L = Lang_values
module G = L.Ground

module MkAbstract (Def : AbstractDef) = struct
  type T.ground += Type
  type G.t += Value of Def.content

  let () =
    G.register (function
      | Value _ -> Some { G.descr = Def.name; typ = Type }
      | _ -> None);

    Lang_types.register_ground_printer (function
      | Type -> Some Def.name
      | _ -> None)

  let t = ground_t Type
  let to_value c = mk (L.V.Ground (Value c))

  let of_value t =
    match t.value with L.V.Ground (Value c) -> c | _ -> assert false
end<|MERGE_RESOLUTION|>--- conflicted
+++ resolved
@@ -362,12 +362,7 @@
              * Not walking inside references does not break things more than they
              * are already: detecting sharing in presence of references to sources
              * cannot be done statically anyway.)
-<<<<<<< HEAD
-             * Display a fat log message to warn about this risky situation,
-             * which probably won't prevent users to get biffled [I spot a mrpingouin here! - RB]... *)
-=======
              * Display a fat log message to warn about this risky situation *)
->>>>>>> aadec9b8
             let may_have_source =
               (* TODO: restore this if possible *)
               false
