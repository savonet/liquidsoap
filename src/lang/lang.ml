(*****************************************************************************

  Liquidsoap, a programmable audio stream generator.
  Copyright 2003-2019 Savonet team

  This program is free software; you can redistribute it and/or modify
  it under the terms of the GNU General Public License as published by
  the Free Software Foundation; either version 2 of the License, or
  (at your option) any later version.

  This program is distributed in the hope that it will be useful,
  but WITHOUT ANY WARRANTY; without even the implied warranty of
  MERCHANTABILITY or FITNESS FOR A PARTICULAR PURPOSE.  See the
  GNU General Public License for more details, fully stated in the COPYING
  file at the root of the liquidsoap distribution.

  You should have received a copy of the GNU General Public License
  along with this program; if not, write to the Free Software
  Foundation, Inc., 51 Franklin Street, Fifth Floor, Boston, MA 02110-1301  USA

 *****************************************************************************)

module Term = Lang_values
include Term.V
module T = Lang_types
module Ground = Term.Ground
open Ground

type t = T.t
type pos = T.pos

let log = Log.make ["lang"]

(** Type construction *)

let ground_t x = T.make (T.Ground x)
let int_t = ground_t T.Int
let unit_t = T.make T.unit
let float_t = ground_t T.Float
let bool_t = ground_t T.Bool
let string_t = ground_t T.String
let tuple_t l = T.make (T.Tuple l)
let product_t a b = tuple_t [a; b]

let of_tuple_t t =
  match (T.deref t).T.descr with T.Tuple l -> l | _ -> assert false

let of_product_t t =
  match of_tuple_t t with [a; b] -> (a, b) | _ -> assert false

let fun_t p b = T.make (T.Arrow (p, b))
let list_t t = T.make (T.List t)

let of_list_t t =
  match (T.deref t).T.descr with T.List t -> t | _ -> assert false

let ref_t t = Term.ref_t t
let metadata_t = list_t (product_t string_t string_t)
let zero_t = Term.zero_t
let succ_t t = Term.succ_t t
let rec n_t n = if n = 0 then zero_t else succ_t (n_t (n - 1))
let add_t = Term.add_t
let type_of_int = Term.type_of_int
let univ_t ?(constraints = []) () = T.fresh ~level:0 ~constraints ~pos:None
let getter_t a = univ_t ~constraints:[T.Getter a] ()
let string_getter_t () = getter_t T.String
let float_getter_t () = getter_t T.Float
let int_getter_t () = getter_t T.Int
let bool_getter_t () = getter_t T.Bool
let frame_kind_t ~audio ~video ~midi = Term.frame_kind_t audio video midi
let of_frame_kind_t t = Term.of_frame_kind_t t
let source_t t = Term.source_t t
let of_source_t t = Term.of_source_t t
let format_t t = Term.format_t t
let request_t = Term.request_t ()

type lang_kind_format = Source.Kind.format = Fixed of int | At_least of int
type lang_kind_formats = Source.Kind.formats

let any = { Frame.audio = At_least 0; video = At_least 0; midi = At_least 0 }
let empty = { Frame.audio = Fixed 0; video = Fixed 0; midi = Fixed 0 }

let any_with ?(audio = 0) ?(video = 0) ?(midi = 0) () =
  { Frame.audio = At_least audio; video = At_least video; midi = At_least midi }

let audio_any = { Frame.audio = At_least 1; video = Fixed 0; midi = Fixed 0 }
let audio_n n = { Frame.audio = Fixed n; video = Fixed 0; midi = Fixed 0 }
let audio_mono = audio_n 1
let audio_stereo = audio_n 2
let video_only = { Frame.audio = Fixed 0; video = Fixed 1; midi = Fixed 0 }
let video = { Frame.audio = At_least 0; video = Fixed 1; midi = At_least 0 }

let audio_video_any =
  { Frame.audio = At_least 0; video = At_least 0; midi = Fixed 0 }

let video_n n = { Frame.audio = Fixed 0; video = Fixed n; midi = Fixed 0 }
let midi_n n = { Frame.audio = Fixed 0; video = Fixed 0; midi = Fixed n }
let midi_only = midi_n 1

let kind_type_of_kind_format fields =
  let aux = function
    | Fixed i -> type_of_int i
    | At_least i -> Term.add_t i (univ_t ())
  in
  let audio = aux fields.Frame.audio in
  let video = aux fields.Frame.video in
  let midi = aux fields.Frame.midi in
  frame_kind_t ~audio ~video ~midi

(** Value construction *)

let mk ?pos value = { pos; value }
let unit = mk unit
let int i = mk (Ground (Int i))
let bool i = mk (Ground (Bool i))
let float i = mk (Ground (Float i))
let string i = mk (Ground (String i))
let tuple l = mk (Tuple l)
let product a b = tuple [a; b]
let list l = mk (List l)
let source s = mk (Source s)
let request r = mk (Ground (Request r))
let reference x = mk (Ref x)

let val_fun p f =
  let p' = List.map (fun (l, x, d) -> (l, x, d)) p in
  mk (FFI (p', [], f))

let val_cst_fun p c =
  let p' = List.map (fun (l, d) -> (l, l, d)) p in
  let f t tm = mk (Fun (p', [], [], { Term.t; Term.term = tm })) in
  let mkg t = T.make (T.Ground t) in
  (* Convert the value into a term if possible, to enable introspection, mostly
     for printing. *)
  match c.value with
    | Tuple [] -> f (T.make T.unit) Term.unit
    | Ground (Int i) -> f (mkg T.Int) (Term.Ground (Term.Ground.Int i))
    | Ground (Bool i) -> f (mkg T.Bool) (Term.Ground (Term.Ground.Bool i))
    | Ground (Float i) -> f (mkg T.Float) (Term.Ground (Term.Ground.Float i))
    | Ground (String i) -> f (mkg T.String) (Term.Ground (Term.Ground.String i))
    | _ -> mk (FFI (p', [], fun _ -> c))

let metadata m =
  list (Hashtbl.fold (fun k v l -> product (string k) (string v) :: l) m [])

(** Helpers for defining protocols. *)

let to_proto_doc ~syntax ~static doc =
  let item = new Doc.item ~sort:false doc in
  item#add_subsection "syntax" (Doc.trivial syntax);
  item#add_subsection "static" (Doc.trivial (string_of_bool static));
  item

let add_protocol ~syntax ~doc ~static name resolver =
  let doc = to_proto_doc ~syntax ~static doc in
  let spec = { Request.static; resolve = resolver } in
  Request.protocols#register ~doc name spec

(** Helpers for defining builtin functions. *)

type proto = (string * t * value option * string option) list

let doc_of_prototype_item ~generalized t d doc =
  let doc = match doc with None -> "(no doc)" | Some d -> d in
  let item = new Doc.item doc in
  item#add_subsection "type" (T.doc_of_type ~generalized t);
  item#add_subsection "default"
    ( match d with
      | None -> Doc.trivial "None"
      | Some d -> Doc.trivial (print_value d) );
  item

type doc_flag = Hidden | Deprecated | Experimental | Extra

let string_of_flag = function
  | Hidden -> "hidden"
  | Deprecated -> "deprecated"
  | Experimental -> "experimental"
  | Extra -> "extra"

let builtin_type p t =
  T.make
    (T.Arrow (List.map (fun (lbl, t, opt, _) -> (opt <> None, lbl, t)) p, t))

let to_plugin_doc category flags main_doc proto return_t =
  let item = new Doc.item ~sort:false main_doc in
  let t = builtin_type proto return_t in
  let generalized = T.filter_vars (fun _ -> true) t in
  item#add_subsection "_category" (Doc.trivial category);
  item#add_subsection "_type" (T.doc_of_type ~generalized t);
  List.iter
    (fun f -> item#add_subsection "_flag" (Doc.trivial (string_of_flag f)))
    flags;
  List.iter
    (fun (l, t, d, doc) ->
      item#add_subsection
        (if l = "" then "(unlabeled)" else l)
        (doc_of_prototype_item ~generalized t d doc))
    proto;
  item

let add_builtin ~category ~descr ?(flags = []) name proto return_t f =
  let t = builtin_type proto return_t in
  let value =
    {
      pos = None;
      value =
        FFI (List.map (fun (lbl, _, opt, _) -> (lbl, lbl, opt)) proto, [], f);
    }
  in
  let generalized = T.filter_vars (fun _ -> true) t in
  Term.add_builtin
    ~doc:(to_plugin_doc category flags descr proto return_t)
    (String.split_on_char '.' name)
    ((generalized, t), value)

let add_builtin_base ~category ~descr ?(flags = []) name value t =
  let doc = new Doc.item ~sort:false descr in
  let value = { pos = t.T.pos; value } in
  let generalized = T.filter_vars (fun _ -> true) t in
  doc#add_subsection "_category" (Doc.trivial category);
  doc#add_subsection "_type" (T.doc_of_type ~generalized t);
  List.iter
    (fun f -> doc#add_subsection "_flag" (Doc.trivial (string_of_flag f)))
    flags;
  Term.add_builtin ~doc (String.split_on_char '.' name) ((generalized, t), value)

let add_module name = Term.add_module (String.split_on_char '.' name)

(** Specialized version for operators, that is builtins returning sources. *)

type category =
  | Input
  | Output
  | Conversions
  | TrackProcessing
  | SoundProcessing
  | VideoProcessing
  | MIDIProcessing
  | Visualization
  | SoundSynthesis
  | Liquidsoap

let string_of_category x =
  "Source / "
  ^
  match x with
    | Input -> "Input"
    | Output -> "Output"
    | Conversions -> "Conversions"
    | TrackProcessing -> "Track Processing"
    | SoundProcessing -> "Sound Processing"
    | VideoProcessing -> "Video Processing"
    | MIDIProcessing -> "MIDI Processing"
    | SoundSynthesis -> "Sound Synthesis"
    | Visualization -> "Visualization"
    | Liquidsoap -> "Liquidsoap"

(** An operator is a builtin function that builds a source.
  * It is registered using the wrapper [add_operator].
  * Creating the associated function type (and function) requires some work:
  *  - Specify which content_kind the source will carry:
  *    a given fixed number of channels, any fixed, a variable number?
  *  - The content_kind can also be linked to a type variable,
  *    e.g. the parameter of a format type.
  * From this high-level description a type is created. Often it will
  * carry a type constraint.
  * Once the type has been inferred, the function might be executed,
  * and at this point the type might still not be known completely
  * so we have to force its value withing the acceptable range. *)

let add_operator ~category ~descr ?(flags = []) ?(active = false) name proto
    ~return_t f =
  let compare (x, _, _, _) (y, _, _, _) =
    match (x, y) with
      | "", "" -> 0
      | _, "" -> -1
      | "", _ -> 1
      | x, y -> compare x y
  in
  let proto =
    let t = T.make (T.Ground T.String) in
    ( "id",
      t,
      Some { pos = t.T.pos; value = Ground (String "") },
      Some "Force the value of the source ID." )
    :: List.stable_sort compare proto
  in
  let f env =
    let src : Source.source = f env in
    let id =
      match (List.assoc "id" env).value with
        | Ground (String s) -> s
        | _ -> assert false
    in
    if id <> "" then src#set_id id;
    { pos = None; value = Source src }
  in
  let f env =
    let pos = None in
    try f env with
      | Source.Clock_conflict (a, b) ->
          raise (Lang_errors.Clock_conflict (pos, a, b))
      | Source.Clock_loop (a, b) -> raise (Lang_errors.Clock_loop (pos, a, b))
      | Source.Kind.Conflict (a, b) ->
          raise (Lang_errors.Kind_conflict (pos, a, b))
  in
  let return_t = Term.source_t ~active return_t in
  let category = string_of_category category in
  add_builtin ~category ~descr ~flags name proto return_t f

(** List of references for which iter_sources had to give up --- see below. *)
let static_analysis_failed = ref []

let iter_sources f v =
  let rec iter_term env v =
    match v.Term.term with
      | Term.Ground _ | Term.Encoder _ -> ()
      | Term.List l -> List.iter (iter_term env) l
      | Term.Tuple l -> List.iter (iter_term env) l
<<<<<<< HEAD
      | Term.Meth (_, a, b) ->
          iter_term env a;
          iter_term env b
      | Term.Invoke (a, _) -> iter_term env a
      | Term.Let { Term.def = a; body = b; _ }
      | Term.Seq (a, b)
      | Term.Set (a, b) ->
=======
      | Term.Let { Term.def = a; body = b; _ } | Term.Seq (a, b) ->
>>>>>>> 6629be49
          iter_term env a;
          iter_term env b
      | Term.Var v -> (
          try
            (* If it's locally bound it won't be in [env]. *)
            (* TODO since inner-bound variables don't mask outer ones in [env],
             *   we are actually checking values that may be out of reach. *)
            let v = List.assoc v env in
            if Lazy.is_val v then (
              let v = Lazy.force v in
              iter_value v )
            else ()
          with Not_found -> () )
      | Term.App (a, l) ->
          iter_term env a;
          List.iter (fun (_, v) -> iter_term env v) l
      | Term.Fun (_, proto, body) | Term.RFun (_, _, proto, body) ->
          iter_term env body;
          List.iter
            (fun (_, _, _, v) ->
              match v with Some v -> iter_term env v | None -> ())
            proto
  and iter_value v =
    match v.value with
      | Source s -> f s
      | Ground _ | Encoder _ -> ()
      | List l -> List.iter iter_value l
      | Tuple l -> List.iter iter_value l
      | Meth (_, a, b) ->
          iter_value a;
          iter_value b
      | Fun (proto, pe, env, body) ->
          (* The following is necessarily imprecise: we might see sources that
             will be unused in the execution of the function. *)
          iter_term env body;
          List.iter (fun (_, v) -> iter_value v) pe;
          List.iter (function _, _, Some v -> iter_value v | _ -> ()) proto
      | FFI (proto, pe, _) ->
          List.iter (fun (_, v) -> iter_value v) pe;
          List.iter (function _, _, Some v -> iter_value v | _ -> ()) proto
      | Ref r ->
          if List.memq r !static_analysis_failed then ()
          else (
            (* Do not walk inside references, otherwise the list of "contained"
               sources may change from one time to the next, which makes it
               impossible to avoid ill-balanced activations. Not walking inside
               references does not break things more than they are already:
               detecting sharing in presence of references to sources cannot be
               done statically anyway. We display a fat log message to warn
               about this risky situation. *)
            let may_have_source =
              let rec aux v =
                match v.value with
                  | Source _ -> true
                  | Ground _ | Encoder _ -> false
                  | List l -> List.exists aux l
                  | Tuple l -> List.exists aux l
                  | Ref r -> aux !r
                  | Fun _ | FFI _ -> true
                  | Meth (_, v, t) -> aux v || aux t
              in
              aux v
            in
            static_analysis_failed := r :: !static_analysis_failed;
            if may_have_source then
              log#severe
                "WARNING! Found a reference, potentially containing sources, \
                 inside a dynamic source-producing function. Static analysis \
                 cannot be performed: make sure you are not sharing sources \
                 contained in references!" )
  in
  iter_value v

let apply f p = Clock.collect_after (fun () -> Term.apply f p)

(** {1 High-level manipulation of values} *)

let to_unit t = match (demeth t).value with Tuple [] -> () | _ -> assert false

let to_bool t =
  match (demeth t).value with Ground (Bool b) -> b | _ -> assert false

let to_bool_getter t =
  match (demeth t).value with
    | Ground (Bool b) -> fun () -> b
    | Fun _ | FFI _ -> (
        fun () ->
          match (apply t []).value with
            | Ground (Bool b) -> b
            | _ -> assert false )
    | _ -> assert false

let to_fun f =
  match (demeth f).value with
    | Fun _ | FFI _ -> fun args -> apply f args
    | _ -> assert false

let to_string t =
  match (demeth t).value with Ground (String s) -> s | _ -> assert false

let to_string_getter t =
  match (demeth t).value with
    | Ground (String s) -> fun () -> s
    | Fun _ | FFI _ -> (
        fun () ->
          match (apply t []).value with
            | Ground (String s) -> s
            | _ -> assert false )
    | _ -> assert false

let to_float t =
  match (demeth t).value with Ground (Float s) -> s | _ -> assert false

let to_float_getter t =
  match (demeth t).value with
    | Ground (Float s) -> fun () -> s
    | Fun _ | FFI _ -> (
        fun () ->
          match (apply t []).value with
            | Ground (Float s) -> s
            | _ -> assert false )
    | _ -> assert false

let to_source t =
  match (demeth t).value with Source s -> s | _ -> assert false

let to_format t =
  match (demeth t).value with Encoder f -> f | _ -> assert false

let to_request t =
  match (demeth t).value with Ground (Request r) -> r | _ -> assert false

let to_int t =
  match (demeth t).value with Ground (Int s) -> s | _ -> assert false

let to_int_getter t =
  match (demeth t).value with
    | Ground (Int n) -> fun () -> n
    | Fun _ | FFI _ -> (
        fun () ->
          match (apply t []).value with
            | Ground (Int n) -> n
            | _ -> assert false )
    | _ -> assert false

let to_list t = match (demeth t).value with List l -> l | _ -> assert false
let to_tuple t = match (demeth t).value with Tuple l -> l | _ -> assert false

let to_product t =
  match (demeth t).value with Tuple [a; b] -> (a, b) | _ -> assert false

let to_ref t = match t.value with Ref r -> r | _ -> assert false

let to_metadata_list t =
  let pop v =
    let f (a, b) = (to_string a, to_string b) in
    f (to_product v)
  in
  List.map pop (to_list t)

let to_metadata t =
  let t = to_metadata_list t in
  let metas = Hashtbl.create 10 in
  List.iter (fun (a, b) -> Hashtbl.add metas a b) t;
  metas

let to_string_list l = List.map to_string (to_list l)
let to_int_list l = List.map to_int (to_list l)
let to_source_list l = List.map to_source (to_list l)

(** [assoc lbl n l] returns the [n]th element in [l]
  * of which the first component is [lbl]. *)
let rec assoc label n = function
  | [] -> raise Not_found
  | (l, e) :: tl ->
      if l = label then if n = 1 then e else assoc label (n - 1) tl
      else assoc label n tl

(** {1 Parsing} *)

let type_and_run ~lib ast =
  Clock.collect_after (fun () ->
      if true || Lazy.force Term.debug then
        Printf.eprintf "Type checking...\n%!";
      (* Type checking *)
      Term.check ~ignored:true ast;

      if Lazy.force Term.debug then
        Printf.eprintf "Checking for unused variables...\n%!";
      (* Check for unused variables, relies on types *)
      Term.check_unused ~lib ast;
      if true || Lazy.force Term.debug then Printf.eprintf "Evaluating...\n%!";
      ignore (Term.eval_toplevel ast))

let mk_expr ~pwd processor lexbuf =
  let processor = MenhirLib.Convert.Simplified.traditional2revised processor in
  let tokenizer = Lang_pp.mk_tokenizer ~pwd lexbuf in
  let tokenizer () =
    let token, (startp, endp) = tokenizer () in
    (token, startp, endp)
  in
  processor tokenizer

let from_in_channel ?(dir = Unix.getcwd ()) ?(parse_only = false) ~ns ~lib
    in_chan =
  let lexbuf = Sedlexing.Utf8.from_channel in_chan in
  begin
    match ns with
    | Some ns -> Sedlexing.set_filename lexbuf ns
    | None -> ()
  end;
  try
    Lang_errors.report lexbuf (fun () ->
        let expr = mk_expr ~pwd:dir Lang_parser.program lexbuf in
        if not parse_only then type_and_run ~lib expr)
  with Lang_errors.Error -> exit 1

let from_file ?parse_only ~ns ~lib filename =
  let ic = open_in filename in
  from_in_channel ~dir:(Filename.dirname filename) ?parse_only ~ns ~lib ic;
  close_in ic

let load_libs ?parse_only () =
  let dir = Configure.liq_libs_dir in
  let file = Filename.concat dir "pervasives.liq" in
  if Sys.file_exists file then
    from_file ?parse_only ~ns:(Some file) ~lib:true file

let from_file = from_file ~ns:None

let from_string ?parse_only ~lib expr =
  let i, o = Unix.pipe ~cloexec:true () in
  let i = Unix.in_channel_of_descr i in
  let o = Unix.out_channel_of_descr o in
  output_string o expr;
  close_out o;
  from_in_channel ?parse_only ~ns:None ~lib i;
  close_in i

let eval s =
  try
    let lexbuf = Sedlexing.Utf8.from_string s in
    let expr = mk_expr ~pwd:"/nonexistent" Lang_parser.program lexbuf in
    Clock.collect_after (fun () ->
        Term.check ~ignored:false expr;
        Some (Term.eval expr))
  with e ->
    Printf.eprintf "Evaluating %S failed: %s!" s (Printexc.to_string e);
    None

let from_in_channel ?parse_only ~lib x =
  from_in_channel ?parse_only ~ns:None ~lib x

let interactive () =
  Format.printf
    "\n\
     Welcome to the liquidsoap interactive loop.\n\n\
     You may enter any sequence of expressions, terminated by \";;\".\n\
     Each input will be fully processed: parsing, type-checking,\n\
     evaluation (forces default types), output startup (forces default clock).\n\
     @.";
  if Dtools.Log.conf_file#get then
    Format.printf "Logs can be found in %S.\n@." Dtools.Log.conf_file_path#get;
  let lexbuf =
    (* See ocaml-community/sedlex#45 *)
    let chunk_size = 512 in
    let buf = Bytes.create chunk_size in
    let cached = ref (-1) in
    let position = ref (-1) in
    let rec gen () =
      match (!position, !cached) with
        | _, 0 -> None
        | -1, _ ->
            position := 0;
            cached := input stdin buf 0 chunk_size;
            gen ()
        | len, c when len = c ->
            position := -1;

            (* This means that the last read was a full chunk. Safe to try a new
               one right away. *)
            if len = chunk_size then gen () else None
        | len, _ ->
            position := len + 1;
            Some (Bytes.get buf len)
    in
    Sedlexing.Utf8.from_gen gen
  in
  let rec loop () =
    Format.printf "# %!";
    if
      try
        Lang_errors.report lexbuf (fun () ->
            let expr =
              mk_expr ~pwd:(Unix.getcwd ()) Lang_parser.interactive lexbuf
            in
            Term.check ~ignored:false expr;
            Term.check_unused ~lib:true expr;
            Clock.collect_after (fun () ->
                ignore (Term.eval_toplevel ~interactive:true expr)));
        true
      with
        | End_of_file ->
            Format.printf "Bye bye!@.";
            false
        | Lang_errors.Error -> true
        | e ->
            let e = Console.colorize [`white; `bold] (Printexc.to_string e) in
            Format.printf "Exception: %s!@." e;
            true
    then loop ()
  in
  loop ();
  Tutils.shutdown 0

(* Abstract types. *)

module type Abstract = sig
  type content

  val t : t
  val to_value : content -> value
  val of_value : value -> content
end

module type AbstractDef = sig
  type content

  val name : string
end

module L = Lang_values
module G = L.Ground

module MkAbstract (Def : AbstractDef) = struct
  type T.ground += Type
  type G.t += Value of Def.content

  let () =
    G.register (function
      | Value _ -> Some { G.descr = Def.name; typ = Type }
      | _ -> None);

    Lang_types.register_ground_printer (function
      | Type -> Some Def.name
      | _ -> None)

  let t = ground_t Type
  let to_value c = mk (L.V.Ground (Value c))

  let of_value t =
    match t.value with L.V.Ground (Value c) -> c | _ -> assert false
end<|MERGE_RESOLUTION|>--- conflicted
+++ resolved
@@ -318,17 +318,12 @@
       | Term.Ground _ | Term.Encoder _ -> ()
       | Term.List l -> List.iter (iter_term env) l
       | Term.Tuple l -> List.iter (iter_term env) l
-<<<<<<< HEAD
       | Term.Meth (_, a, b) ->
           iter_term env a;
           iter_term env b
       | Term.Invoke (a, _) -> iter_term env a
       | Term.Let { Term.def = a; body = b; _ }
       | Term.Seq (a, b)
-      | Term.Set (a, b) ->
-=======
-      | Term.Let { Term.def = a; body = b; _ } | Term.Seq (a, b) ->
->>>>>>> 6629be49
           iter_term env a;
           iter_term env b
       | Term.Var v -> (
