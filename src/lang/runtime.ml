--- conflicted
+++ resolved
@@ -25,56 +25,8 @@
 let () = Printexc.record_backtrace true
 let () = Lang_core.apply_fun := Evaluation.apply
 
-<<<<<<< HEAD
-type eval_config = {
-  fetch_cache : bool;
-  save_cache : bool;
-  eval : [ `True | `False | `Toplevel ];
-}
-
-type eval_mode = [ `Parse_only | `Eval of eval_config ]
-
-let type_and_run ~throw ~config ~lib ~parsed_term term =
-  let toplevel = config.eval = `Toplevel in
-  let ast =
-    let cached_term =
-      if config.fetch_cache then Term_cache.retrieve ~toplevel parsed_term
-      else None
-    in
-    match cached_term with
-      | Some term -> term
-      | None ->
-          if Lazy.force Term.debug then Printf.eprintf "Type checking...\n%!";
-          (* Type checking *)
-          Startup.time "Typechecking" (fun () ->
-              Typechecking.check ~throw ~ignored:true term);
-
-          if Lazy.force Term.debug then
-            Printf.eprintf "Checking for unused variables...\n%!";
-          (* Check for unused variables, relies on types *)
-          Term.check_unused ~throw ~lib term;
-          if not toplevel then Term_trim.trim_term term;
-          if config.save_cache then Term_cache.cache ~toplevel ~parsed_term term;
-          term
-  in
-  match config.eval with
-    | `False -> ()
-    | (`True as v) | (`Toplevel as v) ->
-        let eval =
-          match v with
-            | `True ->
-                fun () ->
-                  let v = Evaluation.eval ast in
-                  Environment.clear_environments ();
-                  v
-            | `Toplevel -> fun () -> Evaluation.eval_toplevel ast
-        in
-        if Lazy.force Term.debug then Printf.eprintf "Evaluating...\n%!";
-        ignore (Startup.time "Evaluation" eval)
-=======
 type stdlib = { full_term : Term.t; checked_term : Term.t; env : Typing.env }
 type append_stdlib = unit -> stdlib
->>>>>>> e99f26ce
 
 (** {1 Error reporting} *)
 
@@ -154,12 +106,6 @@
   | Repr.Type_error explain ->
       flush_all ();
       Repr.print_type_error ~formatter (error_header ~formatter 5) explain;
-      raise Error
-  | Typechecking.No_method (name, typ) ->
-      error_header ~formatter 5 typ.Type.pos;
-      Format.fprintf formatter
-        "This value has type %s, it cannot have method %s.@]@."
-        (Repr.string_of_type typ) name;
       raise Error
   | Term.No_label (f, lbl, first, x) ->
       let pos_f = Pos.Option.to_string f.Term.t.Type.pos in
