--- conflicted
+++ resolved
@@ -42,12 +42,12 @@
 val channels_converter :
   Audio_converter.Channel_layout.layout -> channels_converter
 
-<<<<<<< HEAD
-val video_scale : unit -> Video.Canvas.Image.t -> Video.Canvas.Image.t
-=======
 val video_scale :
-  width:int -> height:int -> unit -> Video.Image.t -> Video.Image.t
->>>>>>> e797b4d3
+  width:int ->
+  height:int ->
+  unit ->
+  Video.Canvas.Image.t ->
+  Video.Canvas.Image.t
 
 type fps = { num : int; den : int }
 
