(*****************************************************************************

  Liquidsoap, a programmable audio stream generator.
  Copyright 2003-2019 Savonet team

  This program is free software; you can redistribute it and/or modify
  it under the terms of the GNU General Public License as published by
  the Free Software Foundation; either version 2 of the License, or
  (at your option) any later version.

  This program is distributed in the hope that it will be useful,
  but WITHOUT ANY WARRANTY; without even the implied warranty of
  MERCHANTABILITY or FITNESS FOR A PARTICULAR PURPOSE.  See the
  GNU General Public License for more details, fully stated in the COPYING
  file at the root of the liquidsoap distribution.

  You should have received a copy of the GNU General Public License
  along with this program; if not, write to the Free Software
  Foundation, Inc., 51 Franklin Street, Fifth Floor, Boston, MA 02110-1301  USA

 *****************************************************************************)

(** Read MIDI files.
  * The metadata support is TODO. *)

exception Invalid_header
exception Invalid_data

let log = Log.make ["decoder"; "midi"]

let decoder file =
  log#info "Decoding %S..." file;
  let fd = new MIDI.IO.Reader.of_file file in
  let closed = ref false in
  let close () =
    assert (not !closed);
    closed := true;
    fd#close
  in
  let close_on_err f x =
    try f x
    with e ->
      log#info "Closing on error: %s." (Printexc.to_string e);
      close ();
      raise e
  in
  let fill buf =
    let m = MFrame.content buf in
    let buflen = MFrame.size () in
    let r =
      close_on_err
        (fun () -> fd#read (Lazy.force Frame.midi_rate) m 0 buflen)
        ()
    in
    MFrame.add_break buf r;
    0
  in
  { Decoder.fill; fseek = (fun _ -> 0); close }

let () =
<<<<<<< HEAD
  Decoder.file_decoders#register "MIDI" (fun ~metadata:_ filename ctype ->
      (* Any number of MIDI channel is acceptable as the decoder silently drops
         events on higher channels if needed. The number of MIDI channels is
         chosen at the beginning independently of the actual file contents.  The
         kind should allow empty audio and video. *)
      if ctype.Frame.audio = 0 && ctype.Frame.video = 0 && ctype.Frame.midi > 0
      then Some (fun () -> decoder filename)
      else None)
=======
  Decoder.decoders#register "MIDI"
    {
      Decoder.media_type = `Midi;
      priority = (fun () -> 1);
      file_extensions = (fun () -> Some ["mid"]);
      mime_types = (fun () -> None);
      file_type = (fun _ -> Some Frame.{ audio = 0; video = 0; midi = 1 });
      file_decoder = Some (fun ~metadata:_ ~kind:_ filename -> decoder filename);
      stream_decoder = None;
    }
>>>>>>> fcf81879
<|MERGE_RESOLUTION|>--- conflicted
+++ resolved
@@ -58,16 +58,6 @@
   { Decoder.fill; fseek = (fun _ -> 0); close }
 
 let () =
-<<<<<<< HEAD
-  Decoder.file_decoders#register "MIDI" (fun ~metadata:_ filename ctype ->
-      (* Any number of MIDI channel is acceptable as the decoder silently drops
-         events on higher channels if needed. The number of MIDI channels is
-         chosen at the beginning independently of the actual file contents.  The
-         kind should allow empty audio and video. *)
-      if ctype.Frame.audio = 0 && ctype.Frame.video = 0 && ctype.Frame.midi > 0
-      then Some (fun () -> decoder filename)
-      else None)
-=======
   Decoder.decoders#register "MIDI"
     {
       Decoder.media_type = `Midi;
@@ -77,5 +67,4 @@
       file_type = (fun _ -> Some Frame.{ audio = 0; video = 0; midi = 1 });
       file_decoder = Some (fun ~metadata:_ ~kind:_ filename -> decoder filename);
       stream_decoder = None;
-    }
->>>>>>> fcf81879
+    }