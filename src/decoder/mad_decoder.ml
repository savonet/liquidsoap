--- conflicted
+++ resolved
@@ -166,44 +166,6 @@
   Decoder.decoders#register "MAD" ~plugin_aliases:["MP3"; "MP2"; "MP1"]
     ~sdoc:
       "Use libmad to decode any file if its MIME type or file extension is \
-<<<<<<< HEAD
-       appropriate." (fun ~metadata:_ filename ctype ->
-      (* Before doing anything, check that we are allowed to produce
-       * audio, and don't have to produce midi or video. Only then
-       * check that the file seems relevant for decoding. *)
-      if
-        ctype.Frame.audio = 0 || ctype.Frame.video <> 0 || ctype.Frame.midi <> 0
-        || not
-             (Decoder.test_file ~mimes:mime_types#get
-                ~extensions:file_extensions#get ~log filename)
-      then None
-      else if get_type filename <> ctype then (
-        log#important "File %S has an incompatible number of channels." filename;
-        None )
-      else Some (fun () -> create_file_decoder filename ctype))
-
-module D_stream = Make (Generator.From_audio_video_plus)
-
-let () =
-  Decoder.stream_decoders#register "MAD" ~plugin_aliases:["MP3"; "MP2"; "MP1"]
-    ~sdoc:"Use libmad to decode any stream with an appropriate MIME type."
-    (fun mime ctype ->
-      if
-        List.mem mime mime_types#get
-        (* Check that it is okay to have zero video and midi,
-         * and at least one audio channel. *)
-        && ctype.Frame.video = 0
-        && ctype.Frame.midi = 0 && ctype.Frame.audio > 0
-      then
-        (* In fact we can't be sure that we'll satisfy the content
-         * kind, because the stream might be mono or stereo.
-         * For now, we let this problem result in an error at
-         * decoding-time. Failing early would only be an advantage
-         * if there was possibly another plugin for decoding
-         * correctly the stream (e.g. by performing conversions). *)
-        Some D_stream.create_decoder
-      else None)
-=======
        appropriate."
     {
       Decoder.media_type = `Audio;
@@ -214,7 +176,6 @@
       file_decoder = Some create_file_decoder;
       stream_decoder = Some (fun _ -> create_decoder);
     }
->>>>>>> fcf81879
 
 let check filename =
   match Configure.file_mime with
