--- conflicted
+++ resolved
@@ -90,10 +90,6 @@
   let img_h = Image.YUV420.height img in
   let width = try Hashtbl.find metadata "width" with Not_found -> "" in
   let height = try Hashtbl.find metadata "height" with Not_found -> "" in
-  (* TODO: shouldn't we have a way to retrieve the information of the target
-     size we want here? *)
-  let target_width = Lazy.force Frame.video_width in
-  let target_height = Lazy.force Frame.video_height in
   let width, height = wh_string img_w img_h width height in
   (* Offset. *)
   let off_x = try Hashtbl.find metadata "x" with Not_found -> "" in
@@ -110,20 +106,12 @@
         img')
     in
     let img =
-<<<<<<< HEAD
-      Video.Canvas.Image.make ~width:target_width ~height:target_height img
+      Video.Canvas.Image.make ~width:frame_width ~height:frame_height img
     in
     let img = Video.Canvas.Image.translate off_x off_y img in
     let img =
       Video.Canvas.Image.add img
-        (Video.Canvas.Image.create target_width target_height)
-=======
-      let img' = Video.Image.create frame_width frame_height in
-      Video.Image.blank img';
-      Image.YUV420.fill_alpha img' 0;
-      Video.Image.add img img' ~x:off_x ~y:off_y;
-      img'
->>>>>>> e797b4d3
+        (Video.Canvas.Image.create frame_width frame_height)
     in
     img
   in
