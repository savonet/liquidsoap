# Read the content of a file. Returns a function of type `()->string`. File is
# done reading when function returns the empty string `""`.
# @category File
def file.read(fname) =
  fd = file.open(write=false, fname)
  is_done = ref(false)
  def read() =
    if is_done() then
      ""
    else
      s = fd.read()
      is_done := s == ""
      if is_done() then
        fd.close()
      end
      s
    end
  end
  read
end

let file.write = ()

# Stream data to a file. Returns a callback to write to the file. Execute
# with `null` or `""` to signify the end of the writing operation.
# @category File
# @param ~append Append data if file exists.
# @param ~perms Default file rights if created. Default: `0o644`.
# @param path Path to write to
def file.write.stream(~perms=0o644, ~append=false, path) =
  fd = file.open(write=true, append=append, perms=perms, path)
  def write(s) =
    s = s ?? ""
    if s == "" then fd.close() else
      fd.write(s)
    end
  end
  write
end

# Write data to a file.
# @category File
# @param ~data Data to write. If passing a callback `() -> string?`, the callback \
#              must return `null` or `""` when it has finished sending all its data.
# @param ~append Append data if file exists.
# @param ~perms Default file rights if created. Default: `0o644`.
# @param path Path to write to
def replaces file.write(~data, ~perms=0o644, ~append=false, path) =
  cb = file.write.stream(append=append, perms=perms, path)
  def rec write() =
    s = getter.get(data) ?? ""
    cb(s)
    if getter.is_constant(data) then
      cb("")
    elsif s != "" then
      write()
    end
  end
  write()
end

# Read the whole contents of a file.
# @category File
def file.contents(fname) =
  fn = file.read(fname)
  def rec f(cur) =
    s = fn()
    if s == "" then
      cur
    else
      f("#{cur}#{s}")
    end
  end
  f("")
end

# Get the list of lines of a file.
# @category File
def file.lines(fname)
  r/\n/.split(file.contents(fname))
end

# Iterate over the lines of a file.
# @category File
def file.lines.iterator(fname)
  list.iterator(file.lines(fname))
end

# Iterate over the contents of a file.
# @category File
def file.iterator(fname)
  f = file.read(fname)
  fun () -> begin
    s = f()
    (s=="")?null():s
  end
end

# Get a file's mime type by calling the `file` command line binary.
# @category File
def file.mime.cli(fname) =
  mime = list.hd(default="",
    process.read.lines(
      process.quote.command("file", args=["-b", "--mime-type", fname])
    )
  )

  mime == "" ? null() : mime
end

# Get a file's mime type. Uses libmagic if enabled, otherwise try
# to get the value using the file binary. Returns `null()` if no value
# can be found.
# @category File
# @param file The file to test
def replaces file.mime(fname) =
  fn = file.mime.cli

%ifdef file.mime.libmagic
  ignore(fn)
  fn = file.mime.libmagic
%endif

  fn(fname)
end

# Getter to the contents of a file.
# @category File
# @param fname Name of the file from which the contents should be taken.
def file.getter(fname)
  contents = ref("")
  def update()
    contents := file.contents(fname)
  end
  update()
  ignore(file.watch(fname, update))
  ref.getter(contents)
end

# Float getter from a file.
# @category File
# @param fname Name of the file from which the contents should be taken.
# @param ~default Default value when the file contains invalid data.
def file.getter.float(~default=0., fname)
  x = file.getter(fname)
  def f(x) = float_of_string(default=default, string.trim(x)) end
  getter.map.memoize(f, x)
end

%ifndef file.metadata.flac
let file.metadata.flac = fun (_) -> []
%endif

let file.metadata.flac.cover = ()

# Decode a flac-encoded cover metadata string.
# @category String
def file.metadata.flac.cover.decode(s) =
  # See https://xiph.org/flac/format.html#metadata_block_picture
  i = ref(0)

  def read_int() =
    ret = string.binary.to_int(little_endian=false, string.sub(s, start=i(), length=4))
    i := i() + 4
    ret
  end

  def read_string(len) =
    ret = string.sub(s, start=i(), length=len)
    i := i() + len
    (ret:string)
  end

  pic_type = read_int()
  mime_len = read_int()
  mime = mime_len == 0 ? "image/" : read_string(mime_len)
  desc_len = read_int()
  desc = read_string(desc_len)
  width = read_int()
  height = read_int()
  color_depth = read_int()
  number_of_colors = read_int()
  number_of_colors = number_of_colors > 0 ? null(number_of_colors) : null()
  data_len = read_int()
  data = string.sub(s, start=i(), length=data_len)

  if data == "" then
    log.info("Failed to read cover metadata")
    null()
  else
    null(data.{
      picture_type=pic_type,
      mime=mime, description=desc,
      width=width, height=height,
      color_depth=color_depth,
      number_of_colors=number_of_colors
     })
  end
end

# Encode cover metadata for embedding with flac files.
# @category String
def file.metadata.flac.cover.encode(
        ~picture_type,
        ~mime, ~description="",
        ~width, ~height,
        ~color_depth, ~number_of_colors=null(),
        data) =
  def encode_string(s) =
    len = 1 + (string.length(s) / 8)
    str_len = string.binary.of_int(little_endian=false, pad=4, len)
    if string.length(str_len) > 4 then
      error.raise(error.invalid, "Data length too long for APIC format!")
    end
    pad = string.make(char_code=0, len * 8 - string.length(s))
    (str_len, "#{s}#{pad}")
  end
  pic_type = string.binary.of_int(little_endian=false, pad=4, picture_type)
  let (mime_len, mime) = encode_string(mime)
  let (desc_len, description) = encode_string(description)
  width = string.binary.of_int(little_endian=false, pad=4, width)
  height = string.binary.of_int(little_endian=false, pad=4, height)
  color_depth = string.binary.of_int(little_endian=false, pad=4, color_depth)
  number_of_colors = string.binary.of_int(little_endian=false, pad=4, number_of_colors ?? 0)
  let (data_len, data) = encode_string(data)
  "#{pic_type}#{mime_len}#{mime}#{desc_len}#{description}#{width}#{height}#{color_depth}#{number_of_colors}#{data_len}#{data}"
end

# Download file using a regular http.get request. Returns `true` on success.
# @category File
# @param ~filename Downloaded filename.
# @param ~timeout Timeout in seconds
def file.download(~filename, ~timeout=5., url) =
  file_writer = file.write.stream(filename)

  response = http.get.stream(
    on_body_data=file_writer,
    timeout=timeout,
    url
  )

  response.status_code < 400
end
<<<<<<< HEAD
%endif
=======

# Keep a record of played files. This is primarily useful to know when a song
# was last played and avoid repetitions.
# @flag extra
# @param ~duration Duration (in seconds) after which songs are forgotten. By default, songs are not forgotten which means that the playlog will contain all the songs ever played.
# @param ~hash Function to extract an identifier from the metadata. By default, the filename is used but we could return the artist to know when a song from a given artist was last played for instance.
# @param ~persistency Set a file name where the values are stored and loaded in case the script is restarted.
# @category Source / Track processing
# @method add Record that file with given metadata has been played.
# @method last How long ago a file was played (in seconds), `infinity` is returned if the song has never been played.
def playlog(~duration=infinity, ~persistency=null(), ~hash=fun(m)->m["filename"])
  l = ref([])
  # Load from persistency file
  if null.defined(persistency) then
    if file.exists(null.get(persistency)) then
      let json.parse ( parsed : [(string * float)]? ) = file.contents(null.get(persistency))
      if null.defined(parsed) then
         l := null.get(parsed)
      end
    end
  end
  # Save into persistency file
  def save()
    if null.defined(persistency) then
      data = json.stringify(l())
      file.write(data=data, null.get(persistency))
    end
  end
  # Remove too old elements
  def prune()
    if duration != infinity then
      t = time()
      l := list.assoc.filter(fun(_, tf) -> t - tf <= duration, l())
    end
  end
  # Add a new entry
  def add(m)
    prune()
    f = hash(m)
    l := (f, time()) :: l()
    save()
  end
  # Last time this entry was played
  def last(m)
    f = hash(m)
    time() - list.assoc(default = 0.-infinity, f, l())
  end
  { add=add, last=last }
end
>>>>>>> 0d53e518
<|MERGE_RESOLUTION|>--- conflicted
+++ resolved
@@ -240,57 +240,4 @@
   )
 
   response.status_code < 400
-end
-<<<<<<< HEAD
-%endif
-=======
-
-# Keep a record of played files. This is primarily useful to know when a song
-# was last played and avoid repetitions.
-# @flag extra
-# @param ~duration Duration (in seconds) after which songs are forgotten. By default, songs are not forgotten which means that the playlog will contain all the songs ever played.
-# @param ~hash Function to extract an identifier from the metadata. By default, the filename is used but we could return the artist to know when a song from a given artist was last played for instance.
-# @param ~persistency Set a file name where the values are stored and loaded in case the script is restarted.
-# @category Source / Track processing
-# @method add Record that file with given metadata has been played.
-# @method last How long ago a file was played (in seconds), `infinity` is returned if the song has never been played.
-def playlog(~duration=infinity, ~persistency=null(), ~hash=fun(m)->m["filename"])
-  l = ref([])
-  # Load from persistency file
-  if null.defined(persistency) then
-    if file.exists(null.get(persistency)) then
-      let json.parse ( parsed : [(string * float)]? ) = file.contents(null.get(persistency))
-      if null.defined(parsed) then
-         l := null.get(parsed)
-      end
-    end
-  end
-  # Save into persistency file
-  def save()
-    if null.defined(persistency) then
-      data = json.stringify(l())
-      file.write(data=data, null.get(persistency))
-    end
-  end
-  # Remove too old elements
-  def prune()
-    if duration != infinity then
-      t = time()
-      l := list.assoc.filter(fun(_, tf) -> t - tf <= duration, l())
-    end
-  end
-  # Add a new entry
-  def add(m)
-    prune()
-    f = hash(m)
-    l := (f, time()) :: l()
-    save()
-  end
-  # Last time this entry was played
-  def last(m)
-    f = hash(m)
-    time() - list.assoc(default = 0.-infinity, f, l())
-  end
-  { add=add, last=last }
-end
->>>>>>> 0d53e518
+end