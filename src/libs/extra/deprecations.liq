--- conflicted
+++ resolved
@@ -487,11 +487,7 @@
 
 # Deprecated: use `input` instead.
 # @flag deprecated
-<<<<<<< HEAD
-def in(~id=null, ~start=true, ~on_start={()}, ~on_stop={()}, ~fallible=false) =
-=======
 def in(~id=null, ~start=true, ~fallible=false) =
->>>>>>> 849af2e7
   deprecated("in", "input")
   input(id=id, start=start, fallible=fallible)
 end
