--- conflicted
+++ resolved
@@ -10,7 +10,7 @@
       "Decode files using the ffmpeg decoder binary",
     mimes=mimes,
     file_extensions=file_extensions,
-    fun (~rlog, ~maxtime=_, fname) ->
+    fun (~rlog, ~maxtime:_, fname) ->
       begin
         # File is cleaned up as part of the request workflow.
         outfile = file.temp(cleanup=false, "ffmpeg", ".wav")
@@ -28,44 +28,8 @@
           null
         end
       end
-<<<<<<< HEAD
-  )
-end
-=======
-    end
-
-    decoder.add(
-      name="EXTERNAL_FLAC",
-      description=
-        "Decode files using the flac decoder binary.",
-      mimes=["audio/flac", "audio/x-flac"],
-      test=test_flac,
-      flac_p
-    )
-  else
-    log(
-      label="decoder.external",
-      "Did not find flac binary, please adjust using the \
-       \"decoder.external.flac.path\" setting."
-    )
-  end
-
-  if
-    file.which(metaflac) != null
-  then
-    log(
-      label="decoder.external",
-      "Enabling EXTERNAL_FLAC metadata resolver."
-    )
-
-    def flac_meta(~metadata:_, fname) =
-      ret =
-        process.read.lines(
-          "#{metaflac} --export-tags-to=- #{process.quote(fname)}"
-        )
-
-      ret = list.map(r/=/.split, ret)
->>>>>>> 849af2e7
+  )
+end
 
 # Enable the external openmpt123 decoder
 # @category Liquidsoap
@@ -114,7 +78,7 @@
       "Decode files using the openmpt123 decoder binary",
     mimes=mimes,
     file_extensions=file_extensions,
-    fun (~rlog, ~maxtime=_, infile) ->
+    fun (~rlog, ~maxtime:_, infile) ->
       begin
         ret =
           process.read.lines(
@@ -144,7 +108,6 @@
             "annotate:#{string.concat(separator=',', meta)}:"
           end
 
-<<<<<<< HEAD
         # File is cleaned up as part of the request workflow.
         outfile = file.temp(cleanup=false, "openmpt", ".wav")
         try
@@ -159,29 +122,6 @@
           file.remove(outfile)
           rlog(
             "Error while decoding #{infile} using ffmpeg: #{err}"
-=======
-        int_of_string(default=(-1), ret)
-      else
-        0
-      end
-    end
-
-    decoder.oblivious.add(
-      name="EXTERNAL_FAAD",
-      description=
-        "Decode files using the faad binary.",
-      test=test_faad,
-      faad_p
-    )
-
-    def faad_meta(~metadata:_, file) =
-      if
-        faad_test(file)
-      then
-        ret =
-          process.read.lines(
-            "#{faad} -i #{process.quote(file)} 2>&1"
->>>>>>> 849af2e7
           )
           null
         end
@@ -222,7 +162,7 @@
   def feedback(m) =
     ignore(
       process.run(
-        "echo #{process.quote(display(m))} | #{osd}"
+        "echo #{process.quote(display(m))} | #{osd} &"
       )
     )
   end
@@ -379,6 +319,8 @@
 # @param ~id Force the value of the source ID.
 # @param ~fallible Allow the child source to fail, in which case the output will be (temporarily) stopped.
 # @param ~flush Perform a flush after each write.
+# @param ~on_start Callback executed when outputting starts.
+# @param ~on_stop Callback executed when outputting stops.
 # @param ~start Automatically start outputting whenever possible. If true, an infallible (normal) output will start outputting as soon as it is created, and a fallible output will (re)start as soon as its source becomes available for streaming.
 # @argsof output.external[reopen_on_metadata,reopen_on_error,reopen_when,reopen_delay,on_reopen]
 def output.external.ffmpeg(
@@ -386,6 +328,8 @@
   ~show_command=false,
   ~flush=false,
   ~fallible=false,
+  ~on_start={()},
+  ~on_stop={()},
   %argsof(output.external[
     reopen_on_metadata,
     reopen_on_error,
@@ -415,6 +359,8 @@
     id=id,
     flush=flush,
     fallible=fallible,
+    on_start=on_start,
+    on_stop=on_stop,
     %argsof(output.external[
       reopen_on_metadata,
       reopen_on_error,
@@ -435,6 +381,8 @@
 # @param ~id Force the value of the source ID.
 # @param ~fallible Allow the child source to fail, in which case the output will be (temporarily) stopped.
 # @param ~flush Perform a flush after each write.
+# @param ~on_start Callback executed when outputting starts.
+# @param ~on_stop Callback executed when outputting stops.
 # @param ~start Automatically start outputting whenever possible. If true, an infallible (normal) output will start outputting as soon as it is created, and a fallible output will (re)start as soon as its source becomes available for streaming.
 # @param ~playlist Playlist name
 # @param ~directory Directory to write to
@@ -443,6 +391,8 @@
   ~id=null,
   ~flush=false,
   ~fallible=false,
+  ~on_start={()},
+  ~on_stop={()},
   %argsof(output.external[
     reopen_on_metadata,
     reopen_on_error,
@@ -468,6 +418,8 @@
     id=id,
     flush=flush,
     fallible=fallible,
+    on_start=on_start,
+    on_stop=on_stop,
     %argsof(output.external[
       reopen_on_metadata,
       reopen_on_error,
@@ -489,6 +441,8 @@
 # @param ~id Force the value of the source ID.
 # @param ~fallible Allow the child source to fail, in which case the output will be (temporarily) stopped.
 # @param ~flush Perform a flush after each write.
+# @param ~on_start Callback executed when outputting starts.
+# @param ~on_stop Callback executed when outputting stops.
 # @param ~start Automatically start outputting whenever possible. If true, an infallible (normal) output will start outputting as soon as it is created, and a fallible output will (re)start as soon as its source becomes available for streaming.
 # @param ~playlist Playlist name
 # @param ~directory Directory to write to
@@ -497,6 +451,8 @@
   ~id=null,
   ~flush=false,
   ~fallible=false,
+  ~on_start={()},
+  ~on_stop={()},
   %argsof(output.external[
     reopen_on_metadata,
     reopen_on_error,
@@ -524,6 +480,8 @@
     id=id,
     flush=flush,
     fallible=fallible,
+    on_start=on_start,
+    on_stop=on_stop,
     %argsof(output.external[
       reopen_on_metadata,
       reopen_on_error,
