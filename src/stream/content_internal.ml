--- conflicted
+++ resolved
@@ -213,10 +213,7 @@
 module Video = struct
   include MkContent (VideoSpecs)
 
-<<<<<<< HEAD
   let kind = lift_kind `Canvas
-=======
-  let kind = lift_kind `Yuv420p
 
   let dimensions_of_format p =
     let p = get_params p in
@@ -231,7 +228,6 @@
            p.Content_base.Contents.height)
     in
     (width, height)
->>>>>>> e797b4d3
 end
 
 module MidiSpecs = struct
