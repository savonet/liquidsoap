--- conflicted
+++ resolved
@@ -41,19 +41,8 @@
 let to_s16le b =
   (* TODO: generalize this *)
   let fpcm = content b 0 in
-<<<<<<< HEAD
   assert (Array.length fpcm = 2);
   ABuf.to_s16le fpcm 0 (ABuf.length fpcm.(0))
-=======
-  assert (Audio.channels fpcm = 2);
-  (*
-  let slen = 2 * Array.length fpcm * Array.length fpcm.(0) in
-  let s = Bytes.create slen in
-    assert (Audio.to_16le fpcm 0 (Array.length fpcm.(0)) s 0 = slen);
-    s
-  *)
-  Audio.S16LE.make fpcm 0 (Audio.duration fpcm)
->>>>>>> 4029d52f
 
 let duration () = Lazy.force duration
 let size () = sot (Lazy.force size)
