(*****************************************************************************

  Liquidsoap, a programmable audio stream generator.
  Copyright 2003-2019 Savonet team

  This program is free software; you can redistribute it and/or modify
  it under the terms of the GNU General Public License as published by
  the Free Software Foundation; either version 2 of the License, or
  (at your option) any later version.

  This program is distributed in the hope that it will be useful,
  but WITHOUT ANY WARRANTY; without even the implied warranty of
  MERCHANTABILITY or FITNESS FOR A PARTICULAR PURPOSE.  See the
  GNU General Public License for more details, fully stated in the COPYING
  file at the root of the liquidsoap distribution.

  You should have received a copy of the GNU General Public License
  along with this program; if not, write to the Free Software
  Foundation, Inc., 51 Franklin Street, Fifth Floor, Boston, MA 02110-1301  USA

 *****************************************************************************)

open Source
module Generator = Generator.From_audio_video_plus
module Generated = Generated.From_audio_video_plus

type next_stop =
  [ `Metadata of Frame.metadata
  | `Break_and_metadata of Frame.metadata
  | `Break
  | `Sleep
  | `Nothing ]

type chunk = {
  sbuf : Bytes.t;
  next : next_stop;
  mutable ofs : int;
  mutable len : int;
}

class pipe ~kind ~replay_delay ~data_len ~process ~bufferize ~log_overfull ~max
  ~restart ~restart_on_error (source : source) =
  (* We need a temporary log until the source has an id *)
  let log_ref = ref (fun _ -> ()) in
  let log x = !log_ref x in
  let log_error = ref (fun _ -> ()) in
<<<<<<< HEAD
  let sample_rate = Frame.audio_of_seconds 1. in
  let audio_src_rate = float sample_rate in
  let abg_max_len = Frame.audio_of_seconds max in
  let replay_delay = Frame.audio_of_seconds replay_delay in
  let len = match data_len with x when x < 0 -> None | l -> Some l in
  let abg = Generator.create ~log ~log_overfull `Audio in
=======
  let samplerate = Frame.audio_of_seconds 1. in
  let channels = AFrame.channels_of_kind kind in
  let abg_max_len = Frame.audio_of_seconds max in
  let replay_delay = Frame.audio_of_seconds replay_delay in
  let samplesize = ref 16 in
  let converter =
    ref (Decoder_utils.from_iff ~format:`Wav ~channels ~samplesize:!samplesize)
  in
  let samplerate = ref samplerate in
  let resampler = Decoder_utils.samplerate_converter () in
  let len = match data_len with x when x < 0 -> None | l -> Some l in
  let header =
    Bytes.unsafe_of_string
      (Wav_aiff.wav_header ~channels ~sample_rate:!samplerate ?len
         ~sample_size:16 ())
  in
  let on_start push =
    Process_handler.really_write header push;
    `Continue
  in
  let abg = Generator.create ~log ~kind ~log_overfull `Audio in
>>>>>>> fcf81879
  let mutex = Mutex.create () in
  let replay_pending = ref [] in
  let next_stop = ref `Nothing in
  let header_read = ref false in
  let bytes = Bytes.create Utils.pagesize in
<<<<<<< HEAD
=======
  let on_stdout pull =
    if not !header_read then (
      let wav = Wav_aiff.read_header Wav_aiff.callback_ops pull in
      header_read := true;
      Tutils.mutexify mutex
        (fun () ->
          if Wav_aiff.channels wav <> channels then
            failwith "Invalid channels from pipe process!";
          samplesize := Wav_aiff.sample_size wav;
          samplerate := Wav_aiff.sample_rate wav;
          converter :=
            Decoder_utils.from_iff ~format:`Wav ~channels
              ~samplesize:!samplesize)
        ();
      `Reschedule Tutils.Non_blocking )
    else (
      let len = pull bytes 0 Utils.pagesize in
      let data = !converter (Bytes.unsafe_to_string (Bytes.sub bytes 0 len)) in
      let data = resampler ~samplerate:!samplerate data in
      let len = Audio.length data in
      let buffered = Generator.length abg in
      Generator.put_audio abg data 0 len;
      let to_replay =
        Tutils.mutexify mutex
          (fun () ->
            let pending = !replay_pending in
            let to_replay, pending =
              List.fold_left
                (fun ((pos, b), cur) (pos', b') ->
                  if pos' + len > replay_delay then (
                    if pos > 0 then
                      log
                        "Cannot replay multiple element at once.. Picking up \
                         the most recent";
                    if pos > 0 && pos < pos' then ((pos, b), cur)
                    else ((pos', b'), cur) )
                  else ((pos, b), (pos' + len, b') :: cur))
                ((-1, `Nothing), [])
                pending
            in
            replay_pending := pending;
            to_replay)
          ()
      in
      begin
        match to_replay with
        | -1, _ -> ()
        | _, `Break_and_metadata m ->
            Generator.add_metadata abg m;
            Generator.add_break abg
        | _, `Metadata m -> Generator.add_metadata abg m
        | _, `Break -> Generator.add_break abg
        | _ -> ()
      end;
      if abg_max_len < buffered + len then
        `Delay (Frame.seconds_of_audio (buffered + len - abg_max_len))
      else `Continue )
  in
  let bytes = Bytes.create Utils.pagesize in
>>>>>>> fcf81879
  let on_stderr reader =
    let len = reader bytes 0 Utils.pagesize in
    !log_error (Bytes.unsafe_to_string (Bytes.sub bytes 0 len));
    `Continue
  in
  let on_stop =
    Tutils.mutexify mutex (fun e ->
        let ret = !next_stop in
        next_stop := `Nothing;
        header_read := false;
        let should_restart =
          match e with
            | `Status s when s <> Unix.WEXITED 0 -> restart_on_error
            | `Exception _ -> restart_on_error
            | _ -> true
        in
        match (should_restart, ret) with
          | false, _ -> false
          | _, `Sleep -> false
          | _, `Break_and_metadata m ->
              Generator.add_metadata abg m;
              Generator.add_break abg;
              true
          | _, `Metadata m ->
              Generator.add_metadata abg m;
              true
          | _, `Break ->
              Generator.add_break abg;
              true
          | _, `Nothing -> restart)
  in
  object (self)
    inherit source ~name:"pipe" kind as super

    inherit Generated.source abg ~empty_on_abort:false ~bufferize

    method private channels = self#ctype.Frame.audio

    val mutable samplesize = 16

    (* Filled in by wake_up. *)
    val mutable converter = fun _ -> assert false

    method private header =
      Bytes.unsafe_of_string
        (Wav_aiff.wav_header ~channels:self#channels ~sample_rate ?len
           ~sample_size:16 ())

    method private on_start push =
      Process_handler.really_write self#header push;
      `Continue

    method private on_stdout pull =
      if not !header_read then (
        let wav = Wav_aiff.read_header Wav_aiff.callback_ops pull in
        header_read := true;
        Tutils.mutexify mutex
          (fun () ->
            if Wav_aiff.channels wav <> self#channels then
              failwith "Invalid channels from pipe process!";
            samplesize <- Wav_aiff.sample_size wav;
            converter <-
              Rutils.create_from_iff ~format:`Wav ~channels:self#channels
                ~samplesize
                ~audio_src_rate:(float (Wav_aiff.sample_rate wav)))
          ();
        `Reschedule Tutils.Non_blocking )
      else (
        let len = pull bytes 0 Utils.pagesize in
        let data = converter (Bytes.unsafe_to_string (Bytes.sub bytes 0 len)) in
        let len = Audio.length data in
        let buffered = Generator.length abg in
        Generator.put_audio abg data 0 len;
        let to_replay =
          Tutils.mutexify mutex
            (fun () ->
              let pending = !replay_pending in
              let to_replay, pending =
                List.fold_left
                  (fun ((pos, b), cur) (pos', b') ->
                    if pos' + len > replay_delay then (
                      if pos > 0 then
                        log
                          "Cannot replay multiple element at once.. Picking up \
                           the most recent";
                      if pos > 0 && pos < pos' then ((pos, b), cur)
                      else ((pos', b'), cur) )
                    else ((pos, b), (pos' + len, b') :: cur))
                  ((-1, `Nothing), [])
                  pending
              in
              replay_pending := pending;
              to_replay)
            ()
        in
        begin
          match to_replay with
          | -1, _ -> ()
          | _, `Break_and_metadata m ->
              Generator.add_metadata abg m;
              Generator.add_break abg
          | _, `Metadata m -> Generator.add_metadata abg m
          | _, `Break -> Generator.add_break abg
          | _ -> ()
        end;
        if abg_max_len < buffered + len then
          `Delay (Frame.seconds_of_audio (buffered + len - abg_max_len))
        else `Continue )

    val mutable handler = None

    val to_write = Queue.create ()

    method stype = Source.Fallible

    method private get_handler =
      match handler with Some h -> h | None -> raise Process_handler.Finished

    method private get_to_write =
      if source#is_ready then (
        let tmp = Frame.create self#ctype in
        source#get tmp;
        self#slave_tick;
        let buf = AFrame.content tmp in
        let blen = Audio.length buf in
        let slen_of_len len = 2 * len * Array.length buf in
        let slen = slen_of_len blen in
        let sbuf = Bytes.create slen in
        Audio.S16LE.of_audio buf sbuf 0;
        let metadata =
          List.sort
            (fun (pos, _) (pos', _) -> compare pos pos')
            (Frame.get_all_metadata tmp)
        in
        let ofs =
          List.fold_left
            (fun ofs (pos, m) ->
              let pos = slen_of_len pos in
              let len = pos - ofs in
              let next =
                if pos = slen && Frame.is_partial tmp then `Break_and_metadata m
                else `Metadata m
              in
              Queue.push { sbuf; next; ofs; len } to_write;
              pos)
            0 metadata
        in
        if ofs < slen then (
          let len = slen - ofs in
          let next = if Frame.is_partial tmp then `Break else `Nothing in
          Queue.push { sbuf; next; ofs; len } to_write ) )

    method private on_stdin pusher =
      if Queue.is_empty to_write then self#get_to_write;
      try
        let ({ sbuf; next; ofs; len } as chunk) = Queue.peek to_write in
        (* Select documentation: large write may still block.. *)
        let wlen = min Utils.pagesize len in
        let ret = pusher sbuf ofs wlen in
        if ret = len then (
          let action =
            if next <> `Nothing && replay_delay >= 0 then (
              Tutils.mutexify mutex
                (fun () -> replay_pending := (0, next) :: !replay_pending)
                ();
              `Continue )
            else (
              Tutils.mutexify mutex (fun () -> next_stop := next) ();
              if next <> `Nothing then `Stop else `Continue )
          in
          ignore (Queue.take to_write);
          action )
        else (
          chunk.ofs <- ofs + ret;
          chunk.len <- len - ret;
          `Continue )
      with Queue.Empty -> `Continue

    method private slave_tick =
      (Clock.get source#clock)#end_tick;
      source#after_output

    (* See smactross.ml for details. *)
    method private set_clock =
      let slave_clock = Clock.create_known (new Clock.clock self#id) in
      Clock.unify self#clock
        (Clock.create_unknown ~sources:[] ~sub_clocks:[slave_clock]);
      Clock.unify slave_clock source#clock;
      Gc.finalise (fun self -> Clock.forget self#clock slave_clock) self

    method wake_up a =
      super#wake_up a;
      converter <-
        Rutils.create_from_iff ~format:`Wav ~channels:self#channels ~samplesize
          ~audio_src_rate;

      source#get_ready [(self :> source)];
      (* Now we can create the log function *)
      log_ref := self#log#info "%s";
      log_error := self#log#debug "%s";
      handler <-
        Some
          (Process_handler.run ~on_stop ~on_start:self#on_start
             ~on_stdout:self#on_stdout ~on_stdin:self#on_stdin
             ~priority:Tutils.Blocking ~on_stderr ~log process)

    method abort_track = source#abort_track

    method sleep =
      Tutils.mutexify mutex
        (fun () ->
          try
            next_stop := `Sleep;
            replay_pending := [];
            Process_handler.stop self#get_handler;
            handler <- None
          with Process_handler.Finished -> ())
        ()
  end

let () =
  let kind = Lang.audio_any in
  let return_t = Lang.kind_type_of_kind_format kind in
  Lang.add_operator "pipe"
    [
      ("process", Lang.string_t, None, Some "Process used to pipe data to.");
      ( "replay_delay",
        Lang.float_t,
        Some (Lang.float (-1.)),
        Some
          "Replay track marks and metadata from the input source on the output \
           after a given delay. If negative (default) close and flush the \
           process on each track and metadata to get an exact timing." );
      ( "data_length",
        Lang.int_t,
        Some (Lang.int (-1)),
        Some
          "Length passed in the WAV data chunk. Data is streamed so no the \
           consuming program should process it as it comes. Some program \
           operate better when this value is set to `0`, some other when it is \
           set to the maximum length allowed by the WAV specs. Use any \
           negative value to set to maximum length." );
      ( "buffer",
        Lang.float_t,
        Some (Lang.float 1.),
        Some "Duration of the pre-buffered data." );
      ( "max",
        Lang.float_t,
        Some (Lang.float 10.),
        Some "Maximum duration of the buffered data." );
      ( "log_overfull",
        Lang.bool_t,
        Some (Lang.bool true),
        Some "Log when the source's buffer is overfull." );
      ( "restart",
        Lang.bool_t,
        Some (Lang.bool true),
        Some "Restart process when exited." );
      ( "restart_on_error",
        Lang.bool_t,
        Some (Lang.bool true),
        Some "Restart process when exited with error." );
      ("", Lang.source_t return_t, None, None);
    ]
    ~return_t ~category:Lang.SoundProcessing
    ~descr:"Process audio signal through a given process stdin/stdout."
    (fun p ->
      let f v = List.assoc v p in
      let ( process,
            replay_delay,
            data_len,
            bufferize,
            max,
            log_overfull,
            restart,
            restart_on_error,
            src ) =
        ( Lang.to_string (f "process"),
          Lang.to_float (f "replay_delay"),
          Lang.to_int (f "data_length"),
          Lang.to_float (f "buffer"),
          Lang.to_float (f "max"),
          Lang.to_bool (f "log_overfull"),
          Lang.to_bool (f "restart"),
          Lang.to_bool (f "restart_on_error"),
          Lang.to_source (f "") )
      in
      ( new pipe
          ~kind ~replay_delay ~data_len ~bufferize ~max ~log_overfull ~restart
          ~restart_on_error ~process src
        :> source ))<|MERGE_RESOLUTION|>--- conflicted
+++ resolved
@@ -44,45 +44,40 @@
   let log_ref = ref (fun _ -> ()) in
   let log x = !log_ref x in
   let log_error = ref (fun _ -> ()) in
-<<<<<<< HEAD
-  let sample_rate = Frame.audio_of_seconds 1. in
-  let audio_src_rate = float sample_rate in
+  let samplerate = Frame.audio_of_seconds 1. in
   let abg_max_len = Frame.audio_of_seconds max in
   let replay_delay = Frame.audio_of_seconds replay_delay in
+  let resampler = Decoder_utils.samplerate_converter () in
   let len = match data_len with x when x < 0 -> None | l -> Some l in
   let abg = Generator.create ~log ~log_overfull `Audio in
-=======
-  let samplerate = Frame.audio_of_seconds 1. in
-  let channels = AFrame.channels_of_kind kind in
-  let abg_max_len = Frame.audio_of_seconds max in
-  let replay_delay = Frame.audio_of_seconds replay_delay in
-  let samplesize = ref 16 in
-  let converter =
-    ref (Decoder_utils.from_iff ~format:`Wav ~channels ~samplesize:!samplesize)
-  in
-  let samplerate = ref samplerate in
-  let resampler = Decoder_utils.samplerate_converter () in
-  let len = match data_len with x when x < 0 -> None | l -> Some l in
-  let header =
-    Bytes.unsafe_of_string
-      (Wav_aiff.wav_header ~channels ~sample_rate:!samplerate ?len
-         ~sample_size:16 ())
-  in
-  let on_start push =
-    Process_handler.really_write header push;
-    `Continue
-  in
-  let abg = Generator.create ~log ~kind ~log_overfull `Audio in
->>>>>>> fcf81879
   let mutex = Mutex.create () in
   let replay_pending = ref [] in
   let next_stop = ref `Nothing in
   let header_read = ref false in
   let bytes = Bytes.create Utils.pagesize in
-<<<<<<< HEAD
-=======
-  let on_stdout pull =
-    if not !header_read then (
+  object (self)
+    inherit source ~name:"pipe" kind as super
+
+    inherit Generated.source abg ~empty_on_abort:false ~bufferize
+
+    method private channels = self#ctype.Frame.audio
+
+    val mutable samplesize = 16
+
+    (* Filled in by wake_up. *)
+    val mutable converter = fun _ -> assert false
+
+    method private header =
+      Bytes.unsafe_of_string
+        (Wav_aiff.wav_header ~channels:self#channels ~sample_rate ?len
+           ~sample_size:16 ())
+
+    method private on_start push =
+      Process_handler.really_write self#header push;
+      `Continue
+
+    method private on_stdout pull =
+          if not !header_read then (
       let wav = Wav_aiff.read_header Wav_aiff.callback_ops pull in
       header_read := true;
       Tutils.mutexify mutex
@@ -138,117 +133,6 @@
       if abg_max_len < buffered + len then
         `Delay (Frame.seconds_of_audio (buffered + len - abg_max_len))
       else `Continue )
-  in
-  let bytes = Bytes.create Utils.pagesize in
->>>>>>> fcf81879
-  let on_stderr reader =
-    let len = reader bytes 0 Utils.pagesize in
-    !log_error (Bytes.unsafe_to_string (Bytes.sub bytes 0 len));
-    `Continue
-  in
-  let on_stop =
-    Tutils.mutexify mutex (fun e ->
-        let ret = !next_stop in
-        next_stop := `Nothing;
-        header_read := false;
-        let should_restart =
-          match e with
-            | `Status s when s <> Unix.WEXITED 0 -> restart_on_error
-            | `Exception _ -> restart_on_error
-            | _ -> true
-        in
-        match (should_restart, ret) with
-          | false, _ -> false
-          | _, `Sleep -> false
-          | _, `Break_and_metadata m ->
-              Generator.add_metadata abg m;
-              Generator.add_break abg;
-              true
-          | _, `Metadata m ->
-              Generator.add_metadata abg m;
-              true
-          | _, `Break ->
-              Generator.add_break abg;
-              true
-          | _, `Nothing -> restart)
-  in
-  object (self)
-    inherit source ~name:"pipe" kind as super
-
-    inherit Generated.source abg ~empty_on_abort:false ~bufferize
-
-    method private channels = self#ctype.Frame.audio
-
-    val mutable samplesize = 16
-
-    (* Filled in by wake_up. *)
-    val mutable converter = fun _ -> assert false
-
-    method private header =
-      Bytes.unsafe_of_string
-        (Wav_aiff.wav_header ~channels:self#channels ~sample_rate ?len
-           ~sample_size:16 ())
-
-    method private on_start push =
-      Process_handler.really_write self#header push;
-      `Continue
-
-    method private on_stdout pull =
-      if not !header_read then (
-        let wav = Wav_aiff.read_header Wav_aiff.callback_ops pull in
-        header_read := true;
-        Tutils.mutexify mutex
-          (fun () ->
-            if Wav_aiff.channels wav <> self#channels then
-              failwith "Invalid channels from pipe process!";
-            samplesize <- Wav_aiff.sample_size wav;
-            converter <-
-              Rutils.create_from_iff ~format:`Wav ~channels:self#channels
-                ~samplesize
-                ~audio_src_rate:(float (Wav_aiff.sample_rate wav)))
-          ();
-        `Reschedule Tutils.Non_blocking )
-      else (
-        let len = pull bytes 0 Utils.pagesize in
-        let data = converter (Bytes.unsafe_to_string (Bytes.sub bytes 0 len)) in
-        let len = Audio.length data in
-        let buffered = Generator.length abg in
-        Generator.put_audio abg data 0 len;
-        let to_replay =
-          Tutils.mutexify mutex
-            (fun () ->
-              let pending = !replay_pending in
-              let to_replay, pending =
-                List.fold_left
-                  (fun ((pos, b), cur) (pos', b') ->
-                    if pos' + len > replay_delay then (
-                      if pos > 0 then
-                        log
-                          "Cannot replay multiple element at once.. Picking up \
-                           the most recent";
-                      if pos > 0 && pos < pos' then ((pos, b), cur)
-                      else ((pos', b'), cur) )
-                    else ((pos, b), (pos' + len, b') :: cur))
-                  ((-1, `Nothing), [])
-                  pending
-              in
-              replay_pending := pending;
-              to_replay)
-            ()
-        in
-        begin
-          match to_replay with
-          | -1, _ -> ()
-          | _, `Break_and_metadata m ->
-              Generator.add_metadata abg m;
-              Generator.add_break abg
-          | _, `Metadata m -> Generator.add_metadata abg m
-          | _, `Break -> Generator.add_break abg
-          | _ -> ()
-        end;
-        if abg_max_len < buffered + len then
-          `Delay (Frame.seconds_of_audio (buffered + len - abg_max_len))
-        else `Continue )
 
     val mutable handler = None
 
@@ -318,6 +202,37 @@
           chunk.len <- len - ret;
           `Continue )
       with Queue.Empty -> `Continue
+
+    method private on_stderr reader =
+      let len = reader bytes 0 Utils.pagesize in
+      !log_error (Bytes.unsafe_to_string (Bytes.sub bytes 0 len));
+      `Continue
+
+    method private on_stop =
+      Tutils.mutexify mutex (fun e ->
+        let ret = !next_stop in
+        next_stop := `Nothing;
+        header_read := false;
+        let should_restart =
+          match e with
+            | `Status s when s <> Unix.WEXITED 0 -> restart_on_error
+            | `Exception _ -> restart_on_error
+            | _ -> true
+        in
+        match (should_restart, ret) with
+          | false, _ -> false
+          | _, `Sleep -> false
+          | _, `Break_and_metadata m ->
+              Generator.add_metadata abg m;
+              Generator.add_break abg;
+              true
+          | _, `Metadata m ->
+              Generator.add_metadata abg m;
+              true
+          | _, `Break ->
+              Generator.add_break abg;
+              true
+          | _, `Nothing -> restart)
 
     method private slave_tick =
       (Clock.get source#clock)#end_tick;
