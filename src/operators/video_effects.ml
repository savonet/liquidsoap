(*****************************************************************************

  Liquidsoap, a programmable audio stream generator.
  Copyright 2003-2019 Savonet team

  This program is free software; you can redistribute it and/or modify
  it under the terms of the GNU General Public License as published by
  the Free Software Foundation; either version 2 of the License, or
  (at your option) any later version.

  This program is distributed in the hope that it will be useful,
  but WITHOUT ANY WARRANTY; without even the implied warranty of
  MERCHANTABILITY or FITNESS FOR A PARTICULAR PURPOSE.  See the
  GNU General Public License for more details, fully stated in the COPYING
  file at the root of the liquidsoap distribution.

  You should have received a copy of the GNU General Public License
  along with this program; if not, write to the Free Software
  Foundation, Inc., 51 Franklin Street, Fifth Floor, Boston, MA 02110-1301  USA

 *****************************************************************************)

open Source

class effect ~kind effect (source : source) =
  object
    inherit operator ~name:"video.effect" kind [source]

    method stype = source#stype

    method remaining = source#remaining

    method seek = source#seek

    method self_sync = source#self_sync

    method is_ready = source#is_ready

    method abort_track = source#abort_track

    method private get_frame buf =
      match VFrame.get_content buf source with
        | None -> ()
        | Some (rgb, offset, length) ->
            Array.iter (fun rgb -> Video.iter effect rgb offset length) rgb
  end

<<<<<<< HEAD
let kind = Lang.kind_type_of_kind_format Lang.any
=======
let return_t = Lang.kind_type_of_kind_format (Lang.any_with ~video:1 ())
>>>>>>> 08469c67

let () =
  Lang.add_operator "video.greyscale"
    [("", Lang.source_t return_t, None, None)]
    ~return_t ~category:Lang.VideoProcessing
    ~descr:"Convert video to greyscale."
    (fun p kind ->
      let f v = List.assoc v p in
      let src = Lang.to_source (f "") in
      new effect ~kind Video.Image.Effect.greyscale src)

let () =
  Lang.add_operator "video.sepia"
    [("", Lang.source_t return_t, None, None)]
    ~return_t ~category:Lang.VideoProcessing ~descr:"Convert video to sepia."
    (fun p kind ->
      let f v = List.assoc v p in
      let src = Lang.to_source (f "") in
      new effect ~kind Video.Image.Effect.sepia src)

let () =
  Lang.add_operator "video.invert"
    [("", Lang.source_t return_t, None, None)]
    ~return_t ~category:Lang.VideoProcessing ~descr:"Invert video."
    (fun p kind ->
      let f v = List.assoc v p in
      let src = Lang.to_source (f "") in
      new effect ~kind Video.Image.Effect.invert src)

let () =
  Lang.add_operator "video.opacity"
    [
      ( "",
        Lang.float_getter_t (),
        None,
        Some "Coefficient to scale opacity with." );
      ("", Lang.source_t kind, None, None);
    ]
<<<<<<< HEAD
    ~kind:(Lang.Unconstrained kind) ~category:Lang.VideoProcessing
=======
    ~return_t
    ~category:Lang.VideoProcessing
>>>>>>> 08469c67
    ~descr:"Scale opacity of video."
    (fun p kind ->
      let a = Lang.to_float_getter (Lang.assoc "" 1 p) in
      let a () = int_of_float (a () *. 255.) in
      let src = Lang.to_source (Lang.assoc "" 2 p) in
      (* TODO: we should scale the alpha channel instead of filling it with
         something in case there is already an alpha channel. *)
      new effect ~kind (fun buf -> Video.Image.fill_alpha buf (a ())) src)

(*
let () =
  Lang.add_operator "video.opacity.blur"
    [
      "", Lang.source_t kind, None, None
    ]
    ~return_t
    ~category:Lang.VideoProcessing
    ~descr:"Blur opacity of video."
    (fun p kind ->
       let src = Lang.to_source (Lang.assoc "" 1 p) in
         new effect ~kind Image.Effect.Alpha.blur src)

let () =
  Lang.add_operator "video.lomo"
    [ "", Lang.source_t kind, None, None ]
    ~return_t
    ~category:Lang.VideoProcessing
    ~descr:"Emulate the \"Lomo effect\"."
    (fun p kind ->
       let f v = List.assoc v p in
       let src = Lang.to_source (f "") in
         new effect ~kind Image.Effect.lomo src)

let () =
  Lang.add_operator "video.transparent"
    [
      "precision", Lang.float_t, Some (Lang.float 0.),
      Some "Precision in color matching (0. means match precisely the color \
            and 1. means match every color).";

      "color", Lang.int_t, Some (Lang.int 0),
      Some "Color which should be transparent (in 0xRRGGBB format).";

      "", Lang.source_t kind, None, None
    ]
    ~return_t
    ~category:Lang.VideoProcessing
    ~descr:"Set a color to be transparent."
    (fun p kind ->
       let f v = List.assoc v p in
       let prec, color, src =
         Lang.to_float (f "precision"),
         Lang.to_int (f "color"),
         Lang.to_source (f "")
       in
       let prec = int_of_float (prec *. 255.) in
       let color = Image.RGB8.Color.of_int color in
         new effect ~kind (fun buf -> Image.Effect.Alpha.of_color buf color prec) src)

let () =
  Lang.add_operator "video.fill"
    [
      "color", Lang.int_t, Some (Lang.int 0),
      Some "Color to fill the image with.";

      "", Lang.source_t kind, None, None
    ]
    ~return_t
    ~category:Lang.VideoProcessing
    ~descr:"Fill frame with a color."
    (fun p kind ->
       let f v = List.assoc v p in
       let color, src =
         Lang.to_int (f "color"),
         Lang.to_source (f "")
       in
       let r,g,b = Image.RGB8.Color.of_int color in
         new effect ~kind (fun buf -> Image.fill_all buf (r, g, b, 0xff)) src)

let () =
  Lang.add_operator "video.rotate"
    [
      "angle", Lang.float_getter_t 1, Some (Lang.float 0.),
      Some "Initial angle in radians.";

      "speed", Lang.float_getter_t 2, Some (Lang.float Utils.pi),
      Some "Rotation speed in radians per sec.";

      "", Lang.source_t kind, None, None
    ]
    ~return_t
    ~category:Lang.VideoProcessing
    ~descr:"Rotate video."
    (fun p kind ->
      let f v = List.assoc v p in
      let src = Lang.to_source (f "") in
      let a = Lang.to_float_getter (f "angle") in
      let speed = Lang.to_float_getter (f "speed") in
      let da =
        let fps = float (Lazy.force Frame.video_rate) in
        fun () ->
          speed () /. fps
      in
      let angle = ref (a ()) in
      let a_old = ref (a ()) in
      let effect buf =
        if a () <> !a_old then
          (
            a_old := a ();
            angle := !a_old
          )
        else
          angle := !angle +. da ();
        Image.Effect.rotate buf !angle
      in
      new effect ~kind effect src)
 *)

let () =
  Lang.add_operator "video.scale"
    [
      ( "scale",
        Lang.float_t,
        Some (Lang.float 1.),
        Some "Scaling coefficient in both directions." );
      ("xscale", Lang.float_t, Some (Lang.float 1.), Some "x scaling.");
      ("yscale", Lang.float_t, Some (Lang.float 1.), Some "y scaling.");
      ("x", Lang.int_t, Some (Lang.int 0), Some "x offset.");
      ("y", Lang.int_t, Some (Lang.int 0), Some "y offset.");
      ("", Lang.source_t return_t, None, None);
    ]
    ~return_t ~category:Lang.VideoProcessing ~descr:"Scale and translate video."
    (fun p kind ->
      let f v = List.assoc v p in
      let src = Lang.to_source (f "") in
      let c, cx, cy, ox, oy =
        ( Lang.to_float (f "scale"),
          Lang.to_float (f "xscale"),
          Lang.to_float (f "yscale"),
          Lang.to_int (f "x"),
          Lang.to_int (f "y") )
      in
      new effect
        ~kind
        (fun buf ->
          let round x = int_of_float (x +. 0.5) in
          let width =
            Video.Image.width buf |> float_of_int |> ( *. ) (c *. cx) |> round
          in
          let height =
            Video.Image.height buf |> float_of_int |> ( *. ) (c *. cy) |> round
          in
          let dst = Video.Image.create width height in
          Video.Image.scale buf dst;
          Video.Image.blank buf;
          Video.Image.fill_alpha buf 0;
          Video.Image.add dst ~x:ox ~y:oy buf)
        src)<|MERGE_RESOLUTION|>--- conflicted
+++ resolved
@@ -45,11 +45,7 @@
             Array.iter (fun rgb -> Video.iter effect rgb offset length) rgb
   end
 
-<<<<<<< HEAD
-let kind = Lang.kind_type_of_kind_format Lang.any
-=======
-let return_t = Lang.kind_type_of_kind_format (Lang.any_with ~video:1 ())
->>>>>>> 08469c67
+let return_t = Lang.kind_type_of_kind_format Lang.any
 
 let () =
   Lang.add_operator "video.greyscale"
@@ -88,12 +84,7 @@
         Some "Coefficient to scale opacity with." );
       ("", Lang.source_t kind, None, None);
     ]
-<<<<<<< HEAD
-    ~kind:(Lang.Unconstrained kind) ~category:Lang.VideoProcessing
-=======
-    ~return_t
-    ~category:Lang.VideoProcessing
->>>>>>> 08469c67
+    ~return_t ~category:Lang.VideoProcessing
     ~descr:"Scale opacity of video."
     (fun p kind ->
       let a = Lang.to_float_getter (Lang.assoc "" 1 p) in
