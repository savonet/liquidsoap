(*****************************************************************************

  Liquidsoap, a programmable audio stream generator.
  Copyright 2003-2016 Savonet team

  This program is free software; you can redistribute it and/or modify
  it under the terms of the GNU General Public License as published by
  the Free Software Foundation; either version 2 of the License, or
  (at your option) any later version.

  This program is distributed in the hope that it will be useful,
  but WITHOUT ANY WARRANTY; without even the implied warranty of
  MERCHANTABILITY or FITNESS FOR A PARTICULAR PURPOSE.  See the
  GNU General Public License for more details, fully stated in the COPYING
  file at the root of the liquidsoap distribution.

  You should have received a copy of the GNU General Public License
  along with this program; if not, write to the Free Software
  Foundation, Inc., 59 Temple Place, Suite 330, Boston, MA  02111-1307  USA

 *****************************************************************************)

(* The annotate protocol allows to set the initial metadata for a request:
 * annotate:key1=val1,key2=val2,...:uri
 * is resolved into uri, and adds the bindings to the request metadata.
 * The values can be "strings", or directly integers, floats or identifiers. *)

open Genlex
exception Error

<<<<<<< HEAD
let parse s =
  (* Avoid =- being lexed as a single identifier. *)
  let s = Pcre.substitute ~pat:"=-" ~subst:(fun _ -> "= -") s in
  let l = String.length s in
  let pos = ref 0 in
  let str =
    Stream.from
      (fun i ->
        pos := i;
        if i<l then Some s.[i] else None)
  in
  let lexer = make_lexer [":";",";"="] str in
  let rec parse metadata =
    match Stream.next lexer with
    | Kwd ":" -> metadata,(String.sub s !pos (l - !pos))
    | Kwd "," -> parse metadata
    | Ident key ->
      if key<>"" && key.[0]=':' then
        metadata,((String.sub key 1 (String.length key - 1))^
                     (String.sub s !pos (l - !pos)))
      else begin match Stream.next lexer with
      | Kwd "=" -> begin match Stream.next lexer with
        | String s -> parse ((key,s)::metadata)
        | Int i -> parse ((key,string_of_int i)::metadata)
        | Float f -> parse ((key,string_of_float f)::metadata)
        | Ident k -> parse ((key,k)::metadata)
        | _ -> raise Error
      end
      | _ -> raise Error
      end
    | _ -> raise Error
  in
  parse []

let annotate s ~log maxtime =
=======
let annotate s ~log _ =
>>>>>>> 68ddd47a
  try
    let metadata,uri = parse s in
    [Request.indicator ~metadata:(Utils.hashtbl_of_list metadata) uri]
  with
    | Error
    | Stream.Failure | Stream.Error _ -> log "annotate: syntax error" ; []

let () =
  Request.protocols#register "annotate"
    ~sdoc:("[annotate:key=\"val\",key2=\"val2\",...:uri] adds "^
           "the metadata to the request and is then resolved into uri")
    { Request.resolve = annotate ; Request.static = false }<|MERGE_RESOLUTION|>--- conflicted
+++ resolved
@@ -28,48 +28,40 @@
 open Genlex
 exception Error
 
-<<<<<<< HEAD
-let parse s =
-  (* Avoid =- being lexed as a single identifier. *)
-  let s = Pcre.substitute ~pat:"=-" ~subst:(fun _ -> "= -") s in
-  let l = String.length s in
-  let pos = ref 0 in
-  let str =
-    Stream.from
-      (fun i ->
-        pos := i;
-        if i<l then Some s.[i] else None)
-  in
-  let lexer = make_lexer [":";",";"="] str in
-  let rec parse metadata =
-    match Stream.next lexer with
-    | Kwd ":" -> metadata,(String.sub s !pos (l - !pos))
-    | Kwd "," -> parse metadata
-    | Ident key ->
-      if key<>"" && key.[0]=':' then
-        metadata,((String.sub key 1 (String.length key - 1))^
-                     (String.sub s !pos (l - !pos)))
-      else begin match Stream.next lexer with
-      | Kwd "=" -> begin match Stream.next lexer with
-        | String s -> parse ((key,s)::metadata)
-        | Int i -> parse ((key,string_of_int i)::metadata)
-        | Float f -> parse ((key,string_of_float f)::metadata)
-        | Ident k -> parse ((key,k)::metadata)
+let annotate s ~log _ =
+  try
+    (* Avoid =- being lexed as a single identifier. *)
+    let s = Pcre.substitute ~pat:"=-" ~subst:(fun _ -> "= -") s in
+    let l = String.length s in
+    let pos = ref 0 in
+    let str =
+      Stream.from (fun i ->
+                     pos := i ;
+                     if i<l then Some s.[i] else None)
+    in
+    let lexer = make_lexer [":";",";"="] str in
+    let rec parse metadata =
+      match Stream.next lexer with
+        | Kwd ":" -> metadata,(String.sub s !pos (l - !pos))
+        | Kwd "," -> parse metadata
+        | Ident key ->
+            if key<>"" && key.[0]=':' then
+              metadata,((String.sub key 1 (String.length key - 1))^
+                        (String.sub s !pos (l - !pos)))
+            else begin match Stream.next lexer with
+              | Kwd "=" -> begin match Stream.next lexer with
+                  | String s -> parse ((key,s)::metadata)
+                  | Int i -> parse ((key,string_of_int i)::metadata)
+                  | Float f -> parse ((key,string_of_float f)::metadata)
+                  | Ident k -> parse ((key,k)::metadata)
+                  | _ -> raise Error
+                end
+              | _ -> raise Error
+            end
         | _ -> raise Error
-      end
-      | _ -> raise Error
-      end
-    | _ -> raise Error
-  in
-  parse []
-
-let annotate s ~log maxtime =
-=======
-let annotate s ~log _ =
->>>>>>> 68ddd47a
-  try
-    let metadata,uri = parse s in
-    [Request.indicator ~metadata:(Utils.hashtbl_of_list metadata) uri]
+    in
+    let metadata,uri = parse [] in
+      [Request.indicator ~metadata:(Utils.hashtbl_of_list metadata) uri]
   with
     | Error
     | Stream.Failure | Stream.Error _ -> log "annotate: syntax error" ; []
